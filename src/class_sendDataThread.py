--- conflicted
+++ resolved
@@ -115,11 +115,7 @@
                     payload = encodeVarint(numberOfAddressesInAddrMessage) + payload
                     packet = shared.CreatePacket('addr', payload)
                     try:
-<<<<<<< HEAD
-                        self.sock.sendall(packet)
-=======
-                        self.sendBytes(datatosend)
->>>>>>> f05bcdb8
+                        self.sendBytes(packet)
                         self.lastTimeISentData = int(time.time())
                     except:
                         print 'sendaddr: self.sock.sendall failed'
@@ -138,11 +134,7 @@
                         payload = encodeVarint(len(payload)/32) + payload
                         packet = shared.CreatePacket('inv', payload)
                         try:
-<<<<<<< HEAD
-                            self.sock.sendall(packet)
-=======
-                            self.sendBytes(headerData + payload)
->>>>>>> f05bcdb8
+                            self.sendBytes(packet)
                             self.lastTimeISentData = int(time.time())
                         except:
                             print 'sendinv: self.sock.sendall failed'
@@ -155,12 +147,7 @@
                             print 'Sending pong to', self.peer, 'to keep connection alive.'
                         packet = shared.CreatePacket('pong')
                         try:
-<<<<<<< HEAD
-                            self.sock.sendall(packet)
-=======
-                            self.sendBytes(
-                                '\xE9\xBE\xB4\xD9\x70\x6F\x6E\x67\x00\x00\x00\x00\x00\x00\x00\x00\x00\x00\x00\x00\xcf\x83\xe1\x35')
->>>>>>> f05bcdb8
+                            self.sendBytes(packet)
                             self.lastTimeISentData = int(time.time())
                         except:
                             print 'send pong failed'
