--- conflicted
+++ resolved
@@ -121,13 +121,9 @@
         <translation type="unfinished"></translation>
     </message>
     <message>
-<<<<<<< HEAD
-        <location filename="../bitmessageqt/__init__.py" line="823"/>
-        <source>Waiting on their encryption key. Will request it again soon.</source>
-=======
-        <location filename="../bitmessageqt/__init__.py" line="632"/>
+        <location filename="../bitmessageqt/__init__.py" line="832"/>
         <source>Waiting for their encryption key. Will request it again soon.</source>
->>>>>>> 346582dc
+        <source>Waiting for their encryption key. Will request it again soon.</source>
         <translation type="unfinished"></translation>
     </message>
     <message>
@@ -141,13 +137,8 @@
         <translation type="unfinished"></translation>
     </message>
     <message>
-<<<<<<< HEAD
         <location filename="../bitmessageqt/__init__.py" line="832"/>
-        <source>Message sent. Waiting on acknowledgement. Sent at %1</source>
-=======
-        <location filename="../bitmessageqt/__init__.py" line="641"/>
         <source>Message sent. Waiting for acknowledgement. Sent at %1</source>
->>>>>>> 346582dc
         <translation type="unfinished"></translation>
     </message>
     <message>
