<<<<<<< HEAD
from os import path
from unqstr import ustr
import six
from PyQt4 import QtGui
from debug import logger
from bitmessageqt import widgets
=======
from qtpy import QtWidgets

import widgets
>>>>>>> d04d620c


class RetranslateMixin(object):
    def retranslateUi(self):
        defaults = QtWidgets.QWidget()
        widgets.load(self.__class__.__name__.lower() + '.ui', defaults)
        for attr, value in six.iteritems(defaults.__dict__):
            setTextMethod = getattr(value, "setText", None)
            if callable(setTextMethod):
<<<<<<< HEAD
                getattr(self, attr).setText(ustr(getattr(defaults, attr).text()))
            elif isinstance(value, QtGui.QTableWidget):
                for i in range (value.columnCount()):
                    getattr(self, attr).horizontalHeaderItem(i).setText(
                        ustr(getattr(defaults, attr).horizontalHeaderItem(i).text()))
                for i in range (value.rowCount()):
=======
                getattr(self, attr).setText(getattr(defaults, attr).text())
            elif isinstance(value, QtWidgets.QTableWidget):
                for i in range(value.columnCount()):
                    getattr(self, attr).horizontalHeaderItem(i).setText(
                        getattr(defaults, attr).horizontalHeaderItem(i).text())
                for i in range(value.rowCount()):
>>>>>>> d04d620c
                    getattr(self, attr).verticalHeaderItem(i).setText(
                        ustr(getattr(defaults, attr).verticalHeaderItem(i).text()))<|MERGE_RESOLUTION|>--- conflicted
+++ resolved
@@ -1,15 +1,7 @@
-<<<<<<< HEAD
-from os import path
 from unqstr import ustr
 import six
-from PyQt4 import QtGui
-from debug import logger
 from bitmessageqt import widgets
-=======
 from qtpy import QtWidgets
-
-import widgets
->>>>>>> d04d620c
 
 
 class RetranslateMixin(object):
@@ -19,20 +11,11 @@
         for attr, value in six.iteritems(defaults.__dict__):
             setTextMethod = getattr(value, "setText", None)
             if callable(setTextMethod):
-<<<<<<< HEAD
                 getattr(self, attr).setText(ustr(getattr(defaults, attr).text()))
-            elif isinstance(value, QtGui.QTableWidget):
-                for i in range (value.columnCount()):
-                    getattr(self, attr).horizontalHeaderItem(i).setText(
-                        ustr(getattr(defaults, attr).horizontalHeaderItem(i).text()))
-                for i in range (value.rowCount()):
-=======
-                getattr(self, attr).setText(getattr(defaults, attr).text())
             elif isinstance(value, QtWidgets.QTableWidget):
                 for i in range(value.columnCount()):
                     getattr(self, attr).horizontalHeaderItem(i).setText(
-                        getattr(defaults, attr).horizontalHeaderItem(i).text())
+                        ustr(getattr(defaults, attr).horizontalHeaderItem(i).text()))
                 for i in range(value.rowCount()):
->>>>>>> d04d620c
                     getattr(self, attr).verticalHeaderItem(i).setText(
                         ustr(getattr(defaults, attr).verticalHeaderItem(i).text()))