--- conflicted
+++ resolved
@@ -138,11 +138,7 @@
             if queryreturn != []:
                 for row in queryreturn:
                     retval, = row
-<<<<<<< HEAD
-                    retval = unic(ustr(retval))
-=======
-                retval = retval.decode("utf-8", "replace")
->>>>>>> 96c764bd
+                retval = unic(ustr(retval))
         elif self.address is None or self.type == AccountMixin.ALL:
             return unic(_translate("MainWindow", "All accounts"))
 
@@ -315,13 +311,8 @@
         if queryreturn != []:
             for row in queryreturn:
                 retval, = row
-<<<<<<< HEAD
             return unic(ustr(retval))
         return unic(self.address)
-=======
-            return retval.decode("utf-8", "replace")
-        return self.address
->>>>>>> 96c764bd
 
     def setType(self):
         """Set account type"""
@@ -426,12 +417,8 @@
                 '''select label from subscriptions where address=?''', dbstr(self.address))
         if queryreturn:
             for row in queryreturn:
-<<<<<<< HEAD
-                newLabel = unic(ustr(row[0]))
-=======
                 newLabel = row[0]
-            newLabel = newLabel.decode("utf-8", "replace")
->>>>>>> 96c764bd
+            newLabel = unic(ustr(newLabel))
 
         self.label = newLabel
 
@@ -469,11 +456,7 @@
         if role == QtCore.Qt.UserRole:
             return ustr(self.subject)
         if role == QtCore.Qt.ToolTipRole:
-<<<<<<< HEAD
             return escape(unic(ustr(self.subject)))
-=======
-            return escape(self.subject)
->>>>>>> 96c764bd
         return super(MessageList_SubjectWidget, self).data(role)
 
     # label (or address) alphabetically, disabled at the end
