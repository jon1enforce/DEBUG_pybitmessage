--- conflicted
+++ resolved
@@ -200,16 +200,10 @@
     # timer driven
     def runEveryTwoSeconds(self):
         """Updates counters, runs every 2 seconds if the timer is running"""
-<<<<<<< HEAD
         self.labelLookupsPerSecond.setText(_translate(
             "networkstatus", "Inventory lookups per second: {0}"
-        ).format(Inventory().numberOfInventoryLookupsPerformed / 2))
-        Inventory().numberOfInventoryLookupsPerformed = 0
-=======
-        self.labelLookupsPerSecond.setText(_translate("networkstatus", "Inventory lookups per second: %1").arg(
-            str(state.Inventory.numberOfInventoryLookupsPerformed / 2)))
+        ).format(state.Inventory.numberOfInventoryLookupsPerformed / 2))
         state.Inventory.numberOfInventoryLookupsPerformed = 0
->>>>>>> 3a04e351
         self.updateNumberOfBytes()
         self.updateNumberOfObjectsToBeSynced()
 
