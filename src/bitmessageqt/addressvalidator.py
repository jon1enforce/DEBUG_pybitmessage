"""
The validator for address and passphrase QLineEdits
used in `.dialogs.NewChanDialog`.
"""
# pylint: disable=too-many-arguments

from six.moves.queue import Empty

<<<<<<< HEAD
from unqstr import ustr
from PyQt4 import QtGui
=======
from qtpy import QtGui
>>>>>>> d04d620c

from addresses import decodeAddress, addBMIfNotPresent
from bmconfigparser import config
from queues import apiAddressGeneratorReturnQueue, addressGeneratorQueue
from tr import _translate
from .utils import str_chan


class AddressPassPhraseValidatorMixin(object):
    """Bitmessage address or passphrase validator class for Qt UI"""
    def setParams(
        self, passPhraseObject=None, addressObject=None,
        feedBackObject=None, button=None, addressMandatory=True
    ):
        """Initialization"""
        self.addressObject = addressObject
        self.passPhraseObject = passPhraseObject
        self.feedBackObject = feedBackObject
        self.addressMandatory = addressMandatory
        self.isValid = False
        # save default text
        self.okButton = button
        self.okButtonLabel = button.text()

    def setError(self, string):
        """Indicate that the validation is pending or failed"""
        if string is not None and self.feedBackObject is not None:
            font = QtGui.QFont()
            font.setBold(True)
            self.feedBackObject.setFont(font)
            self.feedBackObject.setStyleSheet("QLabel { color : red; }")
            self.feedBackObject.setText(string)
        self.isValid = False
        if self.okButton:
            self.okButton.setEnabled(False)
            if string is not None and self.feedBackObject is not None:
                self.okButton.setText(
                    _translate("AddressValidator", "Invalid"))
            else:
                self.okButton.setText(
                    _translate("AddressValidator", "Validating..."))

    def setOK(self, string):
        """Indicate that the validation succeeded"""
        if string is not None and self.feedBackObject is not None:
            font = QtGui.QFont()
            font.setBold(False)
            self.feedBackObject.setFont(font)
            self.feedBackObject.setStyleSheet("QLabel { }")
            self.feedBackObject.setText(string)
        self.isValid = True
        if self.okButton:
            self.okButton.setEnabled(True)
            self.okButton.setText(self.okButtonLabel)

    def checkQueue(self):
        """Validator queue loop"""
        gotOne = False

        # wait until processing is done
        if not addressGeneratorQueue.empty():
            self.setError(None)
            return None

        while True:
            try:
                addressGeneratorReturnValue = \
                    apiAddressGeneratorReturnQueue.get(False)
            except Empty:
                if gotOne:
                    break
                else:
                    return None
            else:
                gotOne = True

        if not addressGeneratorReturnValue:
            self.setError(_translate(
                "AddressValidator",
                "Address already present as one of your identities."
            ))
            return
        if addressGeneratorReturnValue[0] == \
                'chan name does not match address':
            self.setError(_translate(
                "AddressValidator",
                "Although the Bitmessage address you entered was valid,"
                " it doesn\'t match the chan name."
            ))
            return
        self.setOK(_translate(
            "MainWindow", "Passphrase and address appear to be valid."))

    def returnValid(self):
        """Return the value of whether the validation was successful"""
        return QtGui.QValidator.Acceptable if self.isValid \
            else QtGui.QValidator.Intermediate

    def validate(self, s, pos):
        """Top level validator method"""
        try:
            address = self.addressObject.text().encode('utf-8')
        except AttributeError:
            address = None
<<<<<<< HEAD
        else:
            address = ustr(self.addressObject.text())
            if address == "":
                address = None
        if self.passPhraseObject is None:
            passPhrase = ""
        else:
            passPhrase = ustr(self.passPhraseObject.text())
            if passPhrase == "":
                passPhrase = None

        # no chan name
        if passPhrase is None:
            self.setError(_translate("AddressValidator", "Chan name/passphrase needed. You didn't enter a chan name."))
            return (QtGui.QValidator.Intermediate, s, pos)

        if self.addressMandatory or address is not None:
            # check if address already exists:
            if address in config.addresses():
                self.setError(_translate("AddressValidator", "Address already present as one of your identities."))
=======
        try:
            passPhrase = self.passPhraseObject.text().encode('utf-8')
        except AttributeError:
            passPhrase = ""

        # no chan name
        if not passPhrase:
            self.setError(_translate(
                "AddressValidator",
                "Chan name/passphrase needed. You didn't enter a chan name."
            ))
            return (QtGui.QValidator.Intermediate, s, pos)

        if self.addressMandatory or address:
            # check if address already exists:
            if address in config.addresses(True):
                self.setError(_translate(
                    "AddressValidator",
                    "Address already present as one of your identities."
                ))
>>>>>>> d04d620c
                return (QtGui.QValidator.Intermediate, s, pos)

            status = decodeAddress(address)[0]
            # version too high
<<<<<<< HEAD
            if decodeAddress(address)[0] == 'versiontoohigh':
                self.setError(
                    _translate(
                        "AddressValidator",
                        "Address too new. Although that Bitmessage"
                        " address might be valid, its version number"
                        " is too new for us to handle. Perhaps you need"
                        " to upgrade Bitmessage."))
                return (QtGui.QValidator.Intermediate, s, pos)

            # invalid
            if decodeAddress(address)[0] != 'success':
                self.setError(_translate("AddressValidator", "The Bitmessage address is not valid."))
=======
            if status == 'versiontoohigh':
                self.setError(_translate(
                    "AddressValidator",
                    "Address too new. Although that Bitmessage address"
                    " might be valid, its version number is too new"
                    " for us to handle. Perhaps you need to upgrade"
                    " Bitmessage."
                ))
                return (QtGui.QValidator.Intermediate, s, pos)
            # invalid
            if status != 'success':
                self.setError(_translate(
                    "AddressValidator",
                    "The Bitmessage address is not valid."
                ))
>>>>>>> d04d620c
                return (QtGui.QValidator.Intermediate, s, pos)

        # this just disables the OK button without changing the feedback text
        # but only if triggered by textEdited, not by clicking the Ok button
        if not self.okButton.hasFocus():
            self.setError(None)

        # check through generator
<<<<<<< HEAD
        if address is None:
            addressGeneratorQueue.put(('createChan', 4, 1, str_chan + ' ' + ustr(passPhrase), passPhrase.encode("utf-8", "replace"), False))
        else:
            addressGeneratorQueue.put(
                ('joinChan', addBMIfNotPresent(address),
                 "{} {}".format(str_chan, passPhrase), passPhrase.encode("utf-8", "replace"), False))

        if self.buttonBox.button(QtGui.QDialogButtonBox.Ok).hasFocus():
            return (self.returnValid(), s, pos)
        return (QtGui.QValidator.Intermediate, s, pos)
=======
        if not address:
            addressGeneratorQueue.put((
                'createChan', 4, 1,
                str_chan + ' ' + passPhrase, passPhrase, False
            ))
        else:
            addressGeneratorQueue.put((
                'joinChan', addBMIfNotPresent(address),
                "{} {}".format(str_chan, passPhrase), passPhrase, False
            ))

        if self.okButton.hasFocus():
            return (self.returnValid(), s, pos)
        else:
            return (QtGui.QValidator.Intermediate, s, pos)
>>>>>>> d04d620c

    def checkData(self):
        """Validator Qt signal interface"""
        return self.validate(u"", 0)


class AddressValidator(QtGui.QValidator, AddressPassPhraseValidatorMixin):
    """AddressValidator class for Qt UI"""
    def __init__(
        self, parent=None, passPhraseObject=None, feedBackObject=None,
        button=None, addressMandatory=True
    ):
        super(AddressValidator, self).__init__(parent)
        self.setParams(
            passPhraseObject, parent, feedBackObject, button,
            addressMandatory)


class PassPhraseValidator(QtGui.QValidator, AddressPassPhraseValidatorMixin):
    """PassPhraseValidator class for Qt UI"""
    def __init__(
        self, parent=None, addressObject=None, feedBackObject=None,
        button=None, addressMandatory=False
    ):
        super(PassPhraseValidator, self).__init__(parent)
        self.setParams(
            parent, addressObject, feedBackObject, button,
            addressMandatory)<|MERGE_RESOLUTION|>--- conflicted
+++ resolved
@@ -6,12 +6,8 @@
 
 from six.moves.queue import Empty
 
-<<<<<<< HEAD
 from unqstr import ustr
-from PyQt4 import QtGui
-=======
 from qtpy import QtGui
->>>>>>> d04d620c
 
 from addresses import decodeAddress, addBMIfNotPresent
 from bmconfigparser import config
@@ -113,33 +109,11 @@
     def validate(self, s, pos):
         """Top level validator method"""
         try:
-            address = self.addressObject.text().encode('utf-8')
+            address = ustr(self.addressObject.text())
         except AttributeError:
             address = None
-<<<<<<< HEAD
-        else:
-            address = ustr(self.addressObject.text())
-            if address == "":
-                address = None
-        if self.passPhraseObject is None:
-            passPhrase = ""
-        else:
+        try:
             passPhrase = ustr(self.passPhraseObject.text())
-            if passPhrase == "":
-                passPhrase = None
-
-        # no chan name
-        if passPhrase is None:
-            self.setError(_translate("AddressValidator", "Chan name/passphrase needed. You didn't enter a chan name."))
-            return (QtGui.QValidator.Intermediate, s, pos)
-
-        if self.addressMandatory or address is not None:
-            # check if address already exists:
-            if address in config.addresses():
-                self.setError(_translate("AddressValidator", "Address already present as one of your identities."))
-=======
-        try:
-            passPhrase = self.passPhraseObject.text().encode('utf-8')
         except AttributeError:
             passPhrase = ""
 
@@ -158,26 +132,10 @@
                     "AddressValidator",
                     "Address already present as one of your identities."
                 ))
->>>>>>> d04d620c
                 return (QtGui.QValidator.Intermediate, s, pos)
 
             status = decodeAddress(address)[0]
             # version too high
-<<<<<<< HEAD
-            if decodeAddress(address)[0] == 'versiontoohigh':
-                self.setError(
-                    _translate(
-                        "AddressValidator",
-                        "Address too new. Although that Bitmessage"
-                        " address might be valid, its version number"
-                        " is too new for us to handle. Perhaps you need"
-                        " to upgrade Bitmessage."))
-                return (QtGui.QValidator.Intermediate, s, pos)
-
-            # invalid
-            if decodeAddress(address)[0] != 'success':
-                self.setError(_translate("AddressValidator", "The Bitmessage address is not valid."))
-=======
             if status == 'versiontoohigh':
                 self.setError(_translate(
                     "AddressValidator",
@@ -193,7 +151,6 @@
                     "AddressValidator",
                     "The Bitmessage address is not valid."
                 ))
->>>>>>> d04d620c
                 return (QtGui.QValidator.Intermediate, s, pos)
 
         # this just disables the OK button without changing the feedback text
@@ -202,34 +159,21 @@
             self.setError(None)
 
         # check through generator
-<<<<<<< HEAD
-        if address is None:
-            addressGeneratorQueue.put(('createChan', 4, 1, str_chan + ' ' + ustr(passPhrase), passPhrase.encode("utf-8", "replace"), False))
-        else:
-            addressGeneratorQueue.put(
-                ('joinChan', addBMIfNotPresent(address),
-                 "{} {}".format(str_chan, passPhrase), passPhrase.encode("utf-8", "replace"), False))
-
-        if self.buttonBox.button(QtGui.QDialogButtonBox.Ok).hasFocus():
-            return (self.returnValid(), s, pos)
-        return (QtGui.QValidator.Intermediate, s, pos)
-=======
         if not address:
             addressGeneratorQueue.put((
                 'createChan', 4, 1,
-                str_chan + ' ' + passPhrase, passPhrase, False
+                str_chan + ' ' + passPhrase, passPhrase.encode("utf-8", "replace"), False
             ))
         else:
             addressGeneratorQueue.put((
                 'joinChan', addBMIfNotPresent(address),
-                "{} {}".format(str_chan, passPhrase), passPhrase, False
+                "{} {}".format(str_chan, passPhrase), passPhrase.encode("utf-8", "replace"), False
             ))
 
         if self.okButton.hasFocus():
             return (self.returnValid(), s, pos)
         else:
             return (QtGui.QValidator.Intermediate, s, pos)
->>>>>>> d04d620c
 
     def checkData(self):
         """Validator Qt signal interface"""
