"""Common definitions for bitmessageqt tests"""

<<<<<<< HEAD
from six.moves import queue as Queue
=======
>>>>>>> e578759a
import sys
import unittest

from PyQt4 import QtCore, QtGui
from six.moves import queue

import bitmessageqt
from bitmessageqt import _translate, config, queues


class TestBase(unittest.TestCase):
    """Base class for bitmessageqt test case"""

    @classmethod
    def setUpClass(cls):
        """Provide the UI test cases with common settings"""
        cls.config = config

    def setUp(self):
        self.app = (
            QtGui.QApplication.instance()
            or bitmessageqt.BitmessageQtApplication(sys.argv))
        self.window = self.app.activeWindow()
        if not self.window:
            self.window = bitmessageqt.MyForm()
            self.window.appIndicatorInit(self.app)

    def tearDown(self):
        """Search for exceptions in closures called by timer and fail if any"""
        # self.app.deleteLater()
        concerning = []
        while True:
            try:
                thread, exc = queues.excQueue.get(block=False)
            except queue.Empty:
                break
            if thread == 'tests':
                concerning.append(exc)
        if concerning:
            self.fail(
                'Exceptions found in the main thread:\n%s' % '\n'.join((
                    str(e) for e in concerning
                )))


class TestMain(unittest.TestCase):
    """Test case for main window - basic features"""

    def test_translate(self):
        """Check the results of _translate() with various args"""
        self.assertIsInstance(
            _translate("MainWindow", "Test"),
            str
        )


class TestUISignaler(TestBase):
    """Test case for UISignalQueue"""

    def test_updateStatusBar(self):
        """Check arguments order of updateStatusBar command"""
        queues.UISignalQueue.put((
            'updateStatusBar', (
                _translate("test", "Testing updateStatusBar..."), 1)
        ))

        QtCore.QTimer.singleShot(60, self.app.quit)
        self.app.exec_()
        # self.app.processEvents(QtCore.QEventLoop.AllEvents, 60)<|MERGE_RESOLUTION|>--- conflicted
+++ resolved
@@ -1,9 +1,6 @@
 """Common definitions for bitmessageqt tests"""
 
-<<<<<<< HEAD
 from six.moves import queue as Queue
-=======
->>>>>>> e578759a
 import sys
 import unittest
 
