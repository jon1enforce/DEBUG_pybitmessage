"""Common definitions for bitmessageqt tests"""

from six.moves import queue as Queue
import sys
import unittest

<<<<<<< HEAD
from qtpy import QtCore, QtWidgets
from six import string_types
=======
from PyQt4 import QtCore, QtGui
from six.moves import queue
>>>>>>> da58e001

import bitmessageqt
from bitmessageqt import _translate, config, queues


class TestBase(unittest.TestCase):
    """Base class for bitmessageqt test case"""

    @classmethod
    def setUpClass(cls):
        """Provide the UI test cases with common settings"""
        cls.config = config

    def setUp(self):
        self.app = (
            QtWidgets.QApplication.instance()
            or bitmessageqt.BitmessageQtApplication(sys.argv))
        self.window = self.app.activeWindow()
        if not self.window:
            self.window = bitmessageqt.MyForm()
            self.window.appIndicatorInit(self.app)

    def tearDown(self):
        """Search for exceptions in closures called by timer and fail if any"""
        # self.app.deleteLater()
        concerning = []
        while True:
            try:
                thread, exc = queues.excQueue.get(block=False)
            except queue.Empty:
                break
            if thread == 'tests':
                concerning.append(exc)
        if concerning:
            self.fail(
                'Exceptions found in the main thread:\n%s' % '\n'.join((
                    str(e) for e in concerning
                )))


class TestMain(unittest.TestCase):
    """Test case for main window - basic features"""

    def test_translate(self):
        """Check the results of _translate() with various args"""
        self.assertIsInstance(_translate("MainWindow", "Test"), string_types)


class TestUISignaler(TestBase):
    """Test case for UISignalQueue"""

    def test_updateStatusBar(self):
        """Check arguments order of updateStatusBar command"""
        queues.UISignalQueue.put((
            'updateStatusBar', (
                _translate("test", "Testing updateStatusBar..."), 1)
        ))

        QtCore.QTimer.singleShot(60, self.app.quit)
        self.app.exec_()
        # self.app.processEvents(QtCore.QEventLoop.AllEvents, 60)<|MERGE_RESOLUTION|>--- conflicted
+++ resolved
@@ -1,16 +1,11 @@
 """Common definitions for bitmessageqt tests"""
 
-from six.moves import queue as Queue
 import sys
 import unittest
 
-<<<<<<< HEAD
 from qtpy import QtCore, QtWidgets
 from six import string_types
-=======
-from PyQt4 import QtCore, QtGui
 from six.moves import queue
->>>>>>> da58e001
 
 import bitmessageqt
 from bitmessageqt import _translate, config, queues
