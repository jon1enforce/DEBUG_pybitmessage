--- conflicted
+++ resolved
@@ -184,11 +184,12 @@
         # Popup menu for the Address Book page
         self.ui.addressBookContextMenuToolbar = QtGui.QToolBar()
           # Actions
-<<<<<<< HEAD
         self.actionAddressBookSend = self.ui.addressBookContextMenuToolbar.addAction(_translate(
             "MainWindow", "Send message to this address"), self.on_action_AddressBookSend)
         self.actionAddressBookClipboard = self.ui.addressBookContextMenuToolbar.addAction(_translate(
             "MainWindow", "Copy address to clipboard"), self.on_action_AddressBookClipboard)
+        self.actionAddressBookSubscribe = self.ui.addressBookContextMenuToolbar.addAction(_translate(
+            "MainWindow", "Subscribe to this address"), self.on_action_AddressBookSubscribe)
         self.actionAddressBookNew = self.ui.addressBookContextMenuToolbar.addAction(_translate(
             "MainWindow", "Add New Address"), self.on_action_AddressBookNew)
         self.actionAddressBookDelete = self.ui.addressBookContextMenuToolbar.addAction(_translate(
@@ -200,19 +201,7 @@
         self.popMenuAddressBook = QtGui.QMenu(self)
         self.popMenuAddressBook.addAction(self.actionAddressBookSend)
         self.popMenuAddressBook.addAction(self.actionAddressBookClipboard)
-=======
-        self.actionAddressBookSend = self.ui.addressBookContextMenuToolbar.addAction(QtGui.QApplication.translate("MainWindow", "Send message to this address"), self.on_action_AddressBookSend)
-        self.actionAddressBookClipboard = self.ui.addressBookContextMenuToolbar.addAction(QtGui.QApplication.translate("MainWindow", "Copy address to clipboard"), self.on_action_AddressBookClipboard)
-        self.actionAddressBookSubscribe = self.ui.addressBookContextMenuToolbar.addAction(QtGui.QApplication.translate("MainWindow", "Subscribe to this address"), self.on_action_AddressBookSubscribe)
-        self.actionAddressBookNew = self.ui.addressBookContextMenuToolbar.addAction(QtGui.QApplication.translate("MainWindow", "Add New Address"), self.on_action_AddressBookNew)
-        self.actionAddressBookDelete = self.ui.addressBookContextMenuToolbar.addAction(QtGui.QApplication.translate("MainWindow", "Delete"), self.on_action_AddressBookDelete)
-        self.ui.tableWidgetAddressBook.setContextMenuPolicy( QtCore.Qt.CustomContextMenu )
-        self.connect(self.ui.tableWidgetAddressBook, QtCore.SIGNAL('customContextMenuRequested(const QPoint&)'), self.on_context_menuAddressBook)
-        self.popMenuAddressBook = QtGui.QMenu( self )
-        self.popMenuAddressBook.addAction( self.actionAddressBookSend )
-        self.popMenuAddressBook.addAction( self.actionAddressBookClipboard )
         self.popMenuAddressBook.addAction( self.actionAddressBookSubscribe )
->>>>>>> e6beeede
         self.popMenuAddressBook.addSeparator()
         self.popMenuAddressBook.addAction(self.actionAddressBookNew)
         self.popMenuAddressBook.addAction(self.actionAddressBookDelete)
@@ -1687,58 +1676,17 @@
 
     def click_pushButtonAddSubscription(self):
         self.NewSubscriptionDialogInstance = NewSubscriptionDialog(self)
-
         if self.NewSubscriptionDialogInstance.exec_():
-<<<<<<< HEAD
-            if self.NewSubscriptionDialogInstance.ui.labelSubscriptionAddressCheck.text() == _translate("MainWindow", "Address is valid."):
-                # First we must check to see if the address is already in the
-                # subscriptions list. The user cannot add it again or else it
-                # will cause problems when updating and deleting the entry.
-                shared.sqlLock.acquire()
-                t = (addBMIfNotPresent(str(
-                    self.NewSubscriptionDialogInstance.ui.lineEditSubscriptionAddress.text())),)
-                shared.sqlSubmitQueue.put(
-                    '''select * from subscriptions where address=?''')
-                shared.sqlSubmitQueue.put(t)
-                queryreturn = shared.sqlReturnQueue.get()
-                shared.sqlLock.release()
-                if queryreturn == []:
-                    self.ui.tableWidgetSubscriptions.setSortingEnabled(False)
-                    self.ui.tableWidgetSubscriptions.insertRow(0)
-                    newItem = QtGui.QTableWidgetItem(unicode(
-                        self.NewSubscriptionDialogInstance.ui.newsubscriptionlabel.text().toUtf8(), 'utf-8'))
-                    self.ui.tableWidgetSubscriptions.setItem(0, 0, newItem)
-                    newItem = QtGui.QTableWidgetItem(addBMIfNotPresent(
-                        self.NewSubscriptionDialogInstance.ui.lineEditSubscriptionAddress.text()))
-                    newItem.setFlags(
-                        QtCore.Qt.ItemIsSelectable | QtCore.Qt.ItemIsEnabled)
-                    self.ui.tableWidgetSubscriptions.setItem(0, 1, newItem)
-                    self.ui.tableWidgetSubscriptions.setSortingEnabled(True)
-                    t = (str(self.NewSubscriptionDialogInstance.ui.newsubscriptionlabel.text().toUtf8()), addBMIfNotPresent(
-                        str(self.NewSubscriptionDialogInstance.ui.lineEditSubscriptionAddress.text())), True)
-                    shared.sqlLock.acquire()
-                    shared.sqlSubmitQueue.put(
-                        '''INSERT INTO subscriptions VALUES (?,?,?)''')
-                    shared.sqlSubmitQueue.put(t)
-                    queryreturn = shared.sqlReturnQueue.get()
-                    shared.sqlSubmitQueue.put('commit')
-                    shared.sqlLock.release()
-                    self.rerenderInboxFromLabels()
-                    shared.reloadBroadcastSendersForWhichImWatching()
-=======
-            if self.NewSubscriptionDialogInstance.ui.labelSubscriptionAddressCheck.text() == 'Address is valid.':
-                address = str(self.NewSubscriptionDialogInstance.ui.lineEditSubscriptionAddress.text())
-                #We must check to see if the address is already in the subscriptions list. The user cannot add it again or else it will cause problems when updating and deleting the entry.
-                if not shared.isAddressInMySubscriptionsList(address):
-                    label = self.NewSubscriptionDialogInstance.ui.newsubscriptionlabel.text().toUtf8()
-                    self.addSubscription(label, address)
->>>>>>> e6beeede
-                else:
-                    self.statusBar().showMessage(_translate(
-                        "MainWindow", "Error: You cannot add the same address to your subsciptions twice. Perhaps rename the existing one if you want."))
-            else:
-                self.statusBar().showMessage(_translate(
-                    "MainWindow", "The address you entered was invalid. Ignoring it."))
+            if self.NewSubscriptionDialogInstance.ui.labelSubscriptionAddressCheck.text() != _translate("MainWindow", "Address is valid."):
+                self.statusBar().showMessage(_translate("MainWindow", "The address you entered was invalid. Ignoring it."))
+                return
+            address = addBMIfNotPresent(str(self.NewSubscriptionDialogInstance.ui.lineEditSubscriptionAddress.text()))
+            # We must check to see if the address is already in the subscriptions list. The user cannot add it again or else it will cause problems when updating and deleting the entry.
+            if shared.isAddressInMySubscriptionsList(address):
+                self.statusBar().showMessage(_translate("MainWindow", "Error: You cannot add the same address to your subsciptions twice. Perhaps rename the existing one if you want."))
+                return
+            label = self.NewSubscriptionDialogInstance.ui.newsubscriptionlabel.text().toUtf8()
+            self.addSubscription(label, address)
 
     def loadBlackWhiteList(self):
         # Initialize the Blacklist or Whitelist table
@@ -2289,8 +2237,7 @@
         else:
             self.statusBar().showMessage('')
             self.ui.tabWidget.setCurrentIndex(1)
-<<<<<<< HEAD
-=======
+
     def on_action_AddressBookSubscribe(self):
         listOfSelectedRows = {}
         for i in range(len(self.ui.tableWidgetAddressBook.selectedIndexes())):
@@ -2303,9 +2250,7 @@
                 continue
             labelAtCurrentRow = str(self.ui.tableWidgetAddressBook.item(currentRow,0).text())
             self.addSubscription(labelAtCurrentRow, addressAtCurrentRow)
-    def on_context_menuAddressBook(self, point):
-        self.popMenuAddressBook.exec_( self.ui.tableWidgetAddressBook.mapToGlobal(point) )
->>>>>>> e6beeede
+            self.ui.tabWidget.setCurrentIndex(4)
 
     def on_context_menuAddressBook(self, point):
         self.popMenuAddressBook.exec_(
@@ -2314,7 +2259,7 @@
     # Group of functions for the Subscriptions dialog box
     def on_action_SubscriptionsNew(self):
         self.click_pushButtonAddSubscription()
-
+        
     def on_action_SubscriptionsDelete(self):
         print 'clicked Delete'
         currentRow = self.ui.tableWidgetSubscriptions.currentRow()
