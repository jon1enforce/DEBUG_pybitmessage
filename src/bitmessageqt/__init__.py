--- conflicted
+++ resolved
@@ -2934,13 +2934,8 @@
         queryreturn = sqlQuery(
             'SELECT message FROM inbox WHERE msgid=?', sqlite3.Binary(msgid))
         if len(queryreturn) < 1:
-<<<<<<< HEAD
-            if six.PY3:
-                queryreturn = sqlQuery(
-                    'SELECT message FROM inbox WHERE msgid=CAST(? AS TEXT)', msgid)
-            else:  # assume six.PY2
-                queryreturn = sqlQuery(
-                    'SELECT message FROM inbox WHERE msgid=?', sqlite3.Binary(msgid))
+            queryreturn = sqlQuery(
+                'SELECT message FROM inbox WHERE msgid=CAST(? AS TEXT)', msgid)
         try:
             lines_raw = queryreturn[-1][0].split('\n')
             lines = []
@@ -2948,14 +2943,6 @@
                 lines.append(line.decode("utf-8", "replace"))
         except IndexError:
             lines = ''
-=======
-            queryreturn = sqlQuery(
-                'SELECT message FROM inbox WHERE msgid=CAST(? AS TEXT)', msgid)
-        if queryreturn != []:
-            for row in queryreturn:
-                messageText, = row
-            messageText = messageText.decode("utf-8", "replace")
->>>>>>> 0ff6b43d
 
         totalLines = len(lines)
         for i in xrange(totalLines):
@@ -3274,10 +3261,6 @@
         idCount = len(inventoryHashesToTrash)
         total_row_count = sqlExecuteChunked(
             ("DELETE FROM inbox" if folder == "trash" or shifted else
-<<<<<<< HEAD
-             "UPDATE inbox SET folder='trash', read=1")
-            + " WHERE msgid IN ({0})", idCount, *inventoryHashesToTrash)
-=======
              "UPDATE inbox SET folder='trash', read=1") +
             " WHERE msgid IN ({0})", False, idCount, *inventoryHashesToTrash)
         if total_row_count < 1:
@@ -3285,7 +3268,6 @@
                 ("DELETE FROM inbox" if folder == "trash" or shifted else
                  "UPDATE inbox SET folder='trash', read=1") +
                 " WHERE msgid IN ({0})", True, idCount, *inventoryHashesToTrash)
->>>>>>> 0ff6b43d
         tableWidget.selectRow(0 if currentRow == 0 else currentRow - 1)
         tableWidget.setUpdatesEnabled(True)
         self.propagateUnreadCount(folder)
@@ -3337,14 +3319,10 @@
         # Retrieve the message data out of the SQL database
         msgid = tableWidget.item(currentInboxRow, 3).data()
         queryreturn = sqlQuery(
-<<<<<<< HEAD
-            'SELECT message FROM inbox WHERE msgid=?', msgid)
-=======
-            '''select message from inbox where msgid=?''', sqlite3.Binary(msgid))
+            'SELECT message FROM inbox WHERE msgid=?', sqlite3.Binary(msgid))
         if len(queryreturn) < 1:
             queryreturn = sqlQuery(
-                '''select message from inbox where msgid=CAST(? AS TEXT)''', msgid)
->>>>>>> 0ff6b43d
+                'SELECT message FROM inbox WHERE msgid=CAST(? AS TEXT)', msgid)
         if queryreturn != []:
             for row in queryreturn:
                 message, = row
@@ -4244,23 +4222,16 @@
             if tableWidget.item(currentRow, 0).unread is True:
                 self.updateUnreadStatus(tableWidget, currentRow, msgid)
             # propagate
-<<<<<<< HEAD
-            if folder != 'sent' and sqlExecute(
+            rowcount = sqlExecute(
                 'UPDATE inbox SET read=1 WHERE msgid=? AND read=0',
-                msgid
-            ) > 0:
-=======
-            rowcount = sqlExecute(
-                '''UPDATE inbox SET read=1 WHERE msgid=? AND read=0''',
                 sqlite3.Binary(msgid)
             )
             if rowcount < 1:
                 rowcount = sqlExecute(
-                    '''UPDATE inbox SET read=1 WHERE msgid=CAST(? AS TEXT) AND read=0''',
+                    'UPDATE inbox SET read=1 WHERE msgid=CAST(? AS TEXT) AND read=0',
                     msgid
                 )
             if folder != 'sent' and rowcount > 0:
->>>>>>> 0ff6b43d
                 self.propagateUnreadCount()
 
         messageTextedit.setCurrentFont(QtGui.QFont())
