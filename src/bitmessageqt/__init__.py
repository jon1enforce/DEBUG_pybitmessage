"""
PyQt based UI for bitmessage, the main module
"""

import hashlib
import locale
import logging
import os
import random
import string
import subprocess
import sys
import textwrap
import threading
import time
from datetime import datetime, timedelta
from sqlite3 import register_adapter
import six
from six.moves import range as xrange
if six.PY3:
    from codecs import escape_decode
if six.PY2:
    import sqlite3

from unqstr import ustr, unic
from dbcompat import dbstr
from qtpy import QtCore, QtGui, QtWidgets, QtNetwork

import shared
import state
from debug import logger
from tr import _translate
from .account import (
    accountClass, getSortedSubscriptions,
    BMAccount, GatewayAccount, MailchuckAccount, AccountColor)
from addresses import decodeAddress, addBMIfNotPresent
from bitmessageqt.bitmessageui import Ui_MainWindow
from bmconfigparser import config
import namecoin
from .messageview import MessageView
from .migrationwizard import Ui_MigrationWizard
from .foldertree import (
    AccountMixin, Ui_FolderWidget, Ui_AddressWidget, Ui_SubscriptionWidget,
    MessageList_AddressWidget, MessageList_SubjectWidget,
    Ui_AddressBookWidgetItemLabel, Ui_AddressBookWidgetItemAddress,
    MessageList_TimeWidget)
from bitmessageqt import settingsmixin
from bitmessageqt import support
from helper_sql import sqlQuery, sqlExecute, sqlExecuteChunked, sqlStoredProcedure
import helper_addressbook
import helper_search
import l10n
from .utils import str_broadcast_subscribers, avatarize
from bitmessageqt import dialogs
from network.stats import pendingDownload, pendingUpload
from .uisignaler import UISignaler
import paths
from proofofwork import getPowType
import queues
import shutdown
from .statusbar import BMStatusBar
from bitmessageqt import sound
# This is needed for tray icon
from bitmessageqt import bitmessage_icons_rc  # noqa:F401 pylint: disable=unused-import
import helper_sent

try:
    from plugins.plugin import get_plugin, get_plugins
except ImportError:
    get_plugins = False

logger = logging.getLogger('default')

# TODO: rewrite
def powQueueSize():
    """Returns the size of queues.workerQueue including current unfinished work"""
    queue_len = queues.workerQueue.qsize()
    for thread in threading.enumerate():
        try:
            if thread.name == "singleWorker":
                queue_len += thread.busy
        except Exception as err:
            logger.info('Thread error %s', err)
    return queue_len


def openKeysFile():
    """Open keys file with an external editor"""
    keysfile = os.path.join(state.appdata, 'keys.dat')
    if 'linux' in sys.platform:
        subprocess.call(["xdg-open", keysfile])
    elif sys.platform.startswith('win'):
        os.startfile(keysfile)  # pylint: disable=no-member


class MyForm(settingsmixin.SMainWindow):

    # the maximum frequency of message sounds in seconds
    maxSoundFrequencySec = 60

    REPLY_TYPE_SENDER = 0
    REPLY_TYPE_CHAN = 1
    REPLY_TYPE_UPD = 2

    def change_translation(self, newlocale=None):
        """Change translation language for the application"""
        if newlocale is None:
            newlocale = l10n.getTranslationLanguage()
        try:
            if not self.qmytranslator.isEmpty():
                QtWidgets.QApplication.removeTranslator(self.qmytranslator)
        except:
            pass
        try:
            if not self.qsystranslator.isEmpty():
                QtWidgets.QApplication.removeTranslator(self.qsystranslator)
        except:
            pass

        self.qmytranslator = QtCore.QTranslator()
        translationpath = os.path.join(
            paths.codePath(), 'translations', 'bitmessage_' + newlocale)
        self.qmytranslator.load(translationpath)
        QtWidgets.QApplication.installTranslator(self.qmytranslator)

        self.qsystranslator = QtCore.QTranslator()
        if paths.frozen:
            translationpath = os.path.join(
                paths.codePath(), 'translations', 'qt_' + newlocale)
        else:
            translationpath = os.path.join(
                ustr(QtCore.QLibraryInfo.location(
                    QtCore.QLibraryInfo.TranslationsPath)), 'qt_' + newlocale)
        self.qsystranslator.load(translationpath)
        QtWidgets.QApplication.installTranslator(self.qsystranslator)

        # TODO: move this block into l10n
        # FIXME: shouldn't newlocale be used here?
        lang = locale.normalize(l10n.getTranslationLanguage())
        langs = [
            lang.split(".")[0] + "." + l10n.encoding,
            lang.split(".")[0] + "." + 'UTF-8',
            lang
        ]
        if 'win32' in sys.platform or 'win64' in sys.platform:
            langs = [l10n.getWindowsLocale(lang)]
        for lang in langs:
            try:
                l10n.setlocale(lang)
                if 'win32' not in sys.platform and 'win64' not in sys.platform:
                    l10n.encoding = locale.nl_langinfo(locale.CODESET)
                else:
                    l10n.encoding = locale.getlocale()[1]
                logger.info("Successfully set locale to %s", lang)
                break
            except:
                logger.error("Failed to set locale to %s", lang, exc_info=True)

    def init_file_menu(self):
        self.ui.actionExit.triggered.connect(self.quit)
        self.ui.actionNetworkSwitch.triggered.connect(self.network_switch)
        self.ui.actionManageKeys.triggered.connect(self.click_actionManageKeys)
        self.ui.actionDeleteAllTrashedMessages.triggered.connect(
            self.click_actionDeleteAllTrashedMessages)
        self.ui.actionRegenerateDeterministicAddresses.triggered.connect(
            self.click_actionRegenerateDeterministicAddresses)
        self.ui.actionSettings.triggered.connect(self.click_actionSettings)
        self.ui.actionAbout.triggered.connect(self.click_actionAbout)
        self.ui.actionSupport.triggered.connect(self.click_actionSupport)
        self.ui.actionHelp.triggered.connect(self.click_actionHelp)

        # also used for creating chans.
        self.ui.pushButtonAddChan.clicked.connect(self.click_actionJoinChan)
        self.ui.pushButtonNewAddress.clicked.connect(
            self.click_NewAddressDialog)
        self.ui.pushButtonAddAddressBook.clicked.connect(
            self.click_pushButtonAddAddressBook)
        self.ui.pushButtonAddSubscription.clicked.connect(
            self.click_pushButtonAddSubscription)
        self.ui.pushButtonTTL.clicked.connect(self.click_pushButtonTTL)
        self.ui.pushButtonClear.clicked.connect(self.click_pushButtonClear)
        self.ui.pushButtonSend.clicked.connect(self.click_pushButtonSend)
        self.ui.pushButtonFetchNamecoinID.clicked.connect(
            self.click_pushButtonFetchNamecoinID)

    def init_inbox_popup_menu(self, connectSignal=True):
        # Popup menu for the Inbox tab
        self.ui.inboxContextMenuToolbar = QtWidgets.QToolBar()
        # Actions
        self.actionReply = self.ui.inboxContextMenuToolbar.addAction(_translate(
            "MainWindow", "Reply to sender"), self.on_action_InboxReply)
        self.actionReplyChan = self.ui.inboxContextMenuToolbar.addAction(_translate(
            "MainWindow", "Reply to channel"), self.on_action_InboxReplyChan)
        self.actionAddSenderToAddressBook = self.ui.inboxContextMenuToolbar.addAction(
            _translate(
                "MainWindow", "Add sender to your Address Book"),
            self.on_action_InboxAddSenderToAddressBook)
        self.actionAddSenderToBlackList = self.ui.inboxContextMenuToolbar.addAction(
            _translate(
                "MainWindow", "Add sender to your Blacklist"),
            self.on_action_InboxAddSenderToBlackList)
        self.actionTrashInboxMessage = self.ui.inboxContextMenuToolbar.addAction(
            _translate("MainWindow", "Move to Trash"),
            self.on_action_InboxTrash)
        self.actionUndeleteTrashedMessage = self.ui.inboxContextMenuToolbar.addAction(
            _translate("MainWindow", "Undelete"),
            self.on_action_TrashUndelete)
        self.actionForceHtml = self.ui.inboxContextMenuToolbar.addAction(
            _translate(
                "MainWindow", "View HTML code as formatted text"),
            self.on_action_InboxMessageForceHtml)
        self.actionSaveMessageAs = self.ui.inboxContextMenuToolbar.addAction(
            _translate(
                "MainWindow", "Save message as..."),
            self.on_action_InboxSaveMessageAs)
        self.actionMarkUnread = self.ui.inboxContextMenuToolbar.addAction(
            _translate(
                "MainWindow", "Mark Unread"), self.on_action_InboxMarkUnread)

        # contextmenu messagelists
        self.ui.tableWidgetInbox.setContextMenuPolicy(
            QtCore.Qt.CustomContextMenu)
        if connectSignal:
            self.ui.tableWidgetInbox.customContextMenuRequested.connect(
                self.on_context_menuInbox)
        self.ui.tableWidgetInboxSubscriptions.setContextMenuPolicy(
            QtCore.Qt.CustomContextMenu)
        if connectSignal:
            self.ui.tableWidgetInboxSubscriptions.customContextMenuRequested.connect(
                self.on_context_menuInbox)
        self.ui.tableWidgetInboxChans.setContextMenuPolicy(
            QtCore.Qt.CustomContextMenu)
        if connectSignal:
            self.ui.tableWidgetInboxChans.customContextMenuRequested.connect(
                self.on_context_menuInbox)

    def init_identities_popup_menu(self, connectSignal=True):
        # Popup menu for the Your Identities tab
        self.ui.addressContextMenuToolbarYourIdentities = QtWidgets.QToolBar()
        # Actions
        self.actionNewYourIdentities = self.ui.addressContextMenuToolbarYourIdentities.addAction(_translate(
            "MainWindow", "New"), self.on_action_YourIdentitiesNew)
        self.actionEnableYourIdentities = self.ui.addressContextMenuToolbarYourIdentities.addAction(
            _translate(
                "MainWindow", "Enable"), self.on_action_Enable)
        self.actionDisableYourIdentities = self.ui.addressContextMenuToolbarYourIdentities.addAction(
            _translate(
                "MainWindow", "Disable"), self.on_action_Disable)
        self.actionSetAvatarYourIdentities = self.ui.addressContextMenuToolbarYourIdentities.addAction(
            _translate(
                "MainWindow", "Set avatar..."),
            self.on_action_TreeWidgetSetAvatar)
        self.actionClipboardYourIdentities = self.ui.addressContextMenuToolbarYourIdentities.addAction(
            _translate(
                "MainWindow", "Copy address to clipboard"),
            self.on_action_Clipboard)
        self.actionSpecialAddressBehaviorYourIdentities = self.ui.addressContextMenuToolbarYourIdentities.addAction(
            _translate(
                "MainWindow", "Special address behavior..."),
            self.on_action_SpecialAddressBehaviorDialog)
        self.actionEmailGateway = self.ui.addressContextMenuToolbarYourIdentities.addAction(
            _translate(
                "MainWindow", "Email gateway"),
            self.on_action_EmailGatewayDialog)
        self.actionMarkAllRead = self.ui.addressContextMenuToolbarYourIdentities.addAction(
            _translate(
                "MainWindow", "Mark all messages as read"),
            self.on_action_MarkAllRead)

        self.ui.treeWidgetYourIdentities.setContextMenuPolicy(
            QtCore.Qt.CustomContextMenu)
        if connectSignal:
            self.ui.treeWidgetYourIdentities.customContextMenuRequested.connect(
                self.on_context_menuYourIdentities)

        # load all gui.menu plugins with prefix 'address'
        self.menu_plugins = {'address': []}
        if not get_plugins:
            return
        for plugin in get_plugins('gui.menu', 'address'):
            try:
                handler, title = plugin(self)
            except TypeError:
                continue
            self.menu_plugins['address'].append(
                self.ui.addressContextMenuToolbarYourIdentities.addAction(
                    title, handler
                ))

    def init_chan_popup_menu(self, connectSignal=True):
        # Actions
        self.actionNew = self.ui.addressContextMenuToolbar.addAction(_translate(
            "MainWindow", "New"), self.on_action_YourIdentitiesNew)
        self.actionDelete = self.ui.addressContextMenuToolbar.addAction(
            _translate("MainWindow", "Delete"),
            self.on_action_YourIdentitiesDelete)
        self.actionEnable = self.ui.addressContextMenuToolbar.addAction(
            _translate(
                "MainWindow", "Enable"), self.on_action_Enable)
        self.actionDisable = self.ui.addressContextMenuToolbar.addAction(
            _translate(
                "MainWindow", "Disable"), self.on_action_Disable)
        self.actionSetAvatar = self.ui.addressContextMenuToolbar.addAction(
            _translate(
                "MainWindow", "Set avatar..."),
            self.on_action_TreeWidgetSetAvatar)
        self.actionClipboard = self.ui.addressContextMenuToolbar.addAction(
            _translate(
                "MainWindow", "Copy address to clipboard"),
            self.on_action_Clipboard)
        self.actionSend = self.ui.addressContextMenuToolbar.addAction(
            _translate("MainWindow", "Send message to this chan"),
            self.on_action_Send)
        self.actionSpecialAddressBehavior = self.ui.addressContextMenuToolbar.addAction(
            _translate(
                "MainWindow", "Special address behavior..."),
            self.on_action_SpecialAddressBehaviorDialog)

        self.ui.treeWidgetChans.setContextMenuPolicy(
            QtCore.Qt.CustomContextMenu)
        if connectSignal:
            self.ui.treeWidgetChans.customContextMenuRequested.connect(
                self.on_context_menuChan)

    def init_addressbook_popup_menu(self, connectSignal=True):
        # Popup menu for the Address Book page
        self.ui.addressBookContextMenuToolbar = QtWidgets.QToolBar()
        # Actions
        self.actionAddressBookSend = self.ui.addressBookContextMenuToolbar.addAction(
            _translate(
                "MainWindow", "Send message to this address"),
            self.on_action_AddressBookSend)
        self.actionAddressBookClipboard = self.ui.addressBookContextMenuToolbar.addAction(
            _translate(
                "MainWindow", "Copy address to clipboard"),
            self.on_action_AddressBookClipboard)
        self.actionAddressBookSubscribe = self.ui.addressBookContextMenuToolbar.addAction(
            _translate(
                "MainWindow", "Subscribe to this address"),
            self.on_action_AddressBookSubscribe)
        self.actionAddressBookSetAvatar = self.ui.addressBookContextMenuToolbar.addAction(
            _translate(
                "MainWindow", "Set avatar..."),
            self.on_action_AddressBookSetAvatar)
        self.actionAddressBookSetSound = \
            self.ui.addressBookContextMenuToolbar.addAction(
                _translate("MainWindow", "Set notification sound..."),
                self.on_action_AddressBookSetSound)
        self.actionAddressBookNew = self.ui.addressBookContextMenuToolbar.addAction(
            _translate(
                "MainWindow", "Add New Address"), self.on_action_AddressBookNew)
        self.actionAddressBookDelete = self.ui.addressBookContextMenuToolbar.addAction(
            _translate(
                "MainWindow", "Delete"), self.on_action_AddressBookDelete)
        self.ui.tableWidgetAddressBook.setContextMenuPolicy(
            QtCore.Qt.CustomContextMenu)
        if connectSignal:
            self.ui.tableWidgetAddressBook.customContextMenuRequested.connect(
                self.on_context_menuAddressBook)

    def init_subscriptions_popup_menu(self, connectSignal=True):
        # Actions
        self.actionsubscriptionsNew = self.ui.subscriptionsContextMenuToolbar.addAction(
            _translate("MainWindow", "New"), self.on_action_SubscriptionsNew)
        self.actionsubscriptionsDelete = self.ui.subscriptionsContextMenuToolbar.addAction(
            _translate("MainWindow", "Delete"),
            self.on_action_SubscriptionsDelete)
        self.actionsubscriptionsClipboard = self.ui.subscriptionsContextMenuToolbar.addAction(
            _translate("MainWindow", "Copy address to clipboard"),
            self.on_action_SubscriptionsClipboard)
        self.actionsubscriptionsEnable = self.ui.subscriptionsContextMenuToolbar.addAction(
            _translate("MainWindow", "Enable"),
            self.on_action_SubscriptionsEnable)
        self.actionsubscriptionsDisable = self.ui.subscriptionsContextMenuToolbar.addAction(
            _translate("MainWindow", "Disable"),
            self.on_action_SubscriptionsDisable)
        self.actionsubscriptionsSetAvatar = self.ui.subscriptionsContextMenuToolbar.addAction(
            _translate("MainWindow", "Set avatar..."),
            self.on_action_TreeWidgetSetAvatar)
        self.actionsubscriptionsSend = self.ui.addressContextMenuToolbar.addAction(
            _translate("MainWindow", "Send message to this address"),
            self.on_action_Send)
        self.ui.treeWidgetSubscriptions.setContextMenuPolicy(
            QtCore.Qt.CustomContextMenu)
        if connectSignal:
            self.ui.treeWidgetSubscriptions.customContextMenuRequested.connect(
                self.on_context_menuSubscriptions)

    def init_sent_popup_menu(self, connectSignal=True):
        # Actions
        self.actionTrashSentMessage = self.ui.sentContextMenuToolbar.addAction(
            _translate(
                "MainWindow", "Move to Trash"), self.on_action_SentTrash)
        self.actionSentClipboard = self.ui.sentContextMenuToolbar.addAction(
            _translate(
                "MainWindow", "Copy destination address to clipboard"),
            self.on_action_SentClipboard)
        self.actionForceSend = self.ui.sentContextMenuToolbar.addAction(
            _translate(
                "MainWindow", "Force send"), self.on_action_ForceSend)
        self.actionSentReply = self.ui.sentContextMenuToolbar.addAction(
            _translate("MainWindow", "Send update"),
            self.on_action_SentReply)
        # self.popMenuSent = QtWidgets.QMenu( self )
        # self.popMenuSent.addAction( self.actionSentClipboard )
        # self.popMenuSent.addAction( self.actionTrashSentMessage )

    def rerenderTabTreeSubscriptions(self):
        treeWidget = self.ui.treeWidgetSubscriptions
        folders = Ui_FolderWidget.folderWeight.keys()
        Ui_FolderWidget.folderWeight.pop("new", None)

        # sort ascending when creating
        if treeWidget.topLevelItemCount() == 0:
            treeWidget.header().setSortIndicator(
                0, QtCore.Qt.AscendingOrder)
        # init dictionary

        db = getSortedSubscriptions(True)
        for address in db:
            for folder in folders:
                if folder not in db[address]:
                    db[address][folder] = {}

        if treeWidget.isSortingEnabled():
            treeWidget.setSortingEnabled(False)

        i = 0
        while i < treeWidget.topLevelItemCount():
            widget = treeWidget.topLevelItem(i)
            if widget is not None:
                toAddress = widget.address
            else:
                toAddress = None

            if toAddress not in db:
                treeWidget.takeTopLevelItem(i)
                # no increment
                continue
            unread = 0
            j = 0
            while j < widget.childCount():
                subwidget = widget.child(j)
                try:
                    subwidget.setUnreadCount(
                        db[toAddress][subwidget.folderName]['count'])
                    unread += db[toAddress][subwidget.folderName]['count']
                    db[toAddress].pop(subwidget.folderName, None)
                except:
                    widget.takeChild(j)
                    # no increment
                    continue
                j += 1

            # add missing folders
            if len(db[toAddress]) > 0:
                j = 0
                for f, c in six.iteritems(db[toAddress]):
                    try:
                        subwidget = Ui_FolderWidget(
                            widget, j, toAddress, f, c['count'])
                    except KeyError:
                        subwidget = Ui_FolderWidget(widget, j, toAddress, f, 0)
                    j += 1
            widget.setUnreadCount(unread)
            db.pop(toAddress, None)
            i += 1

        i = 0
        for toAddress in db:
            widget = Ui_SubscriptionWidget(
                treeWidget, i, toAddress, db[toAddress]["inbox"]['count'],
                db[toAddress]["inbox"]['label'],
                db[toAddress]["inbox"]['enabled'])
            j = 0
            unread = 0
            for folder in folders:
                try:
                    subwidget = Ui_FolderWidget(
                        widget, j, toAddress, folder,
                        db[toAddress][folder]['count'])
                    unread += db[toAddress][folder]['count']
                except KeyError:
                    subwidget = Ui_FolderWidget(
                        widget, j, toAddress, folder, 0)
                j += 1
            widget.setUnreadCount(unread)
            i += 1

        treeWidget.setSortingEnabled(True)

    def rerenderTabTreeMessages(self):
        self.rerenderTabTree('messages')

    def rerenderTabTreeChans(self):
        self.rerenderTabTree('chan')

    def rerenderTabTree(self, tab):
        if tab == 'messages':
            treeWidget = self.ui.treeWidgetYourIdentities
        elif tab == 'chan':
            treeWidget = self.ui.treeWidgetChans
        folders = Ui_FolderWidget.folderWeight.keys()

        # sort ascending when creating
        if treeWidget.topLevelItemCount() == 0:
            treeWidget.header().setSortIndicator(
                0, QtCore.Qt.AscendingOrder)
        # init dictionary
        db = {}
        enabled = {}

        for toAddress in config.addresses(True):
            isEnabled = config.getboolean(
                toAddress, 'enabled')
            isChan = config.safeGetBoolean(
                toAddress, 'chan')
            # isMaillinglist = config.safeGetBoolean(
            #     toAddress, 'mailinglist')

            if treeWidget == self.ui.treeWidgetYourIdentities:
                if isChan:
                    continue
            elif treeWidget == self.ui.treeWidgetChans:
                if not isChan:
                    continue

            db[toAddress] = {}
            for folder in folders:
                db[toAddress][folder] = 0

            enabled[toAddress] = isEnabled

        # get number of (unread) messages
        total = 0
        queryreturn = sqlQuery(
            "SELECT toaddress, folder, count(msgid) as cnt "
            "FROM inbox "
            "WHERE read = 0 "
            "GROUP BY toaddress, folder")
        for row in queryreturn:
            toaddress, folder, cnt = row
            toaddress = toaddress.decode("utf-8", "replace")
            folder = folder.decode("utf-8", "replace")
            total += cnt
            if toaddress in db and folder in db[toaddress]:
                db[toaddress][folder] = cnt
        if treeWidget == self.ui.treeWidgetYourIdentities:
            db[None] = {}
            db[None]["inbox"] = total
            db[None]["new"] = total
            db[None]["sent"] = 0
            db[None]["trash"] = 0
            enabled[None] = True

        if treeWidget.isSortingEnabled():
            treeWidget.setSortingEnabled(False)

        i = 0
        while i < treeWidget.topLevelItemCount():
            widget = treeWidget.topLevelItem(i)
            if widget is not None:
                toAddress = widget.address
            else:
                toAddress = None

            if toAddress not in db:
                treeWidget.takeTopLevelItem(i)
                # no increment
                continue
            unread = 0
            j = 0
            while j < widget.childCount():
                subwidget = widget.child(j)
                try:
                    subwidget.setUnreadCount(
                        db[toAddress][subwidget.folderName])
                    if subwidget.folderName not in ("new", "trash", "sent"):
                        unread += db[toAddress][subwidget.folderName]
                    db[toAddress].pop(subwidget.folderName, None)
                except:
                    widget.takeChild(j)
                    # no increment
                    continue
                j += 1

            # add missing folders
            if len(db[toAddress]) > 0:
                j = 0
                for f, c in six.iteritems(db[toAddress]):
                    if toAddress is not None and tab == 'messages' and folder == "new":
                        continue
                    subwidget = Ui_FolderWidget(widget, j, toAddress, f, c)
                    if subwidget.folderName not in ("new", "trash", "sent"):
                        unread += c
                    j += 1
            widget.setUnreadCount(unread)
            db.pop(toAddress, None)
            i += 1

        i = 0
        for toAddress in db:
            widget = Ui_AddressWidget(treeWidget, i, toAddress, db[toAddress]["inbox"], enabled[toAddress])
            j = 0
            unread = 0
            for folder in folders:
                if toAddress is not None and tab == 'messages' and folder == "new":
                    continue
                subwidget = Ui_FolderWidget(widget, j, toAddress, folder, db[toAddress][folder])
                if subwidget.folderName not in ("new", "trash", "sent"):
                    unread += db[toAddress][folder]
                j += 1
            widget.setUnreadCount(unread)
            i += 1

        treeWidget.setSortingEnabled(True)

    def __init__(self, parent=None):
        super(MyForm, self).__init__(parent)
        self.ui = Ui_MainWindow()
        self.ui.setupUi(self)

        self.qmytranslator = self.qsystranslator = None
        self.indicatorUpdate = None
        self.actionStatus = None

        # the last time that a message arrival sound was played
        self.lastSoundTime = datetime.now() - timedelta(days=1)

        # Ask the user if we may delete their old version 1 addresses if they
        # have any.
        for addressInKeysFile in config.addresses():
            status, addressVersionNumber, streamNumber, hash = decodeAddress(
                addressInKeysFile)
            if addressVersionNumber == 1:
                displayMsg = _translate(
                    "MainWindow",
                    "One of your addresses, {0}, is an old version 1"
                    " address. Version 1 addresses are no longer supported."
                    " May we delete it now?").format(addressInKeysFile)
                reply = QtWidgets.QMessageBox.question(
                    self, 'Message', displayMsg, QtWidgets.QMessageBox.Yes, QtWidgets.QMessageBox.No)
                if reply == QtWidgets.QMessageBox.Yes:
                    config.remove_section(addressInKeysFile)
                    config.save()

        self.change_translation()

        # e.g. for editing labels
        self.recurDepth = 0

        # switch back to this when replying
        self.replyFromTab = None

        # so that quit won't loop
        self.wait = self.quitAccepted = False

        self.init_file_menu()
        self.init_inbox_popup_menu()
        self.init_identities_popup_menu()
        self.init_addressbook_popup_menu()
        self.init_subscriptions_popup_menu()
        self.init_chan_popup_menu()
        self.init_sent_popup_menu()

        # Initialize the user's list of addresses on the 'Chan' tab.
        self.rerenderTabTreeChans()

        # Initialize the user's list of addresses on the 'Messages' tab.
        self.rerenderTabTreeMessages()

        # Set welcome message
        self.ui.textEditInboxMessage.setText(_translate("MainWindow", """
        Welcome to easy and secure Bitmessage
            * send messages to other people
            * send broadcast messages like twitter or
            * discuss in chan(nel)s with other people
        """))

        # Initialize the address book
        self.rerenderAddressBook()

        # Initialize the Subscriptions
        self.rerenderSubscriptions()

        # Initialize the inbox search
        for line_edit in (
            self.ui.inboxSearchLineEdit,
            self.ui.inboxSearchLineEditSubscriptions,
            self.ui.inboxSearchLineEditChans,
        ):
            line_edit.returnPressed.connect(
                self.inboxSearchLineEditReturnPressed)
            line_edit.textChanged.connect(
                self.inboxSearchLineEditUpdated)

        # Initialize addressbook
        self.ui.tableWidgetAddressBook.itemChanged.connect(
            self.tableWidgetAddressBookItemChanged)

        # This is necessary for the completer to work if multiple recipients
        self.ui.lineEditTo.cursorPositionChanged.connect(
            self.ui.lineEditTo.completer().onCursorPositionChanged)

        # show messages from message list
        for table_widget in (
            self.ui.tableWidgetInbox,
            self.ui.tableWidgetInboxSubscriptions,
            self.ui.tableWidgetInboxChans
        ):
            table_widget.itemSelectionChanged.connect(
                self.tableWidgetInboxItemClicked)

        # tree address lists
        for tree_widget in (
            self.ui.treeWidgetYourIdentities,
            self.ui.treeWidgetSubscriptions,
            self.ui.treeWidgetChans
        ):
            tree_widget.itemSelectionChanged.connect(
                self.treeWidgetItemClicked)
            tree_widget.itemChanged.connect(self.treeWidgetItemChanged)

        self.ui.tabWidget.currentChanged.connect(self.tabWidgetCurrentChanged)

        # Put the colored icon on the status bar
        # self.pushButtonStatusIcon.setIcon(QIcon(":/newPrefix/images/yellowicon.png"))
        self.setStatusBar(BMStatusBar())
        self.statusbar = self.statusBar()

        self.pushButtonStatusIcon = QtWidgets.QPushButton(self)
        self.pushButtonStatusIcon.setText('')
        self.pushButtonStatusIcon.setIcon(
            QtGui.QIcon(':/newPrefix/images/redicon.png'))
        self.pushButtonStatusIcon.setFlat(True)
        self.statusbar.insertPermanentWidget(0, self.pushButtonStatusIcon)
        self.pushButtonStatusIcon.clicked.connect(
            self.click_pushButtonStatusIcon)

        self.unreadCount = 0

        # Set the icon sizes for the identicons
        identicon_size = 3 * 7
        for widget in (
            self.ui.tableWidgetInbox, self.ui.treeWidgetChans,
            self.ui.treeWidgetYourIdentities, self.ui.treeWidgetSubscriptions,
            self.ui.tableWidgetAddressBook
        ):
            widget.setIconSize(QtCore.QSize(identicon_size, identicon_size))

        self.UISignalThread = UISignaler.get()
        self.UISignalThread.writeNewAddressToTable.connect(
            self.writeNewAddressToTable)
        self.UISignalThread.updateStatusBar.connect(self.updateStatusBar)
        self.UISignalThread.updateSentItemStatusByToAddress.connect(
            self.updateSentItemStatusByToAddress)
        self.UISignalThread.updateSentItemStatusByAckdata.connect(
            self.updateSentItemStatusByAckdata)
        self.UISignalThread.displayNewInboxMessage.connect(
            self.displayNewInboxMessage)
        self.UISignalThread.displayNewSentMessage.connect(
            self.displayNewSentMessage)
        self.UISignalThread.setStatusIcon.connect(self.setStatusIcon)
        self.UISignalThread.changedInboxUnread.connect(self.changedInboxUnread)
        self.UISignalThread.rerenderMessagelistFromLabels.connect(
            self.rerenderMessagelistFromLabels)
        self.UISignalThread.rerenderMessagelistToLabels.connect(
            self.rerenderMessagelistToLabels)
        self.UISignalThread.rerenderAddressBook.connect(
            self.rerenderAddressBook)
        self.UISignalThread.rerenderSubscriptions.connect(
            self.rerenderSubscriptions)
        self.UISignalThread.removeInboxRowByMsgid.connect(
            self.removeInboxRowByMsgid)
        self.UISignalThread.newVersionAvailable.connect(
            self.newVersionAvailable)
        self.UISignalThread.displayAlert.connect(self.displayAlert)
        self.UISignalThread.start()

        # Key press in tree view
        self.ui.treeWidgetYourIdentities.keyPressEvent = self.treeWidgetKeyPressEvent
        self.ui.treeWidgetSubscriptions.keyPressEvent = self.treeWidgetKeyPressEvent
        self.ui.treeWidgetChans.keyPressEvent = self.treeWidgetKeyPressEvent

        # Key press in addressbook
        self.ui.tableWidgetAddressBook.keyPressEvent = self.addressbookKeyPressEvent

        # Key press in messagelist
        self.ui.tableWidgetInbox.keyPressEvent = self.tableWidgetKeyPressEvent
        self.ui.tableWidgetInboxSubscriptions.keyPressEvent = self.tableWidgetKeyPressEvent
        self.ui.tableWidgetInboxChans.keyPressEvent = self.tableWidgetKeyPressEvent

        # Key press in messageview
        self.ui.textEditInboxMessage.keyPressEvent = self.textEditKeyPressEvent
        self.ui.textEditInboxMessageSubscriptions.keyPressEvent = self.textEditKeyPressEvent
        self.ui.textEditInboxMessageChans.keyPressEvent = self.textEditKeyPressEvent

        # Below this point, it would be good if all of the necessary global data
        # structures were initialized.

        self.rerenderComboBoxSendFrom()
        self.rerenderComboBoxSendFromBroadcast()

        # Put the TTL slider in the correct spot
        TTL = config.getint('bitmessagesettings', 'ttl')
        if TTL < 3600:  # an hour
            TTL = 3600
        elif TTL > 28 * 24 * 60 * 60:  # 28 days
            TTL = 28 * 24 * 60 * 60
        self.ui.horizontalSliderTTL.setSliderPosition(
            (TTL - 3600) ** (1 / 3.199))
        self.updateHumanFriendlyTTLDescription(TTL)

        self.ui.horizontalSliderTTL.valueChanged.connect(self.updateTTL)
        self.initSettings()
        self.resetNamecoinConnection()
        self.sqlInit()
        self.indicatorInit()
        self.notifierInit()
        self.updateStartOnLogon()

        self.ui.updateNetworkSwitchMenuLabel()

        self._firstrun = config.safeGetBoolean(
            'bitmessagesettings', 'dontconnect')

        self._contact_selected = None

    def getContactSelected(self):
        """Returns last selected contact once"""
        try:
            return self._contact_selected
        except AttributeError:
            pass
        finally:
            self._contact_selected = None

    def updateStartOnLogon(self):
        """
        Configure Bitmessage to start on startup (or remove the
        configuration) based on the setting in the keys.dat file
        """
        startonlogon = config.safeGetBoolean(
            'bitmessagesettings', 'startonlogon')
        if sys.platform.startswith('win'):  # Auto-startup for Windows
            RUN_PATH = "HKEY_CURRENT_USER\\Software\\Microsoft\\Windows\\CurrentVersion\\Run"
            settings = QtCore.QSettings(
                RUN_PATH, QtCore.QSettings.NativeFormat)
            # In case the user moves the program and the registry entry is
            # no longer valid, this will delete the old registry entry.
            if startonlogon:
                settings.setValue("PyBitmessage", sys.argv[0])
            else:
                settings.remove("PyBitmessage")
        else:
            try:  # get desktop plugin if any
                self.desktop = get_plugin('desktop')()
                self.desktop.adjust_startonlogon(startonlogon)
            except (NameError, TypeError):
                self.desktop = False

    def updateTTL(self, sliderPosition):
        TTL = int(sliderPosition ** 3.199 + 3600)
        self.updateHumanFriendlyTTLDescription(TTL)
        config.set('bitmessagesettings', 'ttl', str(TTL))
        config.save()

    def updateHumanFriendlyTTLDescription(self, TTL):
        numberOfHours = int(round(TTL / (60 * 60)))
        font = QtGui.QFont()
        stylesheet = ""

        if numberOfHours < 48:
            self.ui.labelHumanFriendlyTTLDescription.setText(
                _translate(
                    "MainWindow", "%n hour(s)", None, numberOfHours
                ) + ",\n" +
                _translate("MainWindow", "not recommended for chans")
            )
            stylesheet = "QLabel { color : red; }"
            font.setBold(True)
        else:
            numberOfDays = int(round(TTL / (24 * 60 * 60)))
            self.ui.labelHumanFriendlyTTLDescription.setText(
                _translate(
                    "MainWindow", "%n day(s)", None, numberOfDays)
            )
            font.setBold(False)
        self.ui.labelHumanFriendlyTTLDescription.setStyleSheet(stylesheet)
        self.ui.labelHumanFriendlyTTLDescription.setFont(font)

    # Show or hide the application window after clicking an item within the
    # tray icon or, on Windows, the try icon itself.
    def appIndicatorShowOrHideWindow(self):
        if not self.actionShow.isChecked():
            self.hide()
        else:
            self.show()
            self.setWindowState(
                self.windowState() & ~QtCore.Qt.WindowMinimized | QtCore.Qt.WindowActive)
            self.raise_()
            self.activateWindow()

    # show the application window
    def appIndicatorShow(self):
        if self.actionShow is None:
            return
        if not self.actionShow.isChecked():
            self.actionShow.setChecked(True)
        self.appIndicatorShowOrHideWindow()

    # unchecks the show item on the application indicator
    def appIndicatorHide(self):
        if self.actionShow is None:
            return
        if self.actionShow.isChecked():
            self.actionShow.setChecked(False)
            self.appIndicatorShowOrHideWindow()

    def appIndicatorSwitchQuietMode(self):
        config.set(
            'bitmessagesettings', 'showtraynotifications',
            str(not self.actionQuiet.isChecked())
        )

    # application indicator show or hide
    """# application indicator show or hide
    def appIndicatorShowBitmessage(self):
        #if self.actionShow == None:
        #    return
        print self.actionShow.isChecked()
        if not self.actionShow.isChecked():
            self.hide()
            #self.setWindowState(self.windowState() & QtCore.Qt.WindowMinimized)
        else:
            self.appIndicatorShowOrHideWindow()"""

    # Show the program window and select inbox tab
    def appIndicatorInbox(self, item=None):
        self.appIndicatorShow()
        # select inbox
        self.ui.tabWidget.setCurrentIndex(
            self.ui.tabWidget.indexOf(self.ui.inbox)
        )
        self.ui.treeWidgetYourIdentities.setCurrentItem(
            self.ui.treeWidgetYourIdentities.topLevelItem(0).child(0)
        )

        if item:
            self.ui.tableWidgetInbox.setCurrentItem(item)
            self.tableWidgetInboxItemClicked()
        else:
            self.ui.tableWidgetInbox.setCurrentCell(0, 0)

    # Show the program window and select send tab
    def appIndicatorSend(self):
        self.appIndicatorShow()
        self.ui.tabWidget.setCurrentIndex(
            self.ui.tabWidget.indexOf(self.ui.send)
        )

    # Show the program window and select subscriptions tab
    def appIndicatorSubscribe(self):
        self.appIndicatorShow()
        self.ui.tabWidget.setCurrentIndex(
            self.ui.tabWidget.indexOf(self.ui.subscriptions)
        )

    # Show the program window and select channels tab
    def appIndicatorChannel(self):
        self.appIndicatorShow()
        self.ui.tabWidget.setCurrentIndex(
            self.ui.tabWidget.indexOf(self.ui.chans)
        )

    def updateUnreadStatus(self, widget, row, msgid, unread=True):
        """
        Switch unread for item of msgid and related items in
        other STableWidgets "All Accounts" and "Chans"
        """
        status = widget.item(row, 0).unread
        if status != unread:
            return

        widgets = [self.ui.tableWidgetInbox, self.ui.tableWidgetInboxChans]
        rrow = None
        try:
            widgets.remove(widget)
            related = widgets.pop()
        except ValueError:
            pass
        else:
            # maybe use instead:
            # rrow = related.row(msgid), msgid should be QTableWidgetItem
            # related = related.findItems(msgid, QtCore.Qt.MatchExactly),
            # returns an empty list
            for rrow in range(related.rowCount()):
                if related.item(rrow, 3).data() == msgid:
                    break

        for col in range(widget.columnCount()):
            widget.item(row, col).setUnread(not status)
            if rrow:
                related.item(rrow, col).setUnread(not status)

    # Here we need to update unread count for:
    # - all widgets if there is no args
    # - All accounts
    # - corresponding account if current is "All accounts"
    # - current account otherwise
    def propagateUnreadCount(self, folder=None, widget=None):
        queryReturn = sqlQuery(
            'SELECT toaddress, folder, COUNT(msgid) AS cnt'
            ' FROM inbox WHERE read = 0 GROUP BY toaddress, folder')
        totalUnread = {}
        normalUnread = {}
        broadcastsUnread = {}
        for addr, fld, count in queryReturn:
            addr = addr.decode("utf-8", "replace")
            fld = fld.decode("utf-8", "replace")
            try:
                normalUnread[addr][fld] = count
            except KeyError:
                normalUnread[addr] = {fld: count}
            try:
                totalUnread[fld] += count
            except KeyError:
                totalUnread[fld] = count
        if widget in (
                self.ui.treeWidgetSubscriptions, self.ui.treeWidgetChans):
            widgets = (self.ui.treeWidgetYourIdentities,)
        else:
            widgets = (
                self.ui.treeWidgetYourIdentities,
                self.ui.treeWidgetSubscriptions, self.ui.treeWidgetChans
            )
            queryReturn = sqlQuery(
                'SELECT fromaddress, folder, COUNT(msgid) AS cnt'
                ' FROM inbox WHERE read = 0 AND toaddress = ?'
                ' GROUP BY fromaddress, folder', dbstr(str_broadcast_subscribers))
            for addr, fld, count in queryReturn:
                addr = addr.decode("utf-8", "replace")
                fld = fld.decode("utf-8", "replace")
                try:
                    broadcastsUnread[addr][fld] = count
                except KeyError:
                    broadcastsUnread[addr] = {fld: count}

        for treeWidget in widgets:
            root = treeWidget.invisibleRootItem()
            for i in range(root.childCount()):
                addressItem = root.child(i)
                if addressItem.type == AccountMixin.ALL:
                    newCount = sum(six.itervalues(totalUnread))
                    self.drawTrayIcon(self.currentTrayIconFileName, newCount)
                else:
                    try:
                        newCount = sum(six.itervalues((
                            broadcastsUnread
                            if addressItem.type == AccountMixin.SUBSCRIPTION
                            else normalUnread
                        )[addressItem.address]))
                    except KeyError:
                        newCount = 0
                if newCount != addressItem.unreadCount:
                    addressItem.setUnreadCount(newCount)
                for j in range(addressItem.childCount()):
                    folderItem = addressItem.child(j)
                    folderName = folderItem.folderName
                    if folderName == "new":
                        folderName = "inbox"
                    if folder and folderName != folder:
                        continue
                    if addressItem.type == AccountMixin.ALL:
                        newCount = totalUnread.get(folderName, 0)
                    else:
                        try:
                            newCount = (
                                broadcastsUnread
                                if addressItem.type == AccountMixin.SUBSCRIPTION
                                else normalUnread
                            )[addressItem.address][folderName]
                        except KeyError:
                            newCount = 0
                    if newCount != folderItem.unreadCount:
                        folderItem.setUnreadCount(newCount)

    def addMessageListItem(self, tableWidget, items):
        sortingEnabled = tableWidget.isSortingEnabled()
        if sortingEnabled:
            tableWidget.setSortingEnabled(False)
        tableWidget.insertRow(0)
        for i, item in enumerate(items):
            tableWidget.setItem(0, i, item)
        if sortingEnabled:
            tableWidget.setSortingEnabled(True)

    def addMessageListItemSent(
        self, tableWidget, toAddress, fromAddress, subject,
        status, ackdata, lastactiontime
    ):
        acct = accountClass(fromAddress) or BMAccount(fromAddress)
        acct.parseMessage(toAddress, fromAddress, subject, "")

        if status == 'awaitingpubkey':
            statusText = _translate(
                "MainWindow",
                "Waiting for their encryption key. Will request it again soon."
            )
        elif status == 'doingpowforpubkey':
            statusText = _translate(
                "MainWindow", "Doing work necessary to request encryption key."
            )
        elif status == 'msgqueued':
            statusText = _translate("MainWindow", "Queued.")
        elif status == 'msgsent':
            statusText = _translate(
                "MainWindow",
                "Message sent. Waiting for acknowledgement. Sent at {0}"
            ).format(l10n.formatTimestamp(lastactiontime))
        elif status == 'msgsentnoackexpected':
            statusText = _translate(
                "MainWindow", "Message sent. Sent at {0}"
            ).format(l10n.formatTimestamp(lastactiontime))
        elif status == 'doingmsgpow':
            statusText = _translate(
                "MainWindow", "Doing work necessary to send message.")
        elif status == 'ackreceived':
            statusText = _translate(
                "MainWindow", "Acknowledgement of the message received {0}"
            ).format(l10n.formatTimestamp(lastactiontime))
        elif status == 'broadcastqueued':
            statusText = _translate(
                "MainWindow", "Broadcast queued.")
        elif status == 'doingbroadcastpow':
            statusText = _translate(
                "MainWindow", "Doing work necessary to send broadcast.")
        elif status == 'broadcastsent':
            statusText = _translate("MainWindow", "Broadcast on {0}").format(
                l10n.formatTimestamp(lastactiontime))
        elif status == 'toodifficult':
            statusText = _translate(
                "MainWindow",
                "Problem: The work demanded by the recipient is more"
                " difficult than you are willing to do. {0}"
            ).format(l10n.formatTimestamp(lastactiontime))
        elif status == 'badkey':
            statusText = _translate(
                "MainWindow",
                "Problem: The recipient\'s encryption key is no good."
                " Could not encrypt message. {0}"
            ).format(l10n.formatTimestamp(lastactiontime))
        elif status == 'forcepow':
            statusText = _translate(
                "MainWindow",
                "Forced difficulty override. Send should start soon.")
        else:
            statusText = _translate(
                "MainWindow", "Unknown status: {0} {1}").format(status,
                l10n.formatTimestamp(lastactiontime))

        items = [
            MessageList_AddressWidget(
                toAddress, unic(ustr(acct.toLabel))),
            MessageList_AddressWidget(
                fromAddress, unic(ustr(acct.fromLabel))),
            MessageList_SubjectWidget(
                ustr(subject), unic(ustr(acct.subject))),
            MessageList_TimeWidget(
                statusText, False, lastactiontime, ackdata)]
        self.addMessageListItem(tableWidget, items)

        return acct

    def addMessageListItemInbox(
        self, tableWidget, toAddress, fromAddress, subject,
        msgid, received, read
    ):
        if toAddress == str_broadcast_subscribers:
            acct = accountClass(fromAddress)
        else:
            acct = accountClass(toAddress) or accountClass(fromAddress)
        if acct is None:
            acct = BMAccount(fromAddress)
        acct.parseMessage(toAddress, fromAddress, subject, "")

        items = [
            MessageList_AddressWidget(
                toAddress, unic(ustr(acct.toLabel)), not read),
            MessageList_AddressWidget(
                fromAddress, unic(ustr(acct.fromLabel)), not read),
            MessageList_SubjectWidget(
                ustr(subject), unic(ustr(acct.subject)),
                not read),
            MessageList_TimeWidget(
                l10n.formatTimestamp(received), not read, received, msgid)
        ]
        self.addMessageListItem(tableWidget, items)

        return acct

    # Load Sent items from database
    def loadSent(self, tableWidget, account, where="", what=""):
        if tableWidget == self.ui.tableWidgetInboxSubscriptions:
            tableWidget.setColumnHidden(0, True)
            tableWidget.setColumnHidden(1, False)
            xAddress = 'toaddress'
        elif tableWidget == self.ui.tableWidgetInboxChans:
            tableWidget.setColumnHidden(0, False)
            tableWidget.setColumnHidden(1, True)
            xAddress = 'both'
        else:
            tableWidget.setColumnHidden(0, False)
            tableWidget.setColumnHidden(1, bool(account))
            xAddress = 'fromaddress'

        queryreturn = helper_search.search_sql(
            xAddress, account, "sent", where, what, False)

        for row in queryreturn:
            r = []
            r.append(row[0].decode("utf-8", "replace"))  # toaddress
            r.append(row[1].decode("utf-8", "replace"))  # fromaddress
            r.append(row[2].decode("utf-8", "replace"))  # subject
            r.append(row[3].decode("utf-8", "replace"))  # status
            r.append(row[3])  # ackdata
            r.append(row[4])  # lastactiontime
            self.addMessageListItemSent(tableWidget, *r)

        tableWidget.horizontalHeader().setSortIndicator(
            3, QtCore.Qt.DescendingOrder)
        tableWidget.setSortingEnabled(True)
        tableWidget.horizontalHeaderItem(3).setText(
            _translate("MainWindow", "Sent"))
        tableWidget.setUpdatesEnabled(True)

    # Load messages from database file
    def loadMessagelist(
        self, tableWidget, account, folder="inbox", where="", what="",
        unreadOnly=False
    ):
        tableWidget.setUpdatesEnabled(False)
        tableWidget.setSortingEnabled(False)
        tableWidget.setRowCount(0)

        if folder == 'sent':
            self.loadSent(tableWidget, account, where, what)
            return

        if tableWidget == self.ui.tableWidgetInboxSubscriptions:
            xAddress = "fromaddress"
            if not what:
                where = _translate("MainWindow", "To")
                what = str_broadcast_subscribers
        else:
            xAddress = "toaddress"
        if account is not None:
            tableWidget.setColumnHidden(0, True)
            tableWidget.setColumnHidden(1, False)
        else:
            tableWidget.setColumnHidden(0, False)
            tableWidget.setColumnHidden(1, False)

        queryreturn = helper_search.search_sql(
            xAddress, account, folder, where, what, unreadOnly)

        for row in queryreturn:
            toAddress, fromAddress, subject, _, msgid, received, read = row
            toAddress = toAddress.decode("utf-8", "replace")
            fromAddress = fromAddress.decode("utf-8", "replace")
            subject = subject.decode("utf-8", "replace")
            received = received.decode("utf-8", "replace")
            self.addMessageListItemInbox(
                tableWidget, toAddress, fromAddress, subject,
                msgid, received, read)

        tableWidget.horizontalHeader().setSortIndicator(
            3, QtCore.Qt.DescendingOrder)
        tableWidget.setSortingEnabled(True)
        tableWidget.selectRow(0)
        tableWidget.horizontalHeaderItem(3).setText(
            _translate("MainWindow", "Received"))
        tableWidget.setUpdatesEnabled(True)

    # create application indicator
    def appIndicatorInit(self, app):
        self.initTrayIcon("can-icon-24px-red.png", app)
        self.tray.activated.connect(self.__icon_activated)

        m = QtWidgets.QMenu()

        self.actionStatus = QtWidgets.QAction(_translate(
            "MainWindow", "Not Connected"), m, checkable=False)
        m.addAction(self.actionStatus)

        # separator
        actionSeparator = QtWidgets.QAction('', m, checkable=False)
        actionSeparator.setSeparator(True)
        m.addAction(actionSeparator)

        # show bitmessage
        self.actionShow = QtWidgets.QAction(_translate(
            "MainWindow", "Show Bitmessage"), m, checkable=True)
        self.actionShow.setChecked(not config.getboolean(
            'bitmessagesettings', 'startintray'))
        self.actionShow.triggered.connect(self.appIndicatorShowOrHideWindow)
        if not sys.platform[0:3] == 'win':
            m.addAction(self.actionShow)

        # quiet mode
        self.actionQuiet = QtWidgets.QAction(_translate(
            "MainWindow", "Quiet Mode"), m, checkable=True)
        self.actionQuiet.setChecked(not config.getboolean(
            'bitmessagesettings', 'showtraynotifications'))
        self.actionQuiet.triggered.connect(self.appIndicatorSwitchQuietMode)
        m.addAction(self.actionQuiet)

        # Send
        actionSend = QtWidgets.QAction(_translate(
            "MainWindow", "Send"), m, checkable=False)
        actionSend.triggered.connect(self.appIndicatorSend)
        m.addAction(actionSend)

        # Subscribe
        actionSubscribe = QtWidgets.QAction(_translate(
            "MainWindow", "Subscribe"), m, checkable=False)
        actionSubscribe.triggered.connect(self.appIndicatorSubscribe)
        m.addAction(actionSubscribe)

        # Channels
        actionSubscribe = QtWidgets.QAction(_translate(
            "MainWindow", "Channel"), m, checkable=False)
        actionSubscribe.triggered.connect(self.appIndicatorChannel)
        m.addAction(actionSubscribe)

        # separator
        actionSeparator = QtWidgets.QAction('', m, checkable=False)
        actionSeparator.setSeparator(True)
        m.addAction(actionSeparator)

        # Quit
        m.addAction(_translate(
            "MainWindow", "Quit"), self.quit)

        self.tray.setContextMenu(m)
        self.tray.show()

    # returns the number of unread messages and subscriptions
    def getUnread(self):
        counters = [0, 0]

        queryreturn = sqlQuery('''
        SELECT msgid, toaddress, read FROM inbox where folder='inbox'
        ''')
        for msgid, toAddress, read in queryreturn:
            toAddress = toAddress.decode("utf-8", "replace")

            if not read:
                # increment the unread subscriptions if True (1)
                # else messages (0)
                counters[toAddress == str_broadcast_subscribers] += 1

        return counters

    # play a sound
    def playSound(self, category, label):
        # filename of the sound to be played
        soundFilename = None

        def _choose_ext(basename):
            for ext in sound.extensions:
                if os.path.isfile(os.extsep.join([basename, ext])):
                    return os.extsep + ext

        # if the address had a known label in the address book
        if label:
            # Does a sound file exist for this particular contact?
            soundFilename = state.appdata + 'sounds/' + label
            ext = _choose_ext(soundFilename)
            if not ext:
                category = sound.SOUND_KNOWN
                soundFilename = None

        if soundFilename is None:
            # Avoid making sounds more frequently than the threshold.
            # This suppresses playing sounds repeatedly when there
            # are many new messages
            if not sound.is_connection_sound(category):
                # elapsed time since the last sound was played
                dt = datetime.now() - self.lastSoundTime
                # suppress sounds which are more frequent than the threshold
                if dt.total_seconds() < self.maxSoundFrequencySec:
                    return

            # the sound is for an address which exists in the address book
            if category is sound.SOUND_KNOWN:
                soundFilename = state.appdata + 'sounds/known'
            # the sound is for an unknown address
            elif category is sound.SOUND_UNKNOWN:
                soundFilename = state.appdata + 'sounds/unknown'
            # initial connection sound
            elif category is sound.SOUND_CONNECTED:
                soundFilename = state.appdata + 'sounds/connected'
            # disconnected sound
            elif category is sound.SOUND_DISCONNECTED:
                soundFilename = state.appdata + 'sounds/disconnected'
            # sound when the connection status becomes green
            elif category is sound.SOUND_CONNECTION_GREEN:
                soundFilename = state.appdata + 'sounds/green'

        if soundFilename is None:
            logger.warning("Probably wrong category number in playSound()")
            return

        if not sound.is_connection_sound(category):
            # record the last time that a received message sound was played
            self.lastSoundTime = datetime.now()

        try:  # try already known format
            soundFilename += ext
        except (TypeError, NameError):
            ext = _choose_ext(soundFilename)
            if not ext:
                try:  # if no user sound file found try to play from theme
                    return self._theme_player(category, label)
                except TypeError:
                    return

            soundFilename += ext

        self._player(soundFilename)

    # Adapters and converters for QT <-> sqlite
    def sqlInit(self):
        register_adapter(QtCore.QByteArray, bytes)

    def indicatorInit(self):
        """
        Try init the distro specific appindicator,
        for example the Ubuntu MessagingMenu
        """
        def _noop_update(*args, **kwargs):
            pass

        try:
            self.indicatorUpdate = get_plugin('indicator')(self)
        except (NameError, TypeError):
            logger.warning("No indicator plugin found")
            self.indicatorUpdate = _noop_update

    # initialise the message notifier
    def notifierInit(self):
        def _simple_notify(
                title, subtitle, category, label=None, icon=None):
            self.tray.showMessage(
                title, subtitle, self.tray.NoIcon, msecs=2000)

        self._notifier = _simple_notify

        if not get_plugins:
            return

        _plugin = get_plugin('notification.message')
        if _plugin:
            self._notifier = _plugin
        else:
            logger.warning("No notification.message plugin found")

        self._theme_player = get_plugin('notification.sound', 'theme')

        try:
            from qtpy import QtMultimedia
            self._player = QtMultimedia.QSound.play
        except ImportError:
            _plugin = get_plugin(
                'notification.sound', 'file', fallback='file.fallback')
            if _plugin:
                self._player = _plugin
            else:
                logger.warning("No notification.sound plugin found")

    def notifierShow(
            self, title, subtitle, category, label=None, icon=None):
        self.playSound(category, label)
        self._notifier(
            unic(ustr(title)), unic(ustr(subtitle)), category, label, icon)

    # tree
    def treeWidgetKeyPressEvent(self, event):
        return self.handleKeyPress(event, self.getCurrentTreeWidget())

    # addressbook
    def addressbookKeyPressEvent(self, event):
        """Handle keypress event in addressbook widget"""
        if event.key() == QtCore.Qt.Key_Delete:
            self.on_action_AddressBookDelete()
        else:
            return QtWidgets.QTableWidget.keyPressEvent(
                self.ui.tableWidgetAddressBook, event)

    # inbox / sent
    def tableWidgetKeyPressEvent(self, event):
        return self.handleKeyPress(event, self.getCurrentMessagelist())

    # messageview
    def textEditKeyPressEvent(self, event):
        return self.handleKeyPress(event, self.getCurrentMessageTextedit())

    def handleKeyPress(self, event, focus=None):
        """This method handles keypress events for all widgets on MyForm"""
        messagelist = self.getCurrentMessagelist()
        if event.key() == QtCore.Qt.Key_Delete:
            if isinstance(focus, (MessageView, QtWidgets.QTableWidget)):
                folder = self.getCurrentFolder()
                if folder == "sent":
                    self.on_action_SentTrash()
                else:
                    self.on_action_InboxTrash()
            event.ignore()
        elif QtWidgets.QApplication.queryKeyboardModifiers() == QtCore.Qt.NoModifier:
            if event.key() == QtCore.Qt.Key_N:
                currentRow = messagelist.currentRow()
                if currentRow < messagelist.rowCount() - 1:
                    messagelist.selectRow(currentRow + 1)
                event.ignore()
            elif event.key() == QtCore.Qt.Key_P:
                currentRow = messagelist.currentRow()
                if currentRow > 0:
                    messagelist.selectRow(currentRow - 1)
                event.ignore()
            elif event.key() == QtCore.Qt.Key_R:
                if messagelist == self.ui.tableWidgetInboxChans:
                    self.on_action_InboxReplyChan()
                else:
                    self.on_action_InboxReply()
                event.ignore()
            elif event.key() == QtCore.Qt.Key_C:
                currentAddress = self.getCurrentAccount()
                if currentAddress:
                    self.setSendFromComboBox(currentAddress)
                self.ui.tabWidgetSend.setCurrentIndex(
                    self.ui.tabWidgetSend.indexOf(self.ui.sendDirect)
                )
                self.ui.tabWidget.setCurrentIndex(
                    self.ui.tabWidget.indexOf(self.ui.send)
                )
                self.ui.lineEditTo.setFocus()
                event.ignore()
            elif event.key() == QtCore.Qt.Key_F:
                try:
                    self.getCurrentSearchLine(retObj=True).setFocus()
                except AttributeError:
                    pass
                event.ignore()
        if not event.isAccepted():
            return
        if isinstance(focus, MessageView):
            return MessageView.keyPressEvent(focus, event)
        elif isinstance(focus, QtWidgets.QTableWidget):
            return QtWidgets.QTableWidget.keyPressEvent(focus, event)
        elif isinstance(focus, QtWidgets.QTreeWidget):
            return QtWidgets.QTreeWidget.keyPressEvent(focus, event)

    # menu button 'manage keys'
    def click_actionManageKeys(self):
        if 'darwin' in sys.platform or 'linux' in sys.platform:
            if state.appdata == '':
                # reply = QtWidgets.QMessageBox.information(self, 'keys.dat?','You
                # may manage your keys by editing the keys.dat file stored in
                # the same directory as this program. It is important that you
                # back up this file.', QMessageBox.Ok)
                reply = QtWidgets.QMessageBox.information(
                    self, 'keys.dat?', _translate(
                        "MainWindow",
                        "You may manage your keys by editing the keys.dat"
                        " file stored in the same directory as this"
                        " program. It is important that you back up this"
                        " file."), QtWidgets.QMessageBox.Ok)

            else:
                QtWidgets.QMessageBox.information(
                    self, 'keys.dat?',
                    _translate(
                        "MainWindow",
                        "You may manage your keys by editing the keys.dat"
                        " file stored in\n {0} \nIt is important that you"
                        " back up this file."
                    ).format(state.appdata),
                    QtWidgets.QMessageBox.Ok
                )
        elif sys.platform == 'win32' or sys.platform == 'win64':
            if state.appdata == '':
                reply = QtWidgets.QMessageBox.question(
                    self, _translate("MainWindow", "Open keys.dat?"),
                    _translate(
                        "MainWindow",
                        "You may manage your keys by editing the keys.dat"
                        " file stored in the same directory as this"
                        " program. It is important that you back up this"
                        " file. Would you like to open the file now?"
                        " (Be sure to close Bitmessage before making any"
                        " changes.)"
                    ), QtWidgets.QMessageBox.Yes, QtWidgets.QMessageBox.No)
            else:
                reply = QtWidgets.QMessageBox.question(
                    self,
                    _translate("MainWindow", "Open keys.dat?"),
                    _translate(
                        "MainWindow",
                        "You may manage your keys by editing the keys.dat"
                        " file stored in\n {0} \nIt is important that you"
                        " back up this file. Would you like to open the"
                        " file now? (Be sure to close Bitmessage before"
                        " making any changes.)"
                    ).format(state.appdata),
                    QtWidgets.QMessageBox.Yes, QtWidgets.QMessageBox.No
                )
            if reply == QtWidgets.QMessageBox.Yes:
                openKeysFile()

    # menu button 'delete all treshed messages'
    def click_actionDeleteAllTrashedMessages(self):
        if QtWidgets.QMessageBox.question(
            self, _translate("MainWindow", "Delete trash?"),
            _translate(
                "MainWindow",
                "Are you sure you want to delete all trashed messages?"
            ), QtWidgets.QMessageBox.Yes, QtWidgets.QMessageBox.No
        ) == QtWidgets.QMessageBox.No:
            return
        sqlStoredProcedure('deleteandvacuume')
        self.rerenderTabTreeMessages()
        self.rerenderTabTreeSubscriptions()
        self.rerenderTabTreeChans()
        if self.getCurrentFolder(self.ui.treeWidgetYourIdentities) == "trash":
            self.loadMessagelist(
                self.ui.tableWidgetInbox,
                self.getCurrentAccount(self.ui.treeWidgetYourIdentities),
                "trash")
        elif self.getCurrentFolder(self.ui.treeWidgetSubscriptions) == "trash":
            self.loadMessagelist(
                self.ui.tableWidgetInboxSubscriptions,
                self.getCurrentAccount(self.ui.treeWidgetSubscriptions),
                "trash")
        elif self.getCurrentFolder(self.ui.treeWidgetChans) == "trash":
            self.loadMessagelist(
                self.ui.tableWidgetInboxChans,
                self.getCurrentAccount(self.ui.treeWidgetChans),
                "trash")

    # menu button 'regenerate deterministic addresses'
    def click_actionRegenerateDeterministicAddresses(self):
        dialog = dialogs.RegenerateAddressesDialog(self)
        if dialog.exec_():
            if dialog.lineEditPassphrase.text() == "":
                QtWidgets.QMessageBox.about(
                    self, _translate("MainWindow", "bad passphrase"),
                    _translate(
                        "MainWindow",
                        "You must type your passphrase. If you don\'t"
                        " have one then this is not the form for you."
                    ))
                return
            streamNumberForAddress = int(dialog.lineEditStreamNumber.text())
            try:
                addressVersionNumber = int(
                    dialog.lineEditAddressVersionNumber.text())
            except:
                QtWidgets.QMessageBox.about(
                    self,
                    _translate("MainWindow", "Bad address version number"),
                    _translate(
                        "MainWindow",
                        "Your address version number must be a number:"
                        " either 3 or 4."
                    ))
                return
            if addressVersionNumber < 3 or addressVersionNumber > 4:
                QtWidgets.QMessageBox.about(
                    self,
                    _translate("MainWindow", "Bad address version number"),
                    _translate(
                        "MainWindow",
                        "Your address version number must be either 3 or 4."
                    ))
                return
            queues.addressGeneratorQueue.put((
                'createDeterministicAddresses',
                addressVersionNumber, streamNumberForAddress,
                "regenerated deterministic address",
                dialog.spinBoxNumberOfAddressesToMake.value(),
                ustr(dialog.lineEditPassphrase.text()).encode("utf-8", "replace"),
                dialog.checkBoxEighteenByteRipe.isChecked()
            ))
            self.ui.tabWidget.setCurrentIndex(
                self.ui.tabWidget.indexOf(self.ui.chans)
            )

    # opens 'join chan' dialog
    def click_actionJoinChan(self):
        dialogs.NewChanDialog(self)

    def showConnectDialog(self):
        dialog = dialogs.ConnectDialog(self)
        if dialog.exec_():
            if dialog.radioButtonConnectNow.isChecked():
                self.ui.updateNetworkSwitchMenuLabel(False)
                config.remove_option(
                    'bitmessagesettings', 'dontconnect')
                config.save()
            elif dialog.radioButtonConfigureNetwork.isChecked():
                self.click_actionSettings()
            else:
                self._firstrun = False

    def showMigrationWizard(self, level):
        self.migrationWizardInstance = Ui_MigrationWizard(["a"])
        if self.migrationWizardInstance.exec_():
            pass
        else:
            pass

    def changeEvent(self, event):
        if event.type() == QtCore.QEvent.LanguageChange:
            self.ui.retranslateUi(self)
            self.init_inbox_popup_menu(False)
            self.init_identities_popup_menu(False)
            self.init_chan_popup_menu(False)
            self.init_addressbook_popup_menu(False)
            self.init_subscriptions_popup_menu(False)
            self.init_sent_popup_menu(False)
            self.ui.blackwhitelist.init_blacklist_popup_menu(False)
        if event.type() == QtCore.QEvent.WindowStateChange:
            if self.windowState() & QtCore.Qt.WindowMinimized:
                if config.getboolean('bitmessagesettings', 'minimizetotray') and not 'darwin' in sys.platform:
                    QtCore.QTimer.singleShot(0, self.appIndicatorHide)
            elif event.oldState() & QtCore.Qt.WindowMinimized:
                # The window state has just been changed to
                # Normal/Maximised/FullScreen
                pass

    def __icon_activated(self, reason):
        if reason == QtWidgets.QSystemTrayIcon.Trigger:
            self.actionShow.setChecked(not self.actionShow.isChecked())
            self.appIndicatorShowOrHideWindow()

    # Indicates whether or not there is a connection to the Bitmessage network
    connected = False

    def setStatusIcon(self, color):
        _notifications_enabled = not config.getboolean(
            'bitmessagesettings', 'hidetrayconnectionnotifications')
        if color not in ('red', 'yellow', 'green'):
            return

        self.pushButtonStatusIcon.setIcon(
            QtGui.QIcon(":/newPrefix/images/%sicon.png" % color))
        state.statusIconColor = color
        if color == 'red':
            # if the connection is lost then show a notification
            if self.connected and _notifications_enabled:
                self.notifierShow(
                    'Bitmessage',
                    _translate("MainWindow", "Connection lost"),
                    sound.SOUND_DISCONNECTED)
            proxy = config.safeGet(
                'bitmessagesettings', 'socksproxytype', 'none')
            if proxy == 'none' and not config.safeGetBoolean(
                    'bitmessagesettings', 'upnp'):
                self.updateStatusBar(
                    _translate(
                        "MainWindow",
                        "Problems connecting? Try enabling UPnP in the Network"
                        " Settings"
                    ))
            elif proxy == 'SOCKS5' and config.safeGetBoolean(
                    'bitmessagesettings', 'onionservicesonly'):
                self.updateStatusBar((
                    _translate(
                        "MainWindow",
                        "With recent tor you may never connect having"
                        " 'onionservicesonly' set in your config."), 1
                ))
            self.connected = False

            if self.actionStatus is not None:
                self.actionStatus.setText(_translate(
                    "MainWindow", "Not Connected"))
                self.setTrayIconFile("can-icon-24px-red.png")
            return

        if self.statusbar.currentMessage() == (
            "Warning: You are currently not connected. Bitmessage will do"
            " the work necessary to send the message but it won't send"
            " until you connect."
        ):
            self.statusbar.clearMessage()
        # if a new connection has been established then show a notification
        if not self.connected and _notifications_enabled:
            self.notifierShow(
                'Bitmessage',
                _translate("MainWindow", "Connected"),
                sound.SOUND_CONNECTED)
        self.connected = True

        if self.actionStatus is not None:
            self.actionStatus.setText(_translate(
                "MainWindow", "Connected"))
            self.setTrayIconFile("can-icon-24px-%s.png" % color)

    def initTrayIcon(self, iconFileName, app):
        self.currentTrayIconFileName = iconFileName
        self.tray = QtWidgets.QSystemTrayIcon(
            self.calcTrayIcon(iconFileName, self.findInboxUnreadCount()), app)

    def setTrayIconFile(self, iconFileName):
        self.currentTrayIconFileName = iconFileName
        self.drawTrayIcon(iconFileName, self.findInboxUnreadCount())

    def calcTrayIcon(self, iconFileName, inboxUnreadCount):
        pixmap = QtGui.QPixmap(":/newPrefix/images/" + iconFileName)
        if inboxUnreadCount > 0:
            # choose font and calculate font parameters
            fontName = "Lucida"
            fontSize = 10
            font = QtGui.QFont(fontName, fontSize, QtGui.QFont.Bold)
            fontMetrics = QtGui.QFontMetrics(font)
            # text
            txt = str(inboxUnreadCount)
            rect = fontMetrics.boundingRect(txt)
            # margins that we add in the top-right corner
            marginX = 2
            # it looks like -2 is also ok due to the error of metric
            marginY = 0
            # if it renders too wide we need to change it to a plus symbol
            if rect.width() > 20:
                txt = "+"
                fontSize = 15
                font = QtGui.QFont(fontName, fontSize, QtGui.QFont.Bold)
                fontMetrics = QtGui.QFontMetrics(font)
                rect = fontMetrics.boundingRect(txt)
            # draw text
            painter = QtGui.QPainter()
            painter.begin(pixmap)
            painter.setPen(QtGui.QPen(QtGui.QColor(255, 0, 0)))
            painter.setBrush(QtCore.Qt.SolidPattern)
            painter.setFont(font)
            painter.drawText(24-rect.right()-marginX, -rect.top()+marginY, txt)
            painter.end()
        return QtGui.QIcon(pixmap)

    def drawTrayIcon(self, iconFileName, inboxUnreadCount):
        self.tray.setIcon(self.calcTrayIcon(iconFileName, inboxUnreadCount))

    def changedInboxUnread(self, row=None):
        self.drawTrayIcon(
            self.currentTrayIconFileName, self.findInboxUnreadCount())
        self.rerenderTabTreeMessages()
        self.rerenderTabTreeSubscriptions()
        self.rerenderTabTreeChans()

    def findInboxUnreadCount(self, count=None):
        if count is None:
            queryreturn = sqlQuery('''SELECT count(*) from inbox WHERE folder='inbox' and read=0''')
            cnt = 0
            for row in queryreturn:
                cnt, = row
            self.unreadCount = int(cnt)
        else:
            self.unreadCount = count
        return self.unreadCount

    def updateSentItemStatusByToAddress(self, toAddress, textToDisplay):
        for sent in (
            self.ui.tableWidgetInbox,
            self.ui.tableWidgetInboxSubscriptions,
            self.ui.tableWidgetInboxChans
        ):
            treeWidget = self.widgetConvert(sent)
            if self.getCurrentFolder(treeWidget) != "sent":
                continue
            if treeWidget in (
                self.ui.treeWidgetSubscriptions,
                self.ui.treeWidgetChans
            ) and self.getCurrentAccount(treeWidget) != toAddress:
                continue

            for i in range(sent.rowCount()):
                rowAddress = sent.item(i, 0).data(QtCore.Qt.UserRole)
                if toAddress == rowAddress:
                    sent.item(i, 3).setToolTip(textToDisplay)
                    try:
                        newlinePosition = textToDisplay.find('\n')
                    # If someone misses adding a "_translate" to a string
                    # before passing it to this function
                    # ? why textToDisplay isn't unicode
                    except AttributeError:
                        newlinePosition = 0
                    if newlinePosition > 1:
                        sent.item(i, 3).setText(
                            textToDisplay[:newlinePosition])
                    else:
                        sent.item(i, 3).setText(textToDisplay)

    def updateSentItemStatusByAckdata(self, ackdata, textToDisplay):
        for sent in (
            self.ui.tableWidgetInbox,
            self.ui.tableWidgetInboxSubscriptions,
            self.ui.tableWidgetInboxChans
        ):
            treeWidget = self.widgetConvert(sent)
            if self.getCurrentFolder(treeWidget) != "sent":
                continue
            for i in range(sent.rowCount()):
                # toAddress = sent.item(i, 0).data(QtCore.Qt.UserRole)
                # decodeAddress(toAddress)

                if sent.item(i, 3).data() == ackdata:
                    sent.item(i, 3).setToolTip(textToDisplay)
                    try:
                        newlinePosition = textToDisplay.find('\n')
                    # If someone misses adding a "_translate" to a string
                    # before passing it to this function
                    # ? why textToDisplay isn't unicode
                    except AttributeError:
                        newlinePosition = 0
                    if newlinePosition > 1:
                        textToDisplay = textToDisplay[:newlinePosition]

                    sent.item(i, 3).setText(textToDisplay)

    def removeInboxRowByMsgid(self, msgid):
        # msgid and inventoryHash are the same thing
        for inbox in (
            self.ui.tableWidgetInbox,
            self.ui.tableWidgetInboxSubscriptions,
            self.ui.tableWidgetInboxChans
        ):
            i = None
            for i in range(inbox.rowCount()):
                if msgid == inbox.item(i, 3).data():
                    break
            else:
                continue
            self.updateStatusBar(_translate("MainWindow", "Message trashed"))
            treeWidget = self.widgetConvert(inbox)
            self.propagateUnreadCount(
                # wrong assumption about current folder here:
                self.getCurrentFolder(treeWidget), treeWidget
            )
            if i:
                inbox.removeRow(i)

    def newVersionAvailable(self, version):
        self.notifiedNewVersion = ".".join(str(n) for n in version)
        self.updateStatusBar(_translate(
            "MainWindow",
            "New version of PyBitmessage is available: {0}. Download it"
            " from https://github.com/Bitmessage/PyBitmessage/releases/latest"
            ).format(self.notifiedNewVersion)
        )

    def displayAlert(self, title, text, exitAfterUserClicksOk):
        self.updateStatusBar(text)
        QtWidgets.QMessageBox.critical(
            self, title, text, QtWidgets.QMessageBox.Ok)
        if exitAfterUserClicksOk:
            os._exit(0)

    def rerenderMessagelistFromLabels(self):
        for messagelist in (self.ui.tableWidgetInbox,
                            self.ui.tableWidgetInboxChans,
                            self.ui.tableWidgetInboxSubscriptions):
            for i in range(messagelist.rowCount()):
                messagelist.item(i, 1).setLabel()

    def rerenderMessagelistToLabels(self):
        for messagelist in (self.ui.tableWidgetInbox,
                            self.ui.tableWidgetInboxChans,
                            self.ui.tableWidgetInboxSubscriptions):
            for i in range(messagelist.rowCount()):
                messagelist.item(i, 0).setLabel()

    def rerenderAddressBook(self):
        def addRow(address, label, type):
            self.ui.tableWidgetAddressBook.insertRow(0)
            newItem = Ui_AddressBookWidgetItemLabel(address, unic(ustr(label)), type)
            self.ui.tableWidgetAddressBook.setItem(0, 0, newItem)
            newItem = Ui_AddressBookWidgetItemAddress(address, unic(ustr(label)), type)
            self.ui.tableWidgetAddressBook.setItem(0, 1, newItem)

        oldRows = {}
        for i in range(self.ui.tableWidgetAddressBook.rowCount()):
            item = self.ui.tableWidgetAddressBook.item(i, 0)
            oldRows[item.address] = [item.label, item.type, i]

        if self.ui.tableWidgetAddressBook.rowCount() == 0:
            self.ui.tableWidgetAddressBook.horizontalHeader(
            ).setSortIndicator(0, QtCore.Qt.AscendingOrder)
        if self.ui.tableWidgetAddressBook.isSortingEnabled():
            self.ui.tableWidgetAddressBook.setSortingEnabled(False)

        newRows = {}
        # subscriptions
        queryreturn = sqlQuery('SELECT label, address FROM subscriptions WHERE enabled = 1')
        for row in queryreturn:
            label, address = row
            label = label.decode("utf-8", "replace")
            address = address.decode("utf-8", "replace")
            newRows[address] = [label, AccountMixin.SUBSCRIPTION]
        # chans
        for address in config.addresses(True):
            account = accountClass(address)
            if (
                account.type == AccountMixin.CHAN
                and config.safeGetBoolean(address, 'enabled')
            ):
                newRows[address] = [account.getLabel(), AccountMixin.CHAN]
        # normal accounts
        queryreturn = sqlQuery('SELECT label, address FROM addressbook')
        for row in queryreturn:
            label, address = row
            label = label.decode("utf-8", "replace")
            address = address.decode("utf-8", "replace")
            newRows[address] = [label, AccountMixin.NORMAL]

        completerList = []
        for address in sorted(
            oldRows, key=lambda x: oldRows[x][2], reverse=True
        ):
            try:
                completerList.append(
                    newRows.pop(address)[0] + " <" + address + ">")
            except KeyError:
                self.ui.tableWidgetAddressBook.removeRow(oldRows[address][2])
        for address in newRows:
            addRow(address, newRows[address][0], newRows[address][1])
            completerList.append(unic(ustr(newRows[address][0]) + " <" + ustr(address) + ">"))

        # sort
        self.ui.tableWidgetAddressBook.sortByColumn(
            0, QtCore.Qt.AscendingOrder)
        self.ui.tableWidgetAddressBook.setSortingEnabled(True)
        self.ui.lineEditTo.completer().model().setStringList(completerList)

    def rerenderSubscriptions(self):
        self.rerenderTabTreeSubscriptions()

    def click_pushButtonTTL(self):
        QtWidgets.QMessageBox.information(
            self, 'Time To Live', _translate(
                "MainWindow",
                "The TTL, or Time-To-Live is the length of time that"
                " the network will hold the message. The recipient must"
                " get it during this time. If your Bitmessage client does"
                " not hear an acknowledgement, it will resend the message"
                " automatically. The longer the Time-To-Live, the more"
                " work your computer must do to send the message. A"
                " Time-To-Live of four or five days is often appropriate."
            ), QtWidgets.QMessageBox.Ok)

    def click_pushButtonClear(self):
        self.ui.lineEditSubject.setText("")
        self.ui.lineEditTo.setText("")
        self.ui.textEditMessage.reset()
        self.ui.comboBoxSendFrom.setCurrentIndex(0)

    def click_pushButtonSend(self):
        # pylint: disable=too-many-locals
        encoding = (
            3 if QtWidgets.QApplication.queryKeyboardModifiers()
            & QtCore.Qt.ShiftModifier else 2)

        self.statusbar.clearMessage()

        if self.ui.tabWidgetSend.currentIndex() == \
                self.ui.tabWidgetSend.indexOf(self.ui.sendDirect):
            # message to specific people
            sendMessageToPeople = True
            fromAddress = ustr(self.ui.comboBoxSendFrom.itemData(
                self.ui.comboBoxSendFrom.currentIndex(),
                QtCore.Qt.UserRole))
            toAddresses = ustr(self.ui.lineEditTo.text())
            subject = ustr(self.ui.lineEditSubject.text())
            message = ustr(
                self.ui.textEditMessage.document().toPlainText())
        else:
            # broadcast message
            sendMessageToPeople = False
            fromAddress = ustr(self.ui.comboBoxSendFromBroadcast.itemData(
                self.ui.comboBoxSendFromBroadcast.currentIndex(),
                QtCore.Qt.UserRole))
            subject = ustr(self.ui.lineEditSubjectBroadcast.text())
            message = ustr(
                self.ui.textEditMessageBroadcast.document().toPlainText())
        """
        The whole network message must fit in 2^18 bytes.
        Let's assume 500 bytes of overhead. If someone wants to get that
        too an exact number you are welcome to but I think that it would
        be a better use of time to support message continuation so that
        users can send messages of any length.
        """
        if len(message) > (2 ** 18 - 500):
            QtWidgets.QMessageBox.about(
                self, _translate("MainWindow", "Message too long"),
                _translate(
                    "MainWindow",
                    "The message that you are trying to send is too long"
                    " by {0} bytes. (The maximum is 261644 bytes). Please"
                    " cut it down before sending."
                ).format(len(message) - (2 ** 18 - 500)))
            return

        acct = accountClass(fromAddress)

        # To send a message to specific people (rather than broadcast)
        if sendMessageToPeople:
            toAddressesList = set([
                s.strip() for s in toAddresses.replace(',', ';').split(';')
            ])
            # remove duplicate addresses. If the user has one address
            # with a BM- and the same address without the BM-, this will
            # not catch it. They'll send the message to the person twice.
            for toAddress in toAddressesList:
                if toAddress != '':
                    # label plus address
                    if "<" in toAddress and ">" in toAddress:
                        toAddress = toAddress.split('<')[1].split('>')[0]
                    # email address
                    if toAddress.find("@") >= 0:
                        if isinstance(acct, GatewayAccount):
                            acct.createMessage(
                                toAddress, fromAddress, subject, message)
                            subject = acct.subject
                            toAddress = acct.toAddress
                        else:
                            if QtWidgets.QMessageBox.question(
                                self, "Sending an email?",
                                _translate(
                                    "MainWindow",
                                    "You are trying to send an email"
                                    " instead of a bitmessage. This"
                                    " requires registering with a"
                                    " gateway. Attempt to register?"
                                ), QtWidgets.QMessageBox.Yes
                                | QtWidgets.QMessageBox.No
                            ) != QtWidgets.QMessageBox.Yes:
                                continue
                            email = acct.getLabel()
                            # attempt register
                            if email[-14:] != "@mailchuck.com":
                                # 12 character random email address
                                email = u''.join(
                                    random.SystemRandom().choice(
                                        string.ascii_lowercase
                                    ) for _ in range(12)
                                ) + "@mailchuck.com"
                            acct = MailchuckAccount(fromAddress)
                            acct.register(email)
                            config.set(fromAddress, 'label', email)
                            config.set(fromAddress, 'gateway', 'mailchuck')
                            config.save()
                            self.updateStatusBar(_translate(
                                "MainWindow",
                                "Error: Your account wasn't registered at"
                                " an email gateway. Sending registration"
                                " now as {0}, please wait for the registration"
                                " to be processed before retrying sending."
                            ).format(email))
                            return
                    status, addressVersionNumber, streamNumber = \
                        decodeAddress(toAddress)[:3]
                    if status != 'success':
                        try:
                            toAddress = unic(ustr(toAddress))
                        except:
                            pass
                        logger.error('Error: Could not decode recipient address ' + toAddress + ':' + status)

                        if status == 'missingbm':
                            self.updateStatusBar(_translate(
                                "MainWindow",
                                "Error: Bitmessage addresses start with"
                                " BM-   Please check the recipient address {0}"
                                ).format(toAddress))
                        elif status == 'checksumfailed':
                            self.updateStatusBar(_translate(
                                "MainWindow",
                                "Error: The recipient address {0} is not"
                                " typed or copied correctly. Please check it."
                                ).format(toAddress))
                        elif status == 'invalidcharacters':
                            self.updateStatusBar(_translate(
                                "MainWindow",
                                "Error: The recipient address {0} contains"
                                " invalid characters. Please check it."
                                ).format(toAddress))
                        elif status == 'versiontoohigh':
                            self.updateStatusBar(_translate(
                                "MainWindow",
                                "Error: The version of the recipient address"
                                " {0} is too high. Either you need to upgrade"
                                " your Bitmessage software or your"
                                " acquaintance is being clever."
                                ).format(toAddress))
                        elif status == 'ripetooshort':
                            self.updateStatusBar(_translate(
                                "MainWindow",
                                "Error: Some data encoded in the recipient"
                                " address {0} is too short. There might be"
                                " something wrong with the software of"
                                " your acquaintance."
                                ).format(toAddress))
                        elif status == 'ripetoolong':
                            self.updateStatusBar(_translate(
                                "MainWindow",
                                "Error: Some data encoded in the recipient"
                                " address {0} is too long. There might be"
                                " something wrong with the software of"
                                " your acquaintance."
                                ).format(toAddress))
                        elif status == 'varintmalformed':
                            self.updateStatusBar(_translate(
                                "MainWindow",
                                "Error: Some data encoded in the recipient"
                                " address {0} is malformed. There might be"
                                " something wrong with the software of"
                                " your acquaintance."
                                ).format(toAddress))
                        else:
                            self.updateStatusBar(_translate(
                                "MainWindow",
                                "Error: Something is wrong with the"
                                " recipient address {0}."
                                ).format(toAddress))
                    elif fromAddress == '':
                        self.updateStatusBar(_translate(
                            "MainWindow",
                            "Error: You must specify a From address. If you"
                            " don\'t have one, go to the"
                            " \'Your Identities\' tab.")
                        )
                    else:
                        toAddress = addBMIfNotPresent(toAddress)

                        if addressVersionNumber > 4 or addressVersionNumber <= 1:
                            QtWidgets.QMessageBox.about(
                                self,
                                _translate(
                                    "MainWindow", "Address version number"),
                                _translate(
                                    "MainWindow",
                                    "Concerning the address {0}, Bitmessage"
                                    " cannot understand address version"
                                    " numbers of {1}. Perhaps upgrade"
                                    " Bitmessage to the latest version."
                                ).format(toAddress, addressVersionNumber)
                            )
                            continue
                        if streamNumber > 1 or streamNumber == 0:
                            QtWidgets.QMessageBox.about(
                                self,
                                _translate("MainWindow", "Stream number"),
                                _translate(
                                    "MainWindow",
                                    "Concerning the address {0}, Bitmessage"
                                    " cannot handle stream numbers of {1}."
                                    " Perhaps upgrade Bitmessage to the"
                                    " latest version."
                                ).format(toAddress, streamNumber)
                            )
                            continue
                        self.statusbar.clearMessage()
                        if state.statusIconColor == 'red':
                            self.updateStatusBar(_translate(
                                "MainWindow",
                                "Warning: You are currently not connected."
                                " Bitmessage will do the work necessary to"
                                " send the message but it won\'t send until"
                                " you connect.")
                            )
                        ackdata = helper_sent.insert(
                            toAddress=toAddress, fromAddress=fromAddress,
                            subject=subject, message=message, encoding=encoding)
                        toLabel = ''
                        queryreturn = sqlQuery('''select label from addressbook where address=?''',
                                               dbstr(toAddress))
                        if queryreturn != []:
                            for row in queryreturn:
                                toLabel, = row
                            toLabel = toLabel.decode("utf-8", "replace")

                        self.displayNewSentMessage(
                            toAddress, toLabel, fromAddress, subject, message, ackdata)
                        queues.workerQueue.put(('sendmessage', toAddress))

                        self.click_pushButtonClear()
                        if self.replyFromTab is not None:
                            self.ui.tabWidget.setCurrentIndex(self.replyFromTab)
                            self.replyFromTab = None
                        self.updateStatusBar(_translate(
                            "MainWindow", "Message queued."))
                        # self.ui.tableWidgetInbox.setCurrentCell(0, 0)
                else:
                    self.updateStatusBar(_translate(
                        "MainWindow", "Your \'To\' field is empty."))
        else:  # User selected 'Broadcast'
            if fromAddress == '':
                self.updateStatusBar(_translate(
                    "MainWindow",
                    "Error: You must specify a From address. If you don\'t"
                    " have one, go to the \'Your Identities\' tab."
                ))
            else:
                self.statusbar.clearMessage()
                # We don't actually need the ackdata for acknowledgement since
                # this is a broadcast message, but we can use it to update the
                # user interface when the POW is done generating.
                toAddress = str_broadcast_subscribers

                # msgid. We don't know what this will be until the POW is done.
                ackdata = helper_sent.insert(
                    fromAddress=fromAddress,
                    subject=subject, message=message,
                    status='broadcastqueued', encoding=encoding)

                toLabel = str_broadcast_subscribers

                self.displayNewSentMessage(
                    toAddress, toLabel, fromAddress, subject, message, ackdata)

                queues.workerQueue.put(('sendbroadcast', ''))

                self.ui.comboBoxSendFromBroadcast.setCurrentIndex(0)
                self.ui.lineEditSubjectBroadcast.setText('')
                self.ui.textEditMessageBroadcast.reset()
                self.ui.tabWidget.setCurrentIndex(
                    self.ui.tabWidget.indexOf(self.ui.send)
                )
                self.ui.tableWidgetInboxSubscriptions.setCurrentCell(0, 0)
                self.updateStatusBar(_translate(
                    "MainWindow", "Broadcast queued."))

    def click_pushButtonLoadFromAddressBook(self):
        self.ui.tabWidget.setCurrentIndex(5)
        for i in range(4):
            time.sleep(0.1)
            self.statusbar.clearMessage()
            time.sleep(0.1)
            self.updateStatusBar(_translate(
                "MainWindow",
                "Right click one or more entries in your address book and"
                " select \'Send message to this address\'."
            ))

    def click_pushButtonFetchNamecoinID(self):
        identities = ustr(self.ui.lineEditTo.text()).split(";")
        err, addr = self.namecoin.query(identities[-1].strip())
        if err is not None:
            self.updateStatusBar(
                _translate("MainWindow", "Error: {0}").format(err))
        else:
            identities[-1] = addr
            self.ui.lineEditTo.setText("; ".join(identities))
            self.updateStatusBar(_translate(
                "MainWindow", "Fetched address from namecoin identity."))

    def setBroadcastEnablementDependingOnWhetherThisIsAMailingListAddress(self, address):
        # If this is a chan then don't let people broadcast because no one
        # should subscribe to chan addresses.
        self.ui.tabWidgetSend.setCurrentIndex(
            self.ui.tabWidgetSend.indexOf(
                self.ui.sendBroadcast
                if config.safeGetBoolean(ustr(address), 'mailinglist')
                else self.ui.sendDirect
            ))

    def rerenderComboBoxSendFrom(self):
        self.ui.comboBoxSendFrom.clear()
        for addressInKeysFile in config.addresses(True):
            # I realize that this is poor programming practice but I don't care.
            # It's easier for others to read.
            isEnabled = config.getboolean(
                addressInKeysFile, 'enabled')
            isMaillinglist = config.safeGetBoolean(
                addressInKeysFile, 'mailinglist')
            if isEnabled and not isMaillinglist:
                label = unic(ustr(config.get(addressInKeysFile, 'label')).strip()) or addressInKeysFile
                if label == "":
                    label = addressInKeysFile
                self.ui.comboBoxSendFrom.addItem(avatarize(addressInKeysFile), label, addressInKeysFile)
#        self.ui.comboBoxSendFrom.model().sort(1, Qt.AscendingOrder)
        for i in range(self.ui.comboBoxSendFrom.count()):
            address = ustr(self.ui.comboBoxSendFrom.itemData(
                i, QtCore.Qt.UserRole))
            self.ui.comboBoxSendFrom.setItemData(
                i, AccountColor(address).accountColor(),
                QtCore.Qt.ForegroundRole)
        self.ui.comboBoxSendFrom.insertItem(0, '', '')
        if self.ui.comboBoxSendFrom.count() == 2:
            self.ui.comboBoxSendFrom.setCurrentIndex(1)
        else:
            self.ui.comboBoxSendFrom.setCurrentIndex(0)

    def rerenderComboBoxSendFromBroadcast(self):
        self.ui.comboBoxSendFromBroadcast.clear()
        for addressInKeysFile in config.addresses(True):
            isEnabled = config.getboolean(
                addressInKeysFile, 'enabled')
            isChan = config.safeGetBoolean(addressInKeysFile, 'chan')
            if isEnabled and not isChan:
                label = unic(ustr(config.get(addressInKeysFile, 'label')).strip()) or addressInKeyFile
                self.ui.comboBoxSendFromBroadcast.addItem(avatarize(addressInKeysFile), label, addressInKeysFile)
        for i in range(self.ui.comboBoxSendFromBroadcast.count()):
            address = ustr(self.ui.comboBoxSendFromBroadcast.itemData(
                i, QtCore.Qt.UserRole))
            self.ui.comboBoxSendFromBroadcast.setItemData(
                i, AccountColor(address).accountColor(),
                QtCore.Qt.ForegroundRole)
        self.ui.comboBoxSendFromBroadcast.insertItem(0, '', '')
        if self.ui.comboBoxSendFromBroadcast.count() == 2:
            self.ui.comboBoxSendFromBroadcast.setCurrentIndex(1)
        else:
            self.ui.comboBoxSendFromBroadcast.setCurrentIndex(0)

    # This function is called by the processmsg function when that function
    # receives a message to an address that is acting as a
    # pseudo-mailing-list. The message will be broadcast out. This function
    # puts the message on the 'Sent' tab.
    def displayNewSentMessage(
            self, toAddress, toLabel, fromAddress, subject,
            message, ackdata):
        acct = accountClass(fromAddress)
        acct.parseMessage(toAddress, fromAddress, subject, message)
        tab = -1
        for sent in (
            self.ui.tableWidgetInbox,
            self.ui.tableWidgetInboxSubscriptions,
            self.ui.tableWidgetInboxChans
        ):
            tab += 1
            if tab == 1:
                tab = 2
            treeWidget = self.widgetConvert(sent)
            if self.getCurrentFolder(treeWidget) != "sent":
                continue
            if treeWidget == self.ui.treeWidgetYourIdentities \
                and self.getCurrentAccount(treeWidget) not in (
                    fromAddress, None, False):
                continue
            elif treeWidget in (
                self.ui.treeWidgetSubscriptions,
                self.ui.treeWidgetChans
            ) and self.getCurrentAccount(treeWidget) != toAddress:
                continue
            elif not helper_search.check_match(
                toAddress, fromAddress, subject, message,
                self.getCurrentSearchOption(tab),
                self.getCurrentSearchLine(tab)
            ):
                continue

            self.addMessageListItemSent(
                sent, toAddress, fromAddress, subject,
                "msgqueued", ackdata, time.time())
            self.getAccountTextedit(acct).setPlainText(message)
            sent.setCurrentCell(0, 0)

    def displayNewInboxMessage(
            self, inventoryHash, toAddress, fromAddress, subject, message):
        acct = accountClass(
            fromAddress if toAddress == str_broadcast_subscribers
            else toAddress
        )
        inbox = self.getAccountMessagelist(acct)
        ret = treeWidget = None
        tab = -1
        for treeWidget in (
            self.ui.treeWidgetYourIdentities,
            self.ui.treeWidgetSubscriptions,
            self.ui.treeWidgetChans
        ):
            tab += 1
            if tab == 1:
                tab = 2
            if not helper_search.check_match(
                toAddress, fromAddress, subject, message,
                self.getCurrentSearchOption(tab),
                self.getCurrentSearchLine(tab)
            ):
                continue
            tableWidget = self.widgetConvert(treeWidget)
            current_account = self.getCurrentAccount(treeWidget)
            current_folder = self.getCurrentFolder(treeWidget)
            # inventoryHash surprisingly is of type unicode
            # inventoryHash = inventoryHash.encode('utf-8')
            # pylint: disable=too-many-boolean-expressions
            if ((tableWidget == inbox
                 and current_account == acct.address
                 and current_folder in ("inbox", None))
                or (treeWidget == self.ui.treeWidgetYourIdentities
                    and current_account is None
                    and current_folder in ("inbox", "new", None))):
                ret = self.addMessageListItemInbox(
                    tableWidget, toAddress, fromAddress, subject,
                    inventoryHash, time.time(), False)

        if ret is None:
            acct.parseMessage(toAddress, fromAddress, subject, "")
        else:
            acct = ret
        self.propagateUnreadCount(widget=treeWidget if ret else None)
        if config.safeGetBoolean(
                'bitmessagesettings', 'showtraynotifications'):
            self.notifierShow(
                _translate("MainWindow", "New Message"),
                _translate("MainWindow", "From {0}").format(
                    unic(ustr(acct.fromLabel))),
                sound.SOUND_UNKNOWN
            )
        if self.getCurrentAccount() is not None and (
            (self.getCurrentFolder(treeWidget) != "inbox"
             and self.getCurrentFolder(treeWidget) is not None)
                or self.getCurrentAccount(treeWidget) != acct.address):
            # Ubuntu should notify of new message irrespective of
            # whether it's in current message list or not
            self.indicatorUpdate(True, to_label=acct.toLabel)

        try:
            if acct.feedback != GatewayAccount.ALL_OK:
                if acct.feedback == GatewayAccount.REGISTRATION_DENIED:
                    dialogs.EmailGatewayDialog(
                        self, config, acct).exec_()
                # possible other branches?
        except AttributeError:
            pass

    def click_pushButtonAddAddressBook(self, dialog=None):
        if not dialog:
            dialog = dialogs.AddAddressDialog(self)
        dialog.exec_()
        try:
            address, label = dialog.data
        except (AttributeError, TypeError):
            return

        # First we must check to see if the address is already in the
        # address book. The user cannot add it again or else it will
        # cause problems when updating and deleting the entry.
        if shared.isAddressInMyAddressBook(address):
            self.updateStatusBar(_translate(
                "MainWindow",
                "Error: You cannot add the same address to your"
                " address book twice. Try renaming the existing one"
                " if you want."
            ))
            return

        if helper_addressbook.insert(label=label, address=address):
            self.rerenderMessagelistFromLabels()
            self.rerenderMessagelistToLabels()
            self.rerenderAddressBook()
        else:
            self.updateStatusBar(_translate(
                "MainWindow",
                "Error: You cannot add your own address in the address book."
            ))

    def addSubscription(self, address, label):
        # This should be handled outside of this function, for error displaying
        # and such, but it must also be checked here.
        if shared.isAddressInMySubscriptionsList(address):
            return
        # Add to database (perhaps this should be separated from the MyForm class)
        sqlExecute(
            '''INSERT INTO subscriptions VALUES (?,?,?)''',
            dbstr(label), dbstr(address), True
        )
        self.rerenderMessagelistFromLabels()
        shared.reloadBroadcastSendersForWhichImWatching()
        self.rerenderAddressBook()
        self.rerenderTabTreeSubscriptions()

    def click_pushButtonAddSubscription(self):
        dialog = dialogs.NewSubscriptionDialog(self)
        dialog.exec_()
        try:
            address, label = dialog.data
        except (AttributeError, TypeError):
            return

        # We must check to see if the address is already in the
        # subscriptions list. The user cannot add it again or else it
        # will cause problems when updating and deleting the entry.
        if shared.isAddressInMySubscriptionsList(address):
            self.updateStatusBar(_translate(
                "MainWindow",
                "Error: You cannot add the same address to your"
                " subscriptions twice. Perhaps rename the existing one"
                " if you want."
            ))
            return

        self.addSubscription(address, label)
        # Now, if the user wants to display old broadcasts, let's get
        # them out of the inventory and put them
        # to the objectProcessorQueue to be processed
        if dialog.checkBoxDisplayMessagesAlreadyInInventory.isChecked():
            for value in dialog.recent:
                queues.objectProcessorQueue.put((
                    value.type, value.payload
                ))

    def click_pushButtonStatusIcon(self):
        dialogs.IconGlossaryDialog(self, config=config).exec_()

    def click_actionHelp(self):
        dialogs.HelpDialog(self).exec_()

    def click_actionSupport(self):
        support.createSupportMessage(self)

    def click_actionAbout(self):
        dialogs.AboutDialog(self).exec_()

    def click_actionSettings(self):
        dialogs.SettingsDialog(self, firstrun=self._firstrun).exec_()

    def on_action_Send(self):
        """Send message to current selected address"""
        self.click_pushButtonClear()
        account_item = self.getCurrentItem()
        if not account_item:
            return
        self.ui.lineEditTo.setText(account_item.accountString())
        self.ui.tabWidget.setCurrentIndex(
            self.ui.tabWidget.indexOf(self.ui.send)
        )

    def on_action_SpecialAddressBehaviorDialog(self):
        """Show SpecialAddressBehaviorDialog"""
        dialogs.SpecialAddressBehaviorDialog(self, config)

    def on_action_EmailGatewayDialog(self):
        dialog = dialogs.EmailGatewayDialog(self, config=config)
        # For Modal dialogs
        dialog.exec_()
        acct = dialog.data
        if not acct:
            return

        # Only settings remain here
        acct.settings()
        for i in range(self.ui.comboBoxSendFrom.count()):
            if ustr(self.ui.comboBoxSendFrom.itemData(i)) \
                    == acct.fromAddress:
                self.ui.comboBoxSendFrom.setCurrentIndex(i)
                break
        else:
            self.ui.comboBoxSendFrom.setCurrentIndex(0)

        self.ui.lineEditTo.setText(acct.toAddress)
        self.ui.lineEditSubject.setText(acct.subject)
        self.ui.textEditMessage.setText(acct.message)
        self.ui.tabWidgetSend.setCurrentIndex(
            self.ui.tabWidgetSend.indexOf(self.ui.sendDirect)
        )
        self.ui.tabWidget.setCurrentIndex(
            self.ui.tabWidget.indexOf(self.ui.send)
        )
        self.ui.textEditMessage.setFocus()

    def on_action_MarkAllRead(self):
        if QtWidgets.QMessageBox.question(
                self, "Marking all messages as read?",
                _translate(
                    "MainWindow",
                    "Are you sure you would like to mark all messages read?"
                ), QtWidgets.QMessageBox.Yes | QtWidgets.QMessageBox.No
        ) != QtWidgets.QMessageBox.Yes:
            return
        tableWidget = self.getCurrentMessagelist()

        idCount = tableWidget.rowCount()
        if idCount == 0:
            return

        msgids = []
        for i in range(0, idCount):
            msgids.append(tableWidget.item(i, 3).data())
            for col in xrange(tableWidget.columnCount()):
                tableWidget.item(i, col).setUnread(False)

        markread = sqlExecuteChunked(
            "UPDATE inbox SET read = 1 WHERE msgid IN({0}) AND read=0",
            idCount, *msgids
        )

        if markread > 0:
            self.propagateUnreadCount()

    def click_NewAddressDialog(self):
        dialogs.NewAddressDialog(self)

    def network_switch(self):
        dontconnect_option = not config.safeGetBoolean(
            'bitmessagesettings', 'dontconnect')
        reply = QtWidgets.QMessageBox.question(
            self, _translate("MainWindow", "Disconnecting")
            if dontconnect_option else _translate("MainWindow", "Connecting"),
            _translate(
                "MainWindow",
                "Bitmessage will now drop all connections. Are you sure?"
            ) if dontconnect_option else _translate(
                "MainWindow",
                "Bitmessage will now start connecting to network. Are you sure?"
            ), QtWidgets.QMessageBox.Yes | QtWidgets.QMessageBox.Cancel,
            QtWidgets.QMessageBox.Cancel)
        if reply != QtWidgets.QMessageBox.Yes:
            return
        config.set(
            'bitmessagesettings', 'dontconnect', ustr(dontconnect_option))
        config.save()
        self.ui.updateNetworkSwitchMenuLabel(dontconnect_option)

        self.ui.pushButtonFetchNamecoinID.setHidden(
            dontconnect_option or self.namecoin.test()[0] == 'failed'
        )

    # Quit selected from menu or application indicator
    def quit(self):
        """Quit the bitmessageqt application"""
        if self.quitAccepted and not self.wait:
            return

        self.show()
        self.raise_()
        self.activateWindow()

        waitForPow = True
        waitForConnection = False
        waitForSync = False

        # C PoW currently doesn't support interrupting and OpenCL is untested
        if getPowType() == "python" and (
                powQueueSize() > 0 or pendingUpload() > 0):
            reply = QtWidgets.QMessageBox.question(
                self, _translate("MainWindow", "Proof of work pending"),
                _translate(
                    "MainWindow",
                    "%n object(s) pending proof of work", None, powQueueSize()
                ) + ", "
                + _translate(
                    "MainWindow",
                    "%n object(s) waiting to be distributed",
                    None, pendingUpload()
                ) + "\n\n"
                + _translate("MainWindow", "Wait until these tasks finish?"),
                QtWidgets.QMessageBox.Yes | QtWidgets.QMessageBox.No
                | QtWidgets.QMessageBox.Cancel, QtWidgets.QMessageBox.Cancel
            )
            if reply == QtWidgets.QMessageBox.No:
                waitForPow = False
            elif reply == QtWidgets.QMessageBox.Cancel:
                return

        if pendingDownload() > 0:
            reply = QtWidgets.QMessageBox.question(
                self, _translate("MainWindow", "Synchronisation pending"),
                _translate(
                    "MainWindow",
                    "Bitmessage hasn't synchronised with the network,"
                    " %n object(s) to be downloaded. If you quit now,"
                    " it may cause delivery delays. Wait until the"
                    " synchronisation finishes?",
                    None, pendingDownload()
                ), QtWidgets.QMessageBox.Yes | QtWidgets.QMessageBox.No
                | QtWidgets.QMessageBox.Cancel, QtWidgets.QMessageBox.Cancel)
            if reply == QtWidgets.QMessageBox.Yes:
                self.wait = waitForSync = True
            elif reply == QtWidgets.QMessageBox.Cancel:
                return

        if state.statusIconColor == 'red' and not config.safeGetBoolean(
                'bitmessagesettings', 'dontconnect'):
            reply = QtWidgets.QMessageBox.question(
                self, _translate("MainWindow", "Not connected"),
                _translate(
                    "MainWindow",
                    "Bitmessage isn't connected to the network.  If you"
                    " quit now, it may cause delivery delays. Wait until"
                    " connected and the synchronisation finishes?"
                ), QtWidgets.QMessageBox.Yes | QtWidgets.QMessageBox.No
                | QtWidgets.QMessageBox.Cancel, QtWidgets.QMessageBox.Cancel)
            if reply == QtWidgets.QMessageBox.Yes:
                waitForConnection = True
                self.wait = waitForSync = True
            elif reply == QtWidgets.QMessageBox.Cancel:
                return

        self.quitAccepted = True

        self.updateStatusBar(_translate(
            "MainWindow", "Shutting down PyBitmessage... {0}%").format(0))

        if waitForConnection:
            self.updateStatusBar(_translate(
                "MainWindow", "Waiting for network connection..."))
            while state.statusIconColor == 'red':
                time.sleep(0.5)
                QtCore.QCoreApplication.processEvents(
                    QtCore.QEventLoop.AllEvents, 1000
                )

        # this probably will not work correctly, because there is a delay
        # between the status icon turning red and inventory exchange,
        # but it's better than nothing.
        if waitForSync:
            self.updateStatusBar(_translate(
                "MainWindow", "Waiting for finishing synchronisation..."))
            while pendingDownload() > 0:
                time.sleep(0.5)
                QtCore.QCoreApplication.processEvents(
                    QtCore.QEventLoop.AllEvents, 1000
                )

        if waitForPow:
            # check if PoW queue empty
            maxWorkerQueue = 0
            curWorkerQueue = powQueueSize()
            while curWorkerQueue > 0:
                # worker queue size
                curWorkerQueue = powQueueSize()
                if curWorkerQueue > maxWorkerQueue:
                    maxWorkerQueue = curWorkerQueue
                if curWorkerQueue > 0:
                    self.updateStatusBar(_translate(
                        "MainWindow", "Waiting for PoW to finish... {0}%"
                    ).format(50 * (maxWorkerQueue - curWorkerQueue) /
                          maxWorkerQueue))
                    time.sleep(0.5)
                    QtCore.QCoreApplication.processEvents(
                        QtCore.QEventLoop.AllEvents, 1000
                    )

            self.updateStatusBar(_translate(
                "MainWindow", "Shutting down Pybitmessage... {0}%").format(50))

            QtCore.QCoreApplication.processEvents(
                QtCore.QEventLoop.AllEvents, 1000
            )
            if maxWorkerQueue > 0:
                # a bit of time so that the hashHolder is populated
                time.sleep(0.5)
            QtCore.QCoreApplication.processEvents(
                QtCore.QEventLoop.AllEvents, 1000
            )

            # check if upload (of objects created locally) pending
            self.updateStatusBar(_translate(
                "MainWindow", "Waiting for objects to be sent... {0}%"
            ).format(50))
            maxPendingUpload = max(1, pendingUpload())

            while pendingUpload() > 1:
                self.updateStatusBar(_translate(
                    "MainWindow",
                    "Waiting for objects to be sent... {0}%"
                ).format(int(50 + 20 * pendingUpload() / maxPendingUpload)))
                time.sleep(0.5)
                QtCore.QCoreApplication.processEvents(
                    QtCore.QEventLoop.AllEvents, 1000
                )

        QtCore.QCoreApplication.processEvents(
            QtCore.QEventLoop.AllEvents, 1000
        )

        # save state and geometry self and all widgets
        self.updateStatusBar(_translate(
            "MainWindow", "Saving settings... {0}%").format(70))
        QtCore.QCoreApplication.processEvents(
            QtCore.QEventLoop.AllEvents, 1000
        )
        self.saveSettings()
        for attr, obj in six.iteritems(self.ui.__dict__):
            if hasattr(obj, "__class__") \
                    and isinstance(obj, settingsmixin.SettingsMixin):
                saveMethod = getattr(obj, "saveSettings", None)
                if callable(saveMethod):
                    obj.saveSettings()

        self.updateStatusBar(_translate(
            "MainWindow", "Shutting down core... {0}%").format(80))
        QtCore.QCoreApplication.processEvents(
            QtCore.QEventLoop.AllEvents, 1000
        )
        shutdown.doCleanShutdown()

        self.updateStatusBar(_translate(
            "MainWindow", "Stopping notifications... {0}%").format(90))
        self.tray.hide()

        self.updateStatusBar(_translate(
            "MainWindow", "Shutdown imminent... {0}%").format(100))

        logger.info("Shutdown complete")
        self.close()
        # FIXME: rewrite loops with timer instead
        if self.wait:
            self.destroy()
        app.quit()

    def closeEvent(self, event):
        """window close event"""
        event.ignore()
        trayonclose = config.safeGetBoolean(
            'bitmessagesettings', 'trayonclose')
        if trayonclose:
            self.appIndicatorHide()
        else:
            # custom quit method
            self.quit()

    def on_action_InboxMessageForceHtml(self):
        msgid = self.getCurrentMessageId()
        textEdit = self.getCurrentMessageTextedit()
        if not msgid:
            return
        queryreturn = sqlQuery(
            'SELECT message FROM inbox WHERE msgid=?', msgid)
        # for compatibility
        if len(queryreturn) < 1:
            if six.PY3:
                queryreturn = sqlQuery(
                    'SELECT message FROM inbox WHERE msgid=CAST(? AS TEXT)', msgid)
            else:  # assume six.PY2
                queryreturn = sqlQuery(
                    'SELECT message FROM inbox WHERE msgid=?', sqlite3.Binary(msgid))
<<<<<<< HEAD
        try:
            lines_raw = queryreturn[-1][0].split('\n')
            lines = []
            for line in lines_raw:
                lines.append(line.decode("utf-8", "replace"))
        except IndexError:
            lines = ''
=======
        if queryreturn != []:
            for row in queryreturn:
                messageText, = row
            messageText = messageText.decode("utf-8", "replace")
>>>>>>> c39dd182

        totalLines = len(lines)
        for i in xrange(totalLines):
            if 'Message ostensibly from ' in lines[i]:
                lines[i] = (
                    '<p style="font-size: 12px; color: grey;">%s</span></p>' %
                    lines[i]
                )
            elif (
                lines[i]
                == '------------------------------------------------------'
            ):
                lines[i] = '<hr>'
            elif (
                lines[i] == '' and (i + 1) < totalLines and lines[i + 1]
                != '------------------------------------------------------'
            ):
                lines[i] = '<br><br>'
        content = ' '.join(lines)  # To keep the whitespace between lines
        content = shared.fixPotentiallyInvalidUTF8Data(content)
        content = unic(ustr(content))
        textEdit.setHtml(content)

    def on_action_InboxMarkUnread(self):
        tableWidget = self.getCurrentMessagelist()
        if not tableWidget:
            return

        msgids = set()
        # modified = 0
        for row in tableWidget.selectedIndexes():
            currentRow = row.row()
            msgid = tableWidget.item(currentRow, 3).data()
            msgids.add(msgid)
            # if not tableWidget.item(currentRow, 0).unread:
            #     modified += 1
            self.updateUnreadStatus(tableWidget, currentRow, msgid, False)

        # for 1081
        idCount = len(msgids)
        # rowcount =
        sqlExecuteChunked(
            '''UPDATE inbox SET read=0 WHERE msgid IN ({0}) AND read=1''',
            idCount, *msgids
        )

        self.propagateUnreadCount()

    # Format predefined text on message reply.
    def quoted_text(self, message):
        if not config.safeGetBoolean('bitmessagesettings', 'replybelow'):
            return (
                '\n\n------------------------------------------------------\n' +
                message
            )

        quoteWrapper = textwrap.TextWrapper(
            replace_whitespace=False, initial_indent='> ',
            subsequent_indent='> ', break_long_words=False,
            break_on_hyphens=False)

        def quote_line(line):
            # Do quote empty lines.
            if line == '' or line.isspace():
                return '> '
            # Quote already quoted lines, but do not wrap them.
            elif line[0:2] == '> ':
                return '> ' + line
            # Wrap and quote lines/paragraphs new to this message.
            else:
                return quoteWrapper.fill(line)
        return '\n'.join([quote_line(l) for l in message.splitlines()]) + '\n\n'

    def setSendFromComboBox(self, address=None):
        if address is None:
            messagelist = self.getCurrentMessagelist()
            if not messagelist:
                return
            currentInboxRow = messagelist.currentRow()
            address = messagelist.item(currentInboxRow, 0).address
        for box in (
            self.ui.comboBoxSendFrom, self.ui.comboBoxSendFromBroadcast
        ):
            for i in range(box.count()):
                if ustr(box.itemData(i)) == ustr(address):
                    box.setCurrentIndex(i)
                    break
            else:
                box.setCurrentIndex(0)

    def on_action_InboxReplyChan(self):
        self.on_action_InboxReply(self.REPLY_TYPE_CHAN)

    def on_action_SentReply(self):
        self.on_action_InboxReply(self.REPLY_TYPE_UPD)

    def on_action_InboxReply(self, reply_type=None):
        """Handle any reply action depending on reply_type"""
        # pylint: disable=too-many-locals
        tableWidget = self.getCurrentMessagelist()
        if not tableWidget:
            return

        if reply_type is None:
            reply_type = self.REPLY_TYPE_SENDER

        # save this to return back after reply is done
        self.replyFromTab = self.ui.tabWidget.currentIndex()

        column_to = 1 if reply_type == self.REPLY_TYPE_UPD else 0
        column_from = 0 if reply_type == self.REPLY_TYPE_UPD else 1

        currentInboxRow = tableWidget.currentRow()
        toAddressAtCurrentInboxRow = tableWidget.item(
            currentInboxRow, column_to).address
        acct = accountClass(toAddressAtCurrentInboxRow)
        fromAddressAtCurrentInboxRow = tableWidget.item(
            currentInboxRow, column_from).address
        msgid = tableWidget.item(currentInboxRow, 3).data()
        queryreturn = sqlQuery(
            "SELECT message FROM inbox WHERE msgid=?", msgid
        ) or sqlQuery("SELECT message FROM sent WHERE ackdata=?", msgid)
        if queryreturn != []:
            for row in queryreturn:
                messageAtCurrentInboxRow, = row
            messageAtCurrentInboxRow = messageAtCurrentInboxRow.decode("utf-8", "replace")
        acct.parseMessage(
            toAddressAtCurrentInboxRow, fromAddressAtCurrentInboxRow,
            tableWidget.item(currentInboxRow, 2).subject,
            messageAtCurrentInboxRow
        )
        widget = {
            'subject': self.ui.lineEditSubject,
            'from': self.ui.comboBoxSendFrom,
            'message': self.ui.textEditMessage
        }

        if toAddressAtCurrentInboxRow == str_broadcast_subscribers:
            self.ui.tabWidgetSend.setCurrentIndex(
                self.ui.tabWidgetSend.indexOf(self.ui.sendDirect)
            )
#            toAddressAtCurrentInboxRow = fromAddressAtCurrentInboxRow
        elif not config.has_section(toAddressAtCurrentInboxRow):
            QtWidgets.QMessageBox.information(
                self,
                _translate("MainWindow", "Address is gone"),
                _translate(
                    "MainWindow",
                    "Bitmessage cannot find your address {0}. Perhaps you"
                    " removed it?"
                ).format(toAddressAtCurrentInboxRow),
                QtWidgets.QMessageBox.Ok)
        elif not config.getboolean(
                toAddressAtCurrentInboxRow, 'enabled'):
            QtWidgets.QMessageBox.information(
                self,
                _translate("MainWindow", "Address disabled"),
                _translate(
                    "MainWindow",
                    "Error: The address from which you are trying to send"
                    " is disabled. You\'ll have to enable it on the \'Your"
                    " Identities\' tab before using it."
                ), QtWidgets.QMessageBox.Ok)
        else:
            self.setBroadcastEnablementDependingOnWhetherThisIsAMailingListAddress(toAddressAtCurrentInboxRow)
            broadcast_tab_index = self.ui.tabWidgetSend.indexOf(
                self.ui.sendBroadcast
            )
            if self.ui.tabWidgetSend.currentIndex() == broadcast_tab_index:
                widget = {
                    'subject': self.ui.lineEditSubjectBroadcast,
                    'from': self.ui.comboBoxSendFromBroadcast,
                    'message': self.ui.textEditMessageBroadcast
                }
                self.ui.tabWidgetSend.setCurrentIndex(broadcast_tab_index)
                toAddressAtCurrentInboxRow = fromAddressAtCurrentInboxRow
        if fromAddressAtCurrentInboxRow == \
            tableWidget.item(currentInboxRow, column_from).label or (
                isinstance(acct, GatewayAccount) and
                fromAddressAtCurrentInboxRow == acct.relayAddress):
            self.ui.lineEditTo.setText(ustr(acct.fromAddress))
        else:
            self.ui.lineEditTo.setText(
                tableWidget.item(currentInboxRow, column_from).accountString()
            )

        # If the previous message was to a chan then we should send our
        # reply to the chan rather than to the particular person who sent
        # the message.
        if acct.type == AccountMixin.CHAN and reply_type == self.REPLY_TYPE_CHAN:
            logger.debug(
                'Original sent to a chan. Setting the to address in the'
                ' reply to the chan address.')
            if toAddressAtCurrentInboxRow == \
                    tableWidget.item(currentInboxRow, column_to).label:
                self.ui.lineEditTo.setText(ustr(toAddressAtCurrentInboxRow))
            else:
                self.ui.lineEditTo.setText(
                    tableWidget.item(currentInboxRow, column_to).accountString()
                )

        self.setSendFromComboBox(toAddressAtCurrentInboxRow)

        quotedText = self.quoted_text(
            unic(ustr(messageAtCurrentInboxRow)))
        widget['message'].setPlainText(quotedText)
        if acct.subject[0:3] in ('Re:', 'RE:'):
            widget['subject'].setText(
                tableWidget.item(currentInboxRow, 2).label)
        else:
            widget['subject'].setText(
                'Re: ' + tableWidget.item(currentInboxRow, 2).label)
        self.ui.tabWidget.setCurrentIndex(
            self.ui.tabWidget.indexOf(self.ui.send)
        )
        widget['message'].setFocus()

    def on_action_InboxAddSenderToAddressBook(self):
        tableWidget = self.getCurrentMessagelist()
        if not tableWidget:
            return
        currentInboxRow = tableWidget.currentRow()
        addressAtCurrentInboxRow = tableWidget.item(
            currentInboxRow, 1).data(QtCore.Qt.UserRole)
        self.ui.tabWidget.setCurrentIndex(
            self.ui.tabWidget.indexOf(self.ui.send)
        )
        self.click_pushButtonAddAddressBook(
            dialogs.AddAddressDialog(self, addressAtCurrentInboxRow))

    def on_action_InboxAddSenderToBlackList(self):
        tableWidget = self.getCurrentMessagelist()
        if not tableWidget:
            return
        currentInboxRow = tableWidget.currentRow()
        addressAtCurrentInboxRow = tableWidget.item(
            currentInboxRow, 1).data(QtCore.Qt.UserRole)
        recipientAddress = tableWidget.item(
            currentInboxRow, 0).data(QtCore.Qt.UserRole)
        # Let's make sure that it isn't already in the address book
        queryreturn = sqlQuery(
            'SELECT * FROM blacklist WHERE address=?',
            dbstr(addressAtCurrentInboxRow))
        if queryreturn == []:
            label = "\"" + tableWidget.item(currentInboxRow, 2).subject + "\" in " + config.get(
                recipientAddress, "label")
            sqlExecute('''INSERT INTO blacklist VALUES (?,?, ?)''',
                       dbstr(label),
                       dbstr(addressAtCurrentInboxRow), True)
            self.ui.blackwhitelist.rerenderBlackWhiteList()
            self.updateStatusBar(_translate(
                "MainWindow",
                "Entry added to the blacklist. Edit the label to your liking.")
            )
        else:
            self.updateStatusBar(_translate(
                "MainWindow",
                "Error: You cannot add the same address to your blacklist"
                " twice. Try renaming the existing one if you want."))

    def deleteRowFromMessagelist(
        self, row=None, inventoryHash=None, ackData=None, messageLists=None
    ):
        if messageLists is None:
            messageLists = (
                self.ui.tableWidgetInbox,
                self.ui.tableWidgetInboxChans,
                self.ui.tableWidgetInboxSubscriptions
            )
        elif type(messageLists) not in (list, tuple):
            messageLists = (messageLists,)
        for messageList in messageLists:
            if row is not None:
                inventoryHash = messageList.item(row, 3).data()
                messageList.removeRow(row)
            elif inventoryHash is not None:
                for i in range(messageList.rowCount() - 1, -1, -1):
                    if messageList.item(i, 3).data() == inventoryHash:
                        messageList.removeRow(i)
            elif ackData is not None:
                for i in range(messageList.rowCount() - 1, -1, -1):
                    if messageList.item(i, 3).data() == ackData:
                        messageList.removeRow(i)

    # Send item on the Inbox tab to trash
    def on_action_InboxTrash(self):
        tableWidget = self.getCurrentMessagelist()
        if not tableWidget:
            return
        currentRow = 0
        folder = self.getCurrentFolder()
        shifted = (QtWidgets.QApplication.queryKeyboardModifiers() &
                   QtCore.Qt.ShiftModifier)
        tableWidget.setUpdatesEnabled(False)
        inventoryHashesToTrash = set()
        # ranges in reversed order
        for r in sorted(
            tableWidget.selectedRanges(), key=lambda r: r.topRow()
        )[::-1]:
            for i in range(r.bottomRow() - r.topRow() + 1):
                inventoryHashesToTrash.add(
                    tableWidget.item(r.topRow() + i, 3).data())
            currentRow = r.topRow()
            self.getCurrentMessageTextedit().setText("")
            tableWidget.model().removeRows(
                r.topRow(), r.bottomRow() - r.topRow() + 1)
        idCount = len(inventoryHashesToTrash)
        sqlExecuteChunked(
            ("DELETE FROM inbox" if folder == "trash" or shifted else
             "UPDATE inbox SET folder='trash', read=1")
            + " WHERE msgid IN ({0})", idCount, *inventoryHashesToTrash)
        tableWidget.selectRow(0 if currentRow == 0 else currentRow - 1)
        tableWidget.setUpdatesEnabled(True)
        self.propagateUnreadCount(folder)
        self.updateStatusBar(_translate("MainWindow", "Moved items to trash."))

    def on_action_TrashUndelete(self):
        tableWidget = self.getCurrentMessagelist()
        if not tableWidget:
            return
        currentRow = 0
        tableWidget.setUpdatesEnabled(False)
        inventoryHashesToTrash = set()
        # ranges in reversed order
        for r in sorted(
            tableWidget.selectedRanges(), key=lambda r: r.topRow()
        )[::-1]:
            for i in range(r.bottomRow() - r.topRow() + 1):
                inventoryHashesToTrash.add(
                    tableWidget.item(r.topRow() + i, 3).data())
            currentRow = r.topRow()
            self.getCurrentMessageTextedit().setText("")
            tableWidget.model().removeRows(
                r.topRow(), r.bottomRow() - r.topRow() + 1)
        tableWidget.selectRow(0 if currentRow == 0 else currentRow - 1)
        idCount = len(inventoryHashesToTrash)
        sqlExecuteChunked(
            "UPDATE inbox SET folder='inbox' WHERE msgid IN({0})",
            idCount, *inventoryHashesToTrash)
        tableWidget.selectRow(0 if currentRow == 0 else currentRow - 1)
        tableWidget.setUpdatesEnabled(True)
        self.propagateUnreadCount()
        self.updateStatusBar(_translate("MainWindow", "Undeleted item."))

    def on_action_InboxSaveMessageAs(self):
        tableWidget = self.getCurrentMessagelist()
        if not tableWidget:
            return
        currentInboxRow = tableWidget.currentRow()
        try:
            subjectAtCurrentInboxRow = ustr(tableWidget.item(
                currentInboxRow, 2).data(QtCore.Qt.UserRole))
        except:
            subjectAtCurrentInboxRow = ''

        # Retrieve the message data out of the SQL database
        msgid = tableWidget.item(currentInboxRow, 3).data()
        queryreturn = sqlQuery(
            'SELECT message FROM inbox WHERE msgid=?', msgid)
        if queryreturn != []:
            for row in queryreturn:
                message, = row
            message = message.decode("utf-8", "replace")

        defaultFilename = "".join(
            x for x in subjectAtCurrentInboxRow if x.isalnum()) + '.txt'
        filename = QtWidgets.QFileDialog.getSaveFileName(
            self, _translate("MainWindow", "Save As..."), defaultFilename,
            "Text files (*.txt);;All files (*.*)")[0]
        if not filename:
            return
        try:
            f = open(filename, 'w')
            f.write(message.encode("utf-8", "replace"))
            f.close()
        except Exception:
            logger.exception('Message not saved', exc_info=True)
            self.updateStatusBar(_translate("MainWindow", "Write error."))

    # Send item on the Sent tab to trash
    def on_action_SentTrash(self):
        currentRow = 0
        tableWidget = self.getCurrentMessagelist()
        if not tableWidget:
            return
        folder = self.getCurrentFolder()
        shifted = (QtWidgets.QApplication.queryKeyboardModifiers() &
                   QtCore.Qt.ShiftModifier)
        while tableWidget.selectedIndexes() != []:
            currentRow = tableWidget.selectedIndexes()[0].row()
            ackdataToTrash = tableWidget.item(currentRow, 3).data()
            sqlExecute(
                "DELETE FROM sent" if folder == "trash" or shifted else
                "UPDATE sent SET folder='trash'"
                " WHERE ackdata = ?", ackdataToTrash
            )
            self.getCurrentMessageTextedit().setPlainText("")
            tableWidget.removeRow(currentRow)
            self.updateStatusBar(_translate(
                "MainWindow", "Moved items to trash."))

        self.ui.tableWidgetInbox.selectRow(
            currentRow if currentRow == 0 else currentRow - 1)

    def on_action_ForceSend(self):
        currentRow = self.ui.tableWidgetInbox.currentRow()
        addressAtCurrentRow = self.ui.tableWidgetInbox.item(
            currentRow, 0).data(QtCore.Qt.UserRole)
        toRipe = decodeAddress(addressAtCurrentRow)[3]
        sqlExecute(
            '''UPDATE sent SET status='forcepow' WHERE toripe=? AND status='toodifficult' and folder='sent' ''',
            toRipe)
        queryreturn = sqlQuery('''select ackdata FROM sent WHERE status='forcepow' ''')
        for row in queryreturn:
            ackdata, = row
            queues.UISignalQueue.put((
                'updateSentItemStatusByAckdata',
                (ackdata, 'Overriding maximum-difficulty setting.'
                 ' Work queued.')
            ))
        queues.workerQueue.put(('sendmessage', ''))

    def on_action_SentClipboard(self):
        currentRow = self.ui.tableWidgetInbox.currentRow()
        addressAtCurrentRow = self.ui.tableWidgetInbox.item(
            currentRow, 0).data(QtCore.Qt.UserRole)
        clipboard = QtWidgets.QApplication.clipboard()
        clipboard.setText(ustr(addressAtCurrentRow))

    # Group of functions for the Address Book dialog box
    def on_action_AddressBookNew(self):
        self.click_pushButtonAddAddressBook()

    def on_action_AddressBookDelete(self):
        while self.ui.tableWidgetAddressBook.selectedIndexes() != []:
            currentRow = self.ui.tableWidgetAddressBook.selectedIndexes()[
                0].row()
            item = self.ui.tableWidgetAddressBook.item(currentRow, 0)
            sqlExecute(
                'DELETE FROM addressbook WHERE address=?', dbstr(item.address))
            self.ui.tableWidgetAddressBook.removeRow(currentRow)
        self.rerenderMessagelistFromLabels()
        self.rerenderMessagelistToLabels()

    def on_action_AddressBookClipboard(self):
        addresses_string = ''
        for item in self.getAddressbookSelectedItems():
            if addresses_string == '':
                addresses_string = item.address
            else:
                addresses_string += ', ' + item.address
        clipboard = QtWidgets.QApplication.clipboard()
        clipboard.setText(addresses_string)

    def on_action_AddressBookSend(self):
        selected_items = self.getAddressbookSelectedItems()

        if not selected_items:  # FIXME: impossible
            return self.updateStatusBar(_translate(
                "MainWindow", "No addresses selected."))

        addresses_string = unic(ustr(self.ui.lineEditTo.text()))
        for item in selected_items:
            address_string = item.accountString()
            if not addresses_string:
                addresses_string = address_string
            else:
                addresses_string += '; ' + address_string

        self.ui.lineEditTo.setText(addresses_string)
        self.statusbar.clearMessage()
        self.ui.tabWidget.setCurrentIndex(
            self.ui.tabWidget.indexOf(self.ui.send)
        )

    def on_action_AddressBookSubscribe(self):
        for item in self.getAddressbookSelectedItems():
            # Then subscribe to it...
            # provided it's not already in the address book
            if shared.isAddressInMySubscriptionsList(item.address):
                self.updateStatusBar(_translate(
                    "MainWindow",
                    "Error: You cannot add the same address to your"
                    " subscriptions twice. Perhaps rename the existing"
                    " one if you want."))
                continue
            self.addSubscription(item.address, item.label)
            self.ui.tabWidget.setCurrentIndex(
                self.ui.tabWidget.indexOf(self.ui.subscriptions)
            )

    def on_context_menuAddressBook(self, point):
        self.popMenuAddressBook = QtWidgets.QMenu(self)
        self.popMenuAddressBook.addAction(self.actionAddressBookSend)
        self.popMenuAddressBook.addAction(self.actionAddressBookClipboard)
        self.popMenuAddressBook.addAction(self.actionAddressBookSubscribe)
        self.popMenuAddressBook.addAction(self.actionAddressBookSetAvatar)
        self.popMenuAddressBook.addAction(self.actionAddressBookSetSound)
        self.popMenuAddressBook.addSeparator()
        self.popMenuAddressBook.addAction(self.actionAddressBookNew)
        normal = True
        selected_items = self.getAddressbookSelectedItems()
        for item in selected_items:
            if item.type != AccountMixin.NORMAL:
                normal = False
                break
        if normal:
            # only if all selected addressbook items are normal, allow delete
            self.popMenuAddressBook.addAction(self.actionAddressBookDelete)
        if len(selected_items) == 1:
            self._contact_selected = selected_items.pop()
            self.popMenuAddressBook.addSeparator()
            for plugin in self.menu_plugins['address']:
                self.popMenuAddressBook.addAction(plugin)
        self.popMenuAddressBook.exec_(
            self.ui.tableWidgetAddressBook.mapToGlobal(point))

    # Group of functions for the Subscriptions dialog box
    def on_action_SubscriptionsNew(self):
        self.click_pushButtonAddSubscription()

    def on_action_SubscriptionsDelete(self):
        if QtWidgets.QMessageBox.question(
                self, "Delete subscription?",
                _translate(
                    "MainWindow",
                    "If you delete the subscription, messages that you"
                    " already received will become inaccessible. Maybe"
                    " you can consider disabling the subscription instead."
                    " Disabled subscriptions will not receive new"
                    " messages, but you can still view messages you"
                    " already received.\n\nAre you sure you want to"
                    " delete the subscription?"
                ), QtWidgets.QMessageBox.Yes | QtWidgets.QMessageBox.No
        ) != QtWidgets.QMessageBox.Yes:
            return
        address = self.getCurrentAccount()
        sqlExecute('''DELETE FROM subscriptions WHERE address=?''',
                   dbstr(address))
        self.rerenderTabTreeSubscriptions()
        self.rerenderMessagelistFromLabels()
        self.rerenderAddressBook()
        shared.reloadBroadcastSendersForWhichImWatching()

    def on_action_SubscriptionsClipboard(self):
        address = self.getCurrentAccount()
        clipboard = QtWidgets.QApplication.clipboard()
        clipboard.setText(ustr(address))

    def on_action_SubscriptionsEnable(self):
        address = self.getCurrentAccount()
        sqlExecute(
            '''update subscriptions set enabled=1 WHERE address=?''',
            dbstr(address))
        account = self.getCurrentItem()
        account.setEnabled(True)
        self.rerenderAddressBook()
        shared.reloadBroadcastSendersForWhichImWatching()

    def on_action_SubscriptionsDisable(self):
        address = self.getCurrentAccount()
        sqlExecute(
            '''update subscriptions set enabled=0 WHERE address=?''',
            dbstr(address))
        account = self.getCurrentItem()
        account.setEnabled(False)
        self.rerenderAddressBook()
        shared.reloadBroadcastSendersForWhichImWatching()

    def on_context_menuSubscriptions(self, point):
        currentItem = self.getCurrentItem()
        self.popMenuSubscriptions = QtWidgets.QMenu(self)
        if isinstance(currentItem, Ui_AddressWidget):
            self.popMenuSubscriptions.addAction(self.actionsubscriptionsNew)
            self.popMenuSubscriptions.addAction(self.actionsubscriptionsDelete)
            self.popMenuSubscriptions.addSeparator()
            if currentItem.isEnabled:
                self.popMenuSubscriptions.addAction(self.actionsubscriptionsDisable)
            else:
                self.popMenuSubscriptions.addAction(self.actionsubscriptionsEnable)
            self.popMenuSubscriptions.addAction(self.actionsubscriptionsSetAvatar)
            self.popMenuSubscriptions.addSeparator()
            self.popMenuSubscriptions.addAction(self.actionsubscriptionsClipboard)
            self.popMenuSubscriptions.addAction(self.actionsubscriptionsSend)
            self.popMenuSubscriptions.addSeparator()

            self._contact_selected = currentItem
            # preloaded gui.menu plugins with prefix 'address'
            for plugin in self.menu_plugins['address']:
                self.popMenuSubscriptions.addAction(plugin)
            self.popMenuSubscriptions.addSeparator()
        if self.getCurrentFolder() != 'sent':
            self.popMenuSubscriptions.addAction(self.actionMarkAllRead)
        if self.popMenuSubscriptions.isEmpty():
            return
        self.popMenuSubscriptions.exec_(
            self.ui.treeWidgetSubscriptions.mapToGlobal(point))

    def widgetConvert(self, widget):
        if widget == self.ui.tableWidgetInbox:
            return self.ui.treeWidgetYourIdentities
        elif widget == self.ui.tableWidgetInboxSubscriptions:
            return self.ui.treeWidgetSubscriptions
        elif widget == self.ui.tableWidgetInboxChans:
            return self.ui.treeWidgetChans
        elif widget == self.ui.treeWidgetYourIdentities:
            return self.ui.tableWidgetInbox
        elif widget == self.ui.treeWidgetSubscriptions:
            return self.ui.tableWidgetInboxSubscriptions
        elif widget == self.ui.treeWidgetChans:
            return self.ui.tableWidgetInboxChans

    def getCurrentTreeWidget(self):
        currentIndex = self.ui.tabWidget.currentIndex()
        treeWidgetList = (
            self.ui.treeWidgetYourIdentities,
            False,
            self.ui.treeWidgetSubscriptions,
            self.ui.treeWidgetChans
        )
        if currentIndex >= 0 and currentIndex < len(treeWidgetList):
            return treeWidgetList[currentIndex]
        else:
            return False

    def getAccountTreeWidget(self, account):
        try:
            if account.type == AccountMixin.CHAN:
                return self.ui.treeWidgetChans
            elif account.type == AccountMixin.SUBSCRIPTION:
                return self.ui.treeWidgetSubscriptions
            else:
                return self.ui.treeWidgetYourIdentities
        except:
            return self.ui.treeWidgetYourIdentities

    def getCurrentMessagelist(self):
        currentIndex = self.ui.tabWidget.currentIndex()
        messagelistList = (
            self.ui.tableWidgetInbox,
            False,
            self.ui.tableWidgetInboxSubscriptions,
            self.ui.tableWidgetInboxChans,
        )
        if currentIndex >= 0 and currentIndex < len(messagelistList):
            return messagelistList[currentIndex]

    def getAccountMessagelist(self, account):
        try:
            if account.type == AccountMixin.CHAN:
                return self.ui.tableWidgetInboxChans
            elif account.type == AccountMixin.SUBSCRIPTION:
                return self.ui.tableWidgetInboxSubscriptions
            else:
                return self.ui.tableWidgetInbox
        except:
            return self.ui.tableWidgetInbox

    def getCurrentMessageId(self):
        messagelist = self.getCurrentMessagelist()
        if messagelist:
            currentRow = messagelist.currentRow()
            if currentRow >= 0:
                msgid_str = messagelist.item(currentRow, 3).data()
                if six.PY3:
                    return escape_decode(msgid_str)[0][2:-1]
                else:  # assume six.PY2
                    return msgid_str

    def getCurrentMessageTextedit(self):
        currentIndex = self.ui.tabWidget.currentIndex()
        messagelistList = (
            self.ui.textEditInboxMessage,
            False,
            self.ui.textEditInboxMessageSubscriptions,
            self.ui.textEditInboxMessageChans,
        )
        if currentIndex >= 0 and currentIndex < len(messagelistList):
            return messagelistList[currentIndex]

    def getAccountTextedit(self, account):
        try:
            if account.type == AccountMixin.CHAN:
                return self.ui.textEditInboxMessageChans
            elif account.type == AccountMixin.SUBSCRIPTION:
                return self.ui.textEditInboxSubscriptions
            else:
                return self.ui.textEditInboxMessage
        except:
            return self.ui.textEditInboxMessage

    def getCurrentSearchLine(self, currentIndex=None, retObj=False):
        if currentIndex is None:
            currentIndex = self.ui.tabWidget.currentIndex()
        messagelistList = (
            self.ui.inboxSearchLineEdit,
            False,
            self.ui.inboxSearchLineEditSubscriptions,
            self.ui.inboxSearchLineEditChans,
        )
        if currentIndex >= 0 and currentIndex < len(messagelistList):
            return ustr(
                messagelistList[currentIndex] if retObj
                else ustr(messagelistList[currentIndex].text()))

    def getCurrentSearchOption(self, currentIndex=None):
        if currentIndex is None:
            currentIndex = self.ui.tabWidget.currentIndex()
        messagelistList = (
            self.ui.inboxSearchOption,
            False,
            self.ui.inboxSearchOptionSubscriptions,
            self.ui.inboxSearchOptionChans,
        )
        if currentIndex >= 0 and currentIndex < len(messagelistList):
            return messagelistList[currentIndex].currentText()

    # Group of functions for the Your Identities dialog box
    def getCurrentItem(self, treeWidget=None):
        if treeWidget is None:
            treeWidget = self.getCurrentTreeWidget()
        if treeWidget:
            return treeWidget.currentItem()

    def getCurrentAccount(self, treeWidget=None):
        currentItem = self.getCurrentItem(treeWidget)
        if currentItem:
            return currentItem.address

    def getCurrentFolder(self, treeWidget=None):
        currentItem = self.getCurrentItem(treeWidget)
        try:
            return currentItem.folderName
        except AttributeError:
            pass

    def setCurrentItemColor(self, color):
        currentItem = self.getCurrentItem()
        if currentItem:
            brush = QtGui.QBrush()
            brush.setStyle(QtCore.Qt.NoBrush)
            brush.setColor(color)
            currentItem.setForeground(0, brush)

    def getAddressbookSelectedItems(self):
        return [
            self.ui.tableWidgetAddressBook.item(i.row(), 0)
            for i in self.ui.tableWidgetAddressBook.selectedIndexes()
            if i.column() == 0
        ]

    def on_action_YourIdentitiesNew(self):
        self.click_NewAddressDialog()

    def on_action_YourIdentitiesDelete(self):
        account = self.getCurrentItem()
        if account.type == AccountMixin.NORMAL:
            return  # maybe in the future
        elif account.type == AccountMixin.CHAN:
            if QtWidgets.QMessageBox.question(
                    self, "Delete channel?",
                    _translate(
                        "MainWindow",
                        "If you delete the channel, messages that you"
                        " already received will become inaccessible."
                        " Maybe you can consider disabling the channel"
                        " instead. Disabled channels will not receive new"
                        " messages, but you can still view messages you"
                        " already received.\n\nAre you sure you want to"
                        " delete the channel?"
                    ), QtWidgets.QMessageBox.Yes | QtWidgets.QMessageBox.No
            ) == QtWidgets.QMessageBox.Yes:
                config.remove_section(ustr(account.address))
            else:
                return
        else:
            return
        config.save()
        shared.reloadMyAddressHashes()
        self.rerenderAddressBook()
        self.rerenderComboBoxSendFrom()
        if account.type == AccountMixin.NORMAL:
            self.rerenderTabTreeMessages()
        elif account.type == AccountMixin.CHAN:
            self.rerenderTabTreeChans()

    def on_action_Enable(self):
        addressAtCurrentRow = self.getCurrentAccount()
        self.enableIdentity(addressAtCurrentRow)
        account = self.getCurrentItem()
        account.setEnabled(True)

    def enableIdentity(self, address):
        config.set(address, 'enabled', 'true')
        config.save()
        shared.reloadMyAddressHashes()
        self.rerenderAddressBook()

    def on_action_Disable(self):
        address = self.getCurrentAccount()
        self.disableIdentity(address)
        account = self.getCurrentItem()
        account.setEnabled(False)

    def disableIdentity(self, address):
        config.set(ustr(address), 'enabled', 'false')
        config.save()
        shared.reloadMyAddressHashes()
        self.rerenderAddressBook()

    def on_action_Clipboard(self):
        address = self.getCurrentAccount()
        clipboard = QtWidgets.QApplication.clipboard()
        clipboard.setText(ustr(address))

    def on_action_ClipboardMessagelist(self):
        tableWidget = self.getCurrentMessagelist()
        currentColumn = tableWidget.currentColumn()
        currentRow = tableWidget.currentRow()
        currentFolder = self.getCurrentFolder()
        if currentColumn not in (0, 1, 2):  # to, from, subject
            currentColumn = 0 if currentFolder == "sent" else 1

        if currentFolder == "sent":
            myAddress = tableWidget.item(currentRow, 1).data(QtCore.Qt.UserRole)
            otherAddress = tableWidget.item(currentRow, 0).data(QtCore.Qt.UserRole)
        else:
            myAddress = tableWidget.item(currentRow, 0).data(QtCore.Qt.UserRole)
            otherAddress = tableWidget.item(currentRow, 1).data(QtCore.Qt.UserRole)
        account = accountClass(myAddress)
        if isinstance(account, GatewayAccount) \
            and otherAddress == account.relayAddress and (
                (currentColumn in (0, 2) and currentFolder == "sent") or
                (currentColumn in (1, 2) and currentFolder != "sent")):
            text = ustr(tableWidget.item(currentRow, currentColumn).label)
        else:
            text = ustr(tableWidget.item(currentRow, currentColumn).data(QtCore.Qt.UserRole))
        clipboard = QtWidgets.QApplication.clipboard()
        clipboard.setText(text)

    # set avatar functions
    def on_action_TreeWidgetSetAvatar(self):
        address = self.getCurrentAccount()
        self.setAvatar(address)

    def on_action_AddressBookSetAvatar(self):
        self.on_action_SetAvatar(self.ui.tableWidgetAddressBook)

    def on_action_SetAvatar(self, thisTableWidget):
        currentRow = thisTableWidget.currentRow()
        addressAtCurrentRow = ustr(thisTableWidget.item(
            currentRow, 1).text())
        setToIdenticon = not self.setAvatar(addressAtCurrentRow)
        if setToIdenticon:
            thisTableWidget.item(
                currentRow, 0).setIcon(avatarize(addressAtCurrentRow))

    # TODO: reuse utils
    def setAvatar(self, addressAtCurrentRow):
        if not os.path.exists(state.appdata + 'avatars/'):
            os.makedirs(state.appdata + 'avatars/')
        hash = hashlib.md5(addBMIfNotPresent(addressAtCurrentRow).encode("utf-8", "replace")).hexdigest()
        # http://pyqt.sourceforge.net/Docs/PyQt4/qimagereader.html#supportedImageFormats
        names = {
            'BMP': 'Windows Bitmap',
            'GIF': 'Graphic Interchange Format',
            'JPG': 'Joint Photographic Experts Group',
            'JPEG': 'Joint Photographic Experts Group',
            'MNG': 'Multiple-image Network Graphics',
            'PNG': 'Portable Network Graphics',
            'PBM': 'Portable Bitmap',
            'PGM': 'Portable Graymap',
            'PPM': 'Portable Pixmap',
            'TIFF': 'Tagged Image File Format',
            'XBM': 'X11 Bitmap',
            'XPM': 'X11 Pixmap',
            'SVG': 'Scalable Vector Graphics',
            'TGA': 'Targa Image Format'
        }
        filters = []
        all_images_filter = []
        current_files = []
        for ext in names:
            filters += [names[ext] + ' (*.' + ext.lower() + ')']
            all_images_filter += ['*.' + ext.lower()]
            upper = state.appdata + 'avatars/' + hash + '.' + ext.upper()
            lower = state.appdata + 'avatars/' + hash + '.' + ext.lower()
            if os.path.isfile(lower):
                current_files += [lower]
            elif os.path.isfile(upper):
                current_files += [upper]
        filters[0:0] = ['Image files (' + ' '.join(all_images_filter) + ')']
        filters[1:1] = ['All files (*.*)']
        sourcefile = QtWidgets.QFileDialog.getOpenFileName(
            self, _translate("MainWindow", "Set avatar..."),
            filter=';;'.join(filters))[0]
        # determine the correct filename (note that avatars don't use the suffix)
        destination = state.appdata + 'avatars/' + hash + '.' + sourcefile.split('.')[-1]
        exists = QtCore.QFile.exists(destination)
        if sourcefile == '':
            # ask for removal of avatar
            if exists | (len(current_files) > 0):
                displayMsg = _translate(
                    "MainWindow", "Do you really want to remove this avatar?")
                overwrite = QtWidgets.QMessageBox.question(
                    self, 'Message', displayMsg,
                    QtWidgets.QMessageBox.Yes, QtWidgets.QMessageBox.No)
            else:
                overwrite = QtWidgets.QMessageBox.No
        else:
            # ask whether to overwrite old avatar
            if exists | (len(current_files) > 0):
                displayMsg = _translate(
                    "MainWindow",
                    "You have already set an avatar for this address."
                    " Do you really want to overwrite it?")
                overwrite = QtWidgets.QMessageBox.question(
                    self, 'Message', displayMsg,
                    QtWidgets.QMessageBox.Yes, QtWidgets.QMessageBox.No)
            else:
                overwrite = QtWidgets.QMessageBox.No

        # copy the image file to the appdata folder
        if (not exists) | (overwrite == QtWidgets.QMessageBox.Yes):
            if overwrite == QtWidgets.QMessageBox.Yes:
                for file in current_files:
                    QtCore.QFile.remove(file)
                QtCore.QFile.remove(destination)
            # copy it
            if sourcefile != '':
                copied = QtCore.QFile.copy(sourcefile, destination)
                if not copied:
                    logger.error('couldn\'t copy :(')
            # set the icon
            self.rerenderTabTreeMessages()
            self.rerenderTabTreeSubscriptions()
            self.rerenderTabTreeChans()
            self.rerenderComboBoxSendFrom()
            self.rerenderComboBoxSendFromBroadcast()
            self.rerenderMessagelistFromLabels()
            self.rerenderMessagelistToLabels()
            self.ui.blackwhitelist.rerenderBlackWhiteList()
            # generate identicon
            return False

        return True

    def on_action_AddressBookSetSound(self):
        widget = self.ui.tableWidgetAddressBook
        self.setAddressSound(ustr(widget.item(widget.currentRow(), 0).text()))

    def setAddressSound(self, addr):
        filters = [unic(_translate(
            "MainWindow", "Sound files (%s)" %
            ' '.join(['*%s%s' % (os.extsep, ext) for ext in sound.extensions])
        ))]
        sourcefile = unic(ustr(QtWidgets.QFileDialog.getOpenFileName(
            self, _translate("MainWindow", "Set notification sound..."),
            filter=';;'.join(filters)
        )))[0]

        if not sourcefile:
            return

        destdir = os.path.join(state.appdata, 'sounds')
        destfile = unic(ustr(addr) + os.path.splitext(sourcefile)[-1])
        destination = os.path.join(destdir, destfile)

        if sourcefile == destination:
            return

        pattern = destfile.lower()
        for item in os.listdir(destdir):
            if item.lower() == pattern:
                overwrite = QtWidgets.QMessageBox.question(
                    self, _translate("MainWindow", "Message"),
                    _translate(
                        "MainWindow",
                        "You have already set a notification sound"
                        " for this address book entry."
                        " Do you really want to overwrite it?"),
                    QtWidgets.QMessageBox.Yes, QtWidgets.QMessageBox.No
                ) == QtWidgets.QMessageBox.Yes
                if overwrite:
                    QtCore.QFile.remove(os.path.join(destdir, item))
                break

        if not QtCore.QFile.copy(sourcefile, destination):
            logger.error(
                'couldn\'t copy %s to %s', sourcefile, destination)

    def on_context_menuYourIdentities(self, point):
        currentItem = self.getCurrentItem()
        self.popMenuYourIdentities = QtWidgets.QMenu(self)
        if isinstance(currentItem, Ui_AddressWidget):
            self.popMenuYourIdentities.addAction(self.actionNewYourIdentities)
            self.popMenuYourIdentities.addSeparator()
            self.popMenuYourIdentities.addAction(
                self.actionClipboardYourIdentities)
            self.popMenuYourIdentities.addSeparator()
            if currentItem.isEnabled:
                self.popMenuYourIdentities.addAction(
                    self.actionDisableYourIdentities)
            else:
                self.popMenuYourIdentities.addAction(
                    self.actionEnableYourIdentities)
            self.popMenuYourIdentities.addAction(
                self.actionSetAvatarYourIdentities)
            self.popMenuYourIdentities.addAction(
                self.actionSpecialAddressBehaviorYourIdentities)
            self.popMenuYourIdentities.addAction(self.actionEmailGateway)
            self.popMenuYourIdentities.addSeparator()
            if currentItem.type != AccountMixin.ALL:
                self._contact_selected = currentItem
                # preloaded gui.menu plugins with prefix 'address'
                for plugin in self.menu_plugins['address']:
                    self.popMenuYourIdentities.addAction(plugin)
            self.popMenuYourIdentities.addSeparator()
        if self.getCurrentFolder() != 'sent':
            self.popMenuYourIdentities.addAction(self.actionMarkAllRead)
        if self.popMenuYourIdentities.isEmpty():
            return
        self.popMenuYourIdentities.exec_(
            self.ui.treeWidgetYourIdentities.mapToGlobal(point))

    # TODO make one popMenu
    def on_context_menuChan(self, point):
        currentItem = self.getCurrentItem()
        self.popMenu = QtWidgets.QMenu(self)
        if isinstance(currentItem, Ui_AddressWidget):
            self.popMenu.addAction(self.actionNew)
            self.popMenu.addAction(self.actionDelete)
            self.popMenu.addSeparator()
            if currentItem.isEnabled:
                self.popMenu.addAction(self.actionDisable)
            else:
                self.popMenu.addAction(self.actionEnable)
            self.popMenu.addAction(self.actionSetAvatar)
            self.popMenu.addSeparator()
            self.popMenu.addAction(self.actionClipboard)
            self.popMenu.addAction(self.actionSend)
            self.popMenu.addSeparator()
            self._contact_selected = currentItem
            # preloaded gui.menu plugins with prefix 'address'
            for plugin in self.menu_plugins['address']:
                self.popMenu.addAction(plugin)
            self.popMenu.addSeparator()
        if self.getCurrentFolder() != 'sent':
            self.popMenu.addAction(self.actionMarkAllRead)
        if self.popMenu.isEmpty():
            return
        self.popMenu.exec_(
            self.ui.treeWidgetChans.mapToGlobal(point))

    def on_context_menuInbox(self, point):
        tableWidget = self.getCurrentMessagelist()
        if not tableWidget:
            return

        currentFolder = self.getCurrentFolder()
        if currentFolder == 'sent':
            self.on_context_menuSent(point)
            return

        self.popMenuInbox = QtWidgets.QMenu(self)
        self.popMenuInbox.addAction(self.actionForceHtml)
        self.popMenuInbox.addAction(self.actionMarkUnread)
        self.popMenuInbox.addSeparator()
        currentRow = tableWidget.currentRow()
        account = accountClass(
            tableWidget.item(currentRow, 0).data(QtCore.Qt.UserRole))

        if account.type == AccountMixin.CHAN:
            self.popMenuInbox.addAction(self.actionReplyChan)
        self.popMenuInbox.addAction(self.actionReply)
        self.popMenuInbox.addAction(self.actionAddSenderToAddressBook)
        self.actionClipboardMessagelist = self.ui.inboxContextMenuToolbar.addAction(
            _translate("MainWindow", "Copy subject to clipboard")
            if tableWidget.currentColumn() == 2 else
            _translate("MainWindow", "Copy address to clipboard"),
            self.on_action_ClipboardMessagelist)
        self.popMenuInbox.addAction(self.actionClipboardMessagelist)
        # pylint: disable=no-member
        self._contact_selected = tableWidget.item(currentRow, 1)
        # preloaded gui.menu plugins with prefix 'address'
        for plugin in self.menu_plugins['address']:
            self.popMenuInbox.addAction(plugin)
        self.popMenuInbox.addSeparator()
        self.popMenuInbox.addAction(self.actionAddSenderToBlackList)
        self.popMenuInbox.addSeparator()
        self.popMenuInbox.addAction(self.actionSaveMessageAs)
        if currentFolder == "trash":
            self.popMenuInbox.addAction(self.actionUndeleteTrashedMessage)
        else:
            self.popMenuInbox.addAction(self.actionTrashInboxMessage)
        self.popMenuInbox.exec_(tableWidget.mapToGlobal(point))

    def on_context_menuSent(self, point):
        currentRow = self.ui.tableWidgetInbox.currentRow()
        self.popMenuSent = QtWidgets.QMenu(self)
        self.popMenuSent.addAction(self.actionSentClipboard)
        self._contact_selected = self.ui.tableWidgetInbox.item(currentRow, 0)
        # preloaded gui.menu plugins with prefix 'address'
        for plugin in self.menu_plugins['address']:
            self.popMenuSent.addAction(plugin)
        self.popMenuSent.addSeparator()
        self.popMenuSent.addAction(self.actionTrashSentMessage)
        self.popMenuSent.addAction(self.actionSentReply)

        # Check to see if this item is toodifficult and display an additional
        # menu option (Force Send) if it is.
        if currentRow >= 0:
            ackData = self.ui.tableWidgetInbox.item(currentRow, 3).data()
            queryreturn = sqlQuery('''SELECT status FROM sent where ackdata=?''', ackData)
            for row in queryreturn:
                status, = row
            status = status.decode("utf-8", "replace")
            if status == 'toodifficult':
                self.popMenuSent.addAction(self.actionForceSend)

        self.popMenuSent.exec_(self.ui.tableWidgetInbox.mapToGlobal(point))

    def inboxSearchLineEditUpdated(self, text):
        # dynamic search for too short text is slow
        text = ustr(text)
        if 0 < len(text) < 3:
            return
        messagelist = self.getCurrentMessagelist()
        if messagelist:
            searchOption = self.getCurrentSearchOption()
            account = self.getCurrentAccount()
            folder = self.getCurrentFolder()
            self.loadMessagelist(
                messagelist, account, folder, searchOption, text)

    def inboxSearchLineEditReturnPressed(self):
        logger.debug("Search return pressed")
        searchLine = self.getCurrentSearchLine().encode('utf-8')
        messagelist = self.getCurrentMessagelist()
        if messagelist and len(ustr(searchLine)) < 3:
            searchOption = self.getCurrentSearchOption()
            account = self.getCurrentAccount()
            folder = self.getCurrentFolder()
            self.loadMessagelist(
                messagelist, account, folder, searchOption, searchLine)
            messagelist.setFocus()

    def treeWidgetItemClicked(self):
        messagelist = self.getCurrentMessagelist()
        if not messagelist:
            return
        messageTextedit = self.getCurrentMessageTextedit()
        if messageTextedit:
            messageTextedit.setPlainText("")
        account = self.getCurrentAccount()
        folder = self.getCurrentFolder()
        # refresh count indicator
        self.propagateUnreadCount(folder)
        self.loadMessagelist(
            messagelist, account, folder,
            self.getCurrentSearchOption(), self.getCurrentSearchLine())

    def treeWidgetItemChanged(self, item, column):
        # only for manual edits. automatic edits (setText) are ignored
        if column != 0:
            return
        # only account names of normal addresses (no chans/mailinglists)
        if (not isinstance(item, Ui_AddressWidget)) or \
                (not self.getCurrentTreeWidget()) or \
                self.getCurrentTreeWidget().currentItem() is None:
            return
        # not visible
        if (not self.getCurrentItem()) or (not isinstance(self.getCurrentItem(), Ui_AddressWidget)):
            return
        # only currently selected item
        if item.address != self.getCurrentAccount():
            return
        # "All accounts" can't be renamed
        if item.type == AccountMixin.ALL:
            return

        newLabel = unic(ustr(item.text(0)))
        oldLabel = item.defaultLabel()

        # unchanged, do not do anything either
        if newLabel == oldLabel:
            return

        # recursion prevention
        if self.recurDepth > 0:
            return

        self.recurDepth += 1
        if item.type == AccountMixin.NORMAL or item.type == AccountMixin.MAILINGLIST:
            self.rerenderComboBoxSendFromBroadcast()
        if item.type == AccountMixin.NORMAL or item.type == AccountMixin.CHAN:
            self.rerenderComboBoxSendFrom()
        self.rerenderMessagelistFromLabels()
        if item.type != AccountMixin.SUBSCRIPTION:
            self.rerenderMessagelistToLabels()
        if item.type in (
            AccountMixin.NORMAL, AccountMixin.CHAN, AccountMixin.SUBSCRIPTION
        ):
            self.rerenderAddressBook()
        self.recurDepth -= 1

    def tableWidgetInboxItemClicked(self):
        messageTextedit = self.getCurrentMessageTextedit()
        if not messageTextedit:
            return

        msgid = self.getCurrentMessageId()
        folder = self.getCurrentFolder()
        if msgid:
            queryreturn = sqlQuery(
                'SELECT message FROM %s WHERE %s=?' % (
                    ('sent', 'ackdata') if folder == 'sent'
                    else ('inbox', 'msgid')
                ), msgid
            )
            # for compatibility
            if len(queryreturn) < 1:
                if six.PY3:
                    queryreturn = sqlQuery(
                        'SELECT message FROM %s WHERE %s=CAST(? AS TEXT)' % (
                            ('sent', 'ackdata') if folder == 'sent'
                            else ('inbox', 'msgid')
                        ), msgid
                    )
                else:  # assume six.PY2
                    queryreturn = sqlQuery(
                        'SELECT message FROM %s WHERE %s=?' % (
                            ('sent', 'ackdata') if folder == 'sent'
                            else ('inbox', 'msgid')
                        ), sqlite3.Binary(msgid)
<<<<<<< HEAD
            )
=======
                    )
>>>>>>> c39dd182

        try:
            message = queryreturn[-1][0].decode("utf-8", "replace")
        except NameError:
            message = u''
        except IndexError:
            # _translate() often returns unicode, no redefinition here!
            # pylint: disable=redefined-variable-type
            message = _translate(
                "MainWindow",
                "Error occurred: could not load message from disk."
            )
        else:
            tableWidget = self.getCurrentMessagelist()
            currentRow = tableWidget.currentRow()
            # refresh
            if tableWidget.item(currentRow, 0).unread is True:
                self.updateUnreadStatus(tableWidget, currentRow, msgid)
            # propagate
            if folder != 'sent' and sqlExecute(
                'UPDATE inbox SET read=1 WHERE msgid=? AND read=0',
                msgid
            ) > 0:
                self.propagateUnreadCount()

        messageTextedit.setCurrentFont(QtGui.QFont())
        messageTextedit.setTextColor(QtGui.QColor())
        messageTextedit.setContent(message)

    def tableWidgetAddressBookItemChanged(self, item):
        if item.type == AccountMixin.CHAN:
            self.rerenderComboBoxSendFrom()
        self.rerenderMessagelistFromLabels()
        self.rerenderMessagelistToLabels()
        completerList = self.ui.lineEditTo.completer().model().stringList()
        for i in range(len(completerList)):
            address_block = " <" + ustr(item.address) + ">"
            if unic(ustr(completerList[i])).endswith(unic(address_block)):
                completerList[i] = ustr(item.label) + address_block
        self.ui.lineEditTo.completer().model().setStringList(completerList)

    def tabWidgetCurrentChanged(self, n):
        if n == self.ui.tabWidget.indexOf(self.ui.networkstatus):
            self.ui.networkstatus.startUpdate()
        else:
            self.ui.networkstatus.stopUpdate()

    def writeNewAddressToTable(self, label, address, streamNumber):
        self.rerenderTabTreeMessages()
        self.rerenderTabTreeSubscriptions()
        self.rerenderTabTreeChans()
        self.rerenderComboBoxSendFrom()
        self.rerenderComboBoxSendFromBroadcast()
        self.rerenderAddressBook()

    def updateStatusBar(self, data):
        try:
            message, option = data
        except ValueError:
            option = 0
            message = data
        except TypeError:
            logger.debug(
                'Invalid argument for updateStatusBar!', exc_info=True)

        if message != "":
            logger.info('Status bar: ' + message)

        if option == 1:
            self.statusbar.addImportant(message)
        else:
            self.statusbar.showMessage(message, 10000)

    def resetNamecoinConnection(self):
        namecoin.ensureNamecoinOptions()
        self.namecoin = namecoin.namecoinConnection()

        # Check to see whether we can connect to namecoin.
        # Hide the 'Fetch Namecoin ID' button if we can't.
        if config.safeGetBoolean(
            'bitmessagesettings', 'dontconnect'
        ) or self.namecoin.test()[0] == 'failed':
            logger.warning(
                'There was a problem testing for a Namecoin daemon.'
                ' Hiding the Fetch Namecoin ID button')
            self.ui.pushButtonFetchNamecoinID.hide()
        else:
            self.ui.pushButtonFetchNamecoinID.show()

    def initSettings(self):
        self.loadSettings()
        for attr, obj in six.iteritems(self.ui.__dict__):
            if hasattr(obj, "__class__") and \
                    isinstance(obj, settingsmixin.SettingsMixin):
                loadMethod = getattr(obj, "loadSettings", None)
                if callable(loadMethod):
                    obj.loadSettings()


app = None
myapp = None


class BitmessageQtApplication(QtWidgets.QApplication):
    """
    Listener to allow our Qt form to get focus when another instance of the
    application is open.

    Based off this nice reimplmentation of MySingleApplication:
    http://stackoverflow.com/a/12712362/2679626
    """

    # Unique identifier for this application
    uuid = '6ec0149b-96e1-4be1-93ab-1465fb3ebf7c'

    def __init__(self, *argv):
        super(BitmessageQtApplication, self).__init__(*argv)
        id = BitmessageQtApplication.uuid

        QtCore.QCoreApplication.setOrganizationName("PyBitmessage")
        QtCore.QCoreApplication.setOrganizationDomain("bitmessage.org")
        QtCore.QCoreApplication.setApplicationName("pybitmessageqt")

        self.server = None
        self.is_running = False

        socket = QtNetwork.QLocalSocket()
        socket.connectToServer(id)
        self.is_running = socket.waitForConnected()

        # Cleanup past crashed servers
        if not self.is_running:
            if socket.error() == QtNetwork.QLocalSocket.ConnectionRefusedError:
                socket.disconnectFromServer()
                QtNetwork.QLocalServer.removeServer(id)

        socket.abort()

        # Checks if there's an instance of the local server id running
        if self.is_running:
            # This should be ignored, singleinstance.py will take care of exiting me.
            pass
        else:
            # Nope, create a local server with this id and assign on_new_connection
            # for whenever a second instance tries to run focus the application.
            self.server = QtNetwork.QLocalServer()
            self.server.listen(id)
            self.server.newConnection.connect(self.on_new_connection)

        self.setStyleSheet("QStatusBar::item { border: 0px solid black }")

    def on_new_connection(self):
        if myapp:
            myapp.appIndicatorShow()


def init():
    global app
    if not app:
        app = BitmessageQtApplication(sys.argv)
    return app


def run():
    global myapp
    app = init()
    myapp = MyForm()

    myapp.appIndicatorInit(app)

    if myapp._firstrun:
        myapp.showConnectDialog()  # ask the user if we may connect

#    try:
#        if config.get('bitmessagesettings', 'mailchuck') < 1:
#            myapp.showMigrationWizard(config.get('bitmessagesettings', 'mailchuck'))
#    except:
#        myapp.showMigrationWizard(0)

    # only show after wizards and connect dialogs have completed
    if not config.getboolean('bitmessagesettings', 'startintray'):
        myapp.show()
        QtCore.QTimer.singleShot(
            30000, lambda: myapp.setStatusIcon(state.statusIconColor))

    app.exec_()<|MERGE_RESOLUTION|>--- conflicted
+++ resolved
@@ -2937,7 +2937,6 @@
             else:  # assume six.PY2
                 queryreturn = sqlQuery(
                     'SELECT message FROM inbox WHERE msgid=?', sqlite3.Binary(msgid))
-<<<<<<< HEAD
         try:
             lines_raw = queryreturn[-1][0].split('\n')
             lines = []
@@ -2945,12 +2944,6 @@
                 lines.append(line.decode("utf-8", "replace"))
         except IndexError:
             lines = ''
-=======
-        if queryreturn != []:
-            for row in queryreturn:
-                messageText, = row
-            messageText = messageText.decode("utf-8", "replace")
->>>>>>> c39dd182
 
         totalLines = len(lines)
         for i in xrange(totalLines):
@@ -4186,11 +4179,7 @@
                             ('sent', 'ackdata') if folder == 'sent'
                             else ('inbox', 'msgid')
                         ), sqlite3.Binary(msgid)
-<<<<<<< HEAD
-            )
-=======
                     )
->>>>>>> c39dd182
 
         try:
             message = queryreturn[-1][0].decode("utf-8", "replace")
