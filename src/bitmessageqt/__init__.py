--- conflicted
+++ resolved
@@ -1921,18 +1921,11 @@
             if self.getCurrentFolder(treeWidget) != "sent":
                 continue
             for i in range(sent.rowCount()):
-<<<<<<< HEAD
                 # toAddress = sent.item(i, 0).data(QtCore.Qt.UserRole)
-                # decodeAddress(toAddress)
-
-                if as_msgid(sent.item(i, 3).data()) == ackdata:
-=======
-                toAddress = sent.item(i, 0).data(QtCore.Qt.UserRole)
                 tableAckdata = as_msgid(sent.item(i, 3).data())
-                status, addressVersionNumber, streamNumber, ripe = decodeAddress(
-                    toAddress)
+                # status, addressVersionNumber, streamNumber, ripe = decodeAddress(
+                #     toAddress)
                 if ackdata == tableAckdata:
->>>>>>> da58e001
                     sent.item(i, 3).setToolTip(textToDisplay)
                     try:
                         newlinePosition = textToDisplay.find('\n')
