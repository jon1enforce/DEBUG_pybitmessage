"""
PyQt based UI for bitmessage, the main module
"""

import hashlib
import locale
import logging
import os
import random
import string
import subprocess
import sys
import textwrap
import threading
import time
from datetime import datetime, timedelta
from sqlite3 import register_adapter

from PyQt5 import QtCore, QtGui, QtWidgets, QtNetwork

# This is needed for tray icon
import bitmessage_icons_rc  # noqa:F401 pylint: disable=unused-import
import dialogs
import helper_addressbook
import helper_search
import helper_sent
import l10n
import namecoin
import paths
import queues
import settingsmixin
import shared
import shutdown
import sound
import state
<<<<<<< HEAD
import support
from account import (
    getSortedAccounts, getSortedSubscriptions, accountClass, BMAccount,
    GatewayAccount, MailchuckAccount, AccountColor)
from addresses import decodeAddress, addBMIfNotPresent
from bitmessageui import Ui_MainWindow
from bmconfigparser import BMConfigParser
=======
from debug import logger
from tr import _translate
from account import (
    accountClass, getSortedSubscriptions,
    BMAccount, GatewayAccount, MailchuckAccount, AccountColor)
from addresses import decodeAddress, addBMIfNotPresent
from bitmessageui import Ui_MainWindow
from bmconfigparser import config
import namecoin
from messageview import MessageView
from migrationwizard import Ui_MigrationWizard
>>>>>>> 3a04e351
from foldertree import (
    AccountMixin, Ui_FolderWidget, Ui_AddressWidget, Ui_SubscriptionWidget,
    MessageList_AddressWidget, MessageList_SubjectWidget,
    Ui_AddressBookWidgetItemLabel, Ui_AddressBookWidgetItemAddress,
    MessageList_TimeWidget)
<<<<<<< HEAD
from helper_sql import (
    sqlQuery, sqlExecute, sqlExecuteChunked, sqlStoredProcedure)
from messageview import MessageView
=======
import settingsmixin
import support
from helper_sql import sqlQuery, sqlExecute, sqlExecuteChunked, sqlStoredProcedure
import helper_addressbook
import helper_search
import l10n
from utils import str_broadcast_subscribers, avatarize
import dialogs
>>>>>>> 3a04e351
from network.stats import pendingDownload, pendingUpload
from proofofwork import getPowType
from statusbar import BMStatusBar
from tr import _translate
from uisignaler import UISignaler
from utils import str_broadcast_subscribers, avatarize

try:
    from plugins.plugin import get_plugin, get_plugins
except ImportError:
    get_plugins = False

logger = logging.getLogger('default')


# TODO: rewrite
def powQueueSize():
    """Returns the size of queues.workerQueue including current unfinished work"""
    queue_len = queues.workerQueue.qsize()
    for thread in threading.enumerate():
        try:
            if thread.name == "singleWorker":
                queue_len += thread.busy
        except Exception as err:
            logger.info('Thread error %s', err)
    return queue_len


def openKeysFile():
    """Open keys file with an external editor"""
    keysfile = os.path.join(state.appdata, 'keys.dat')
    if 'linux' in sys.platform:
        subprocess.call(["xdg-open", keysfile])
    elif sys.platform.startswith('win'):
        os.startfile(keysfile)  # pylint: disable=no-member


class MyForm(settingsmixin.SMainWindow):

    # the maximum frequency of message sounds in seconds
    maxSoundFrequencySec = 60

    REPLY_TYPE_SENDER = 0
    REPLY_TYPE_CHAN = 1
    REPLY_TYPE_UPD = 2

    def change_translation(self, newlocale=None):
        """Change translation language for the application"""
        if newlocale is None:
            newlocale = l10n.getTranslationLanguage()
        try:
            if not self.qmytranslator.isEmpty():
                QtWidgets.QApplication.removeTranslator(self.qmytranslator)
        except:
            pass
        try:
            if not self.qsystranslator.isEmpty():
                QtWidgets.QApplication.removeTranslator(self.qsystranslator)
        except:
            pass

        self.qmytranslator = QtCore.QTranslator()
        translationpath = os.path.join(
            paths.codePath(), 'translations', 'bitmessage_' + newlocale)
        self.qmytranslator.load(translationpath)
        QtWidgets.QApplication.installTranslator(self.qmytranslator)

        self.qsystranslator = QtCore.QTranslator()
        if paths.frozen:
            translationpath = os.path.join(
                paths.codePath(), 'translations', 'qt_' + newlocale)
        else:
            translationpath = os.path.join(
                str(QtCore.QLibraryInfo.location(
                    QtCore.QLibraryInfo.TranslationsPath)), 'qt_' + newlocale)
        self.qsystranslator.load(translationpath)
        QtWidgets.QApplication.installTranslator(self.qsystranslator)

        # TODO: move this block into l10n
        # FIXME: shouldn't newlocale be used here?
        lang = locale.normalize(l10n.getTranslationLanguage())
        langs = [
            lang.split(".")[0] + "." + l10n.encoding,
            lang.split(".")[0] + "." + 'UTF-8',
            lang
        ]
        if 'win32' in sys.platform or 'win64' in sys.platform:
            langs = [l10n.getWindowsLocale(lang)]
        for lang in langs:
            try:
                l10n.setlocale(lang)
                if 'win32' not in sys.platform and 'win64' not in sys.platform:
                    l10n.encoding = locale.nl_langinfo(locale.CODESET)
                else:
                    l10n.encoding = locale.getlocale()[1]
                logger.info("Successfully set locale to %s", lang)
                break
            except:
                logger.error("Failed to set locale to %s", lang, exc_info=True)

    def init_file_menu(self):
<<<<<<< HEAD
        self.ui.actionExit.triggered.connect(self.quit)
        self.ui.actionNetworkSwitch.triggered.connect(self.network_switch)
        self.ui.actionManageKeys.triggered.connect(self.click_actionManageKeys)
        self.ui.actionDeleteAllTrashedMessages.triggered.connect(
            self.click_actionDeleteAllTrashedMessages)
        self.ui.actionRegenerateDeterministicAddresses.triggered.connect(
            self.click_actionRegenerateDeterministicAddresses)
        self.ui.actionSettings.triggered.connect(self.click_actionSettings)
        self.ui.actionAbout.triggered.connect(self.click_actionAbout)
        self.ui.actionSupport.triggered.connect(self.click_actionSupport)
        self.ui.actionHelp.triggered.connect(self.click_actionHelp)

        # also used for creating chans.
        self.ui.pushButtonAddChan.clicked.connect(self.click_actionJoinChan)
        self.ui.pushButtonNewAddress.clicked.connect(
            self.click_NewAddressDialog)
        self.ui.pushButtonAddAddressBook.clicked.connect(
            self.click_pushButtonAddAddressBook)
        self.ui.pushButtonAddSubscription.clicked.connect(
            self.click_pushButtonAddSubscription)
        self.ui.pushButtonTTL.clicked.connect(self.click_pushButtonTTL)
        self.ui.pushButtonClear.clicked.connect(self.click_pushButtonClear)
        self.ui.pushButtonSend.clicked.connect(self.click_pushButtonSend)
        self.ui.pushButtonFetchNamecoinID.clicked.connect(
            self.click_pushButtonFetchNamecoinID)
=======
        QtCore.QObject.connect(self.ui.actionExit, QtCore.SIGNAL(
            "triggered()"), self.quit)
        QtCore.QObject.connect(self.ui.actionNetworkSwitch, QtCore.SIGNAL(
            "triggered()"), self.network_switch)
        QtCore.QObject.connect(self.ui.actionManageKeys, QtCore.SIGNAL(
            "triggered()"), self.click_actionManageKeys)
        QtCore.QObject.connect(self.ui.actionDeleteAllTrashedMessages,
                               QtCore.SIGNAL(
                                   "triggered()"),
                               self.click_actionDeleteAllTrashedMessages)
        QtCore.QObject.connect(self.ui.actionRegenerateDeterministicAddresses,
                               QtCore.SIGNAL(
                                   "triggered()"),
                               self.click_actionRegenerateDeterministicAddresses)
        QtCore.QObject.connect(
            self.ui.pushButtonAddChan,
            QtCore.SIGNAL("clicked()"),
            self.click_actionJoinChan) # also used for creating chans.
        QtCore.QObject.connect(self.ui.pushButtonNewAddress, QtCore.SIGNAL(
            "clicked()"), self.click_NewAddressDialog)
        QtCore.QObject.connect(self.ui.pushButtonAddAddressBook, QtCore.SIGNAL(
            "clicked()"), self.click_pushButtonAddAddressBook)
        QtCore.QObject.connect(self.ui.pushButtonAddSubscription, QtCore.SIGNAL(
            "clicked()"), self.click_pushButtonAddSubscription)
        QtCore.QObject.connect(self.ui.pushButtonTTL, QtCore.SIGNAL(
            "clicked()"), self.click_pushButtonTTL)
        QtCore.QObject.connect(self.ui.pushButtonClear, QtCore.SIGNAL(
            "clicked()"), self.click_pushButtonClear)
        QtCore.QObject.connect(self.ui.pushButtonSend, QtCore.SIGNAL(
            "clicked()"), self.click_pushButtonSend)
        QtCore.QObject.connect(self.ui.pushButtonFetchNamecoinID, QtCore.SIGNAL(
            "clicked()"), self.click_pushButtonFetchNamecoinID)
        QtCore.QObject.connect(self.ui.actionSettings, QtCore.SIGNAL(
            "triggered()"), self.click_actionSettings)
        QtCore.QObject.connect(self.ui.actionAbout, QtCore.SIGNAL(
            "triggered()"), self.click_actionAbout)
        QtCore.QObject.connect(self.ui.actionSupport, QtCore.SIGNAL(
            "triggered()"), self.click_actionSupport)
        QtCore.QObject.connect(self.ui.actionHelp, QtCore.SIGNAL(
            "triggered()"), self.click_actionHelp)
>>>>>>> 3a04e351

    def init_inbox_popup_menu(self, connectSignal=True):
        # Popup menu for the Inbox tab
        self.ui.inboxContextMenuToolbar = QtWidgets.QToolBar()
        # Actions
        self.actionReply = self.ui.inboxContextMenuToolbar.addAction(_translate(
            "MainWindow", "Reply to sender"), self.on_action_InboxReply)
        self.actionReplyChan = self.ui.inboxContextMenuToolbar.addAction(_translate(
            "MainWindow", "Reply to channel"), self.on_action_InboxReplyChan)
        self.actionAddSenderToAddressBook = self.ui.inboxContextMenuToolbar.addAction(
            _translate(
                "MainWindow", "Add sender to your Address Book"),
            self.on_action_InboxAddSenderToAddressBook)
        self.actionAddSenderToBlackList = self.ui.inboxContextMenuToolbar.addAction(
            _translate(
                "MainWindow", "Add sender to your Blacklist"),
            self.on_action_InboxAddSenderToBlackList)
        self.actionTrashInboxMessage = self.ui.inboxContextMenuToolbar.addAction(
            _translate("MainWindow", "Move to Trash"),
            self.on_action_InboxTrash)
        self.actionUndeleteTrashedMessage = self.ui.inboxContextMenuToolbar.addAction(
            _translate("MainWindow", "Undelete"),
            self.on_action_TrashUndelete)
        self.actionForceHtml = self.ui.inboxContextMenuToolbar.addAction(
            _translate(
                "MainWindow", "View HTML code as formatted text"),
            self.on_action_InboxMessageForceHtml)
        self.actionSaveMessageAs = self.ui.inboxContextMenuToolbar.addAction(
            _translate(
                "MainWindow", "Save message as..."),
            self.on_action_InboxSaveMessageAs)
        self.actionMarkUnread = self.ui.inboxContextMenuToolbar.addAction(
            _translate(
                "MainWindow", "Mark Unread"), self.on_action_InboxMarkUnread)

        # contextmenu messagelists
        self.ui.tableWidgetInbox.setContextMenuPolicy(
            QtCore.Qt.CustomContextMenu)
        if connectSignal:
            self.ui.tableWidgetInbox.customContextMenuRequested.connect(
                self.on_context_menuInbox)
        self.ui.tableWidgetInboxSubscriptions.setContextMenuPolicy(
            QtCore.Qt.CustomContextMenu)
        if connectSignal:
            self.ui.tableWidgetInboxSubscriptions.customContextMenuRequested.connect(
                self.on_context_menuInbox)
        self.ui.tableWidgetInboxChans.setContextMenuPolicy(
            QtCore.Qt.CustomContextMenu)
        if connectSignal:
            self.ui.tableWidgetInboxChans.customContextMenuRequested.connect(
                self.on_context_menuInbox)

    def init_identities_popup_menu(self, connectSignal=True):
        # Popup menu for the Your Identities tab
        self.ui.addressContextMenuToolbarYourIdentities = QtWidgets.QToolBar()
        # Actions
        self.actionNewYourIdentities = self.ui.addressContextMenuToolbarYourIdentities.addAction(_translate(
            "MainWindow", "New"), self.on_action_YourIdentitiesNew)
        self.actionEnableYourIdentities = self.ui.addressContextMenuToolbarYourIdentities.addAction(
            _translate(
                "MainWindow", "Enable"), self.on_action_Enable)
        self.actionDisableYourIdentities = self.ui.addressContextMenuToolbarYourIdentities.addAction(
            _translate(
                "MainWindow", "Disable"), self.on_action_Disable)
        self.actionSetAvatarYourIdentities = self.ui.addressContextMenuToolbarYourIdentities.addAction(
            _translate(
                "MainWindow", "Set avatar..."),
            self.on_action_TreeWidgetSetAvatar)
        self.actionClipboardYourIdentities = self.ui.addressContextMenuToolbarYourIdentities.addAction(
            _translate(
                "MainWindow", "Copy address to clipboard"),
            self.on_action_Clipboard)
        self.actionSpecialAddressBehaviorYourIdentities = self.ui.addressContextMenuToolbarYourIdentities.addAction(
            _translate(
                "MainWindow", "Special address behavior..."),
            self.on_action_SpecialAddressBehaviorDialog)
        self.actionEmailGateway = self.ui.addressContextMenuToolbarYourIdentities.addAction(
            _translate(
                "MainWindow", "Email gateway"),
            self.on_action_EmailGatewayDialog)
        self.actionMarkAllRead = self.ui.addressContextMenuToolbarYourIdentities.addAction(
            _translate(
                "MainWindow", "Mark all messages as read"),
            self.on_action_MarkAllRead)

        self.ui.treeWidgetYourIdentities.setContextMenuPolicy(
            QtCore.Qt.CustomContextMenu)
        if connectSignal:
            self.ui.treeWidgetYourIdentities.customContextMenuRequested.connect(
                self.on_context_menuYourIdentities)

        # load all gui.menu plugins with prefix 'address'
        self.menu_plugins = {'address': []}
        if not get_plugins:
            return
        for plugin in get_plugins('gui.menu', 'address'):
            try:
                handler, title = plugin(self)
            except TypeError:
                continue
            self.menu_plugins['address'].append(
                self.ui.addressContextMenuToolbarYourIdentities.addAction(
                    title, handler
                ))

    def init_chan_popup_menu(self, connectSignal=True):
        # Actions
        self.actionNew = self.ui.addressContextMenuToolbar.addAction(_translate(
            "MainWindow", "New"), self.on_action_YourIdentitiesNew)
        self.actionDelete = self.ui.addressContextMenuToolbar.addAction(
            _translate("MainWindow", "Delete"),
            self.on_action_YourIdentitiesDelete)
        self.actionEnable = self.ui.addressContextMenuToolbar.addAction(
            _translate(
                "MainWindow", "Enable"), self.on_action_Enable)
        self.actionDisable = self.ui.addressContextMenuToolbar.addAction(
            _translate(
                "MainWindow", "Disable"), self.on_action_Disable)
        self.actionSetAvatar = self.ui.addressContextMenuToolbar.addAction(
            _translate(
                "MainWindow", "Set avatar..."),
            self.on_action_TreeWidgetSetAvatar)
        self.actionClipboard = self.ui.addressContextMenuToolbar.addAction(
            _translate(
                "MainWindow", "Copy address to clipboard"),
            self.on_action_Clipboard)
        self.actionSend = self.ui.addressContextMenuToolbar.addAction(
            _translate("MainWindow", "Send message to this chan"),
            self.on_action_Send)
        self.actionSpecialAddressBehavior = self.ui.addressContextMenuToolbar.addAction(
            _translate(
                "MainWindow", "Special address behavior..."),
            self.on_action_SpecialAddressBehaviorDialog)

        self.ui.treeWidgetChans.setContextMenuPolicy(
            QtCore.Qt.CustomContextMenu)
        if connectSignal:
            self.ui.treeWidgetChans.customContextMenuRequested.connect(
                self.on_context_menuChan)

    def init_addressbook_popup_menu(self, connectSignal=True):
        # Popup menu for the Address Book page
        self.ui.addressBookContextMenuToolbar = QtWidgets.QToolBar()
        # Actions
        self.actionAddressBookSend = self.ui.addressBookContextMenuToolbar.addAction(
            _translate(
                "MainWindow", "Send message to this address"),
            self.on_action_AddressBookSend)
        self.actionAddressBookClipboard = self.ui.addressBookContextMenuToolbar.addAction(
            _translate(
                "MainWindow", "Copy address to clipboard"),
            self.on_action_AddressBookClipboard)
        self.actionAddressBookSubscribe = self.ui.addressBookContextMenuToolbar.addAction(
            _translate(
                "MainWindow", "Subscribe to this address"),
            self.on_action_AddressBookSubscribe)
        self.actionAddressBookSetAvatar = self.ui.addressBookContextMenuToolbar.addAction(
            _translate(
                "MainWindow", "Set avatar..."),
            self.on_action_AddressBookSetAvatar)
        self.actionAddressBookSetSound = \
            self.ui.addressBookContextMenuToolbar.addAction(
                _translate("MainWindow", "Set notification sound..."),
                self.on_action_AddressBookSetSound)
        self.actionAddressBookNew = self.ui.addressBookContextMenuToolbar.addAction(
            _translate(
                "MainWindow", "Add New Address"), self.on_action_AddressBookNew)
        self.actionAddressBookDelete = self.ui.addressBookContextMenuToolbar.addAction(
            _translate(
                "MainWindow", "Delete"), self.on_action_AddressBookDelete)
        self.ui.tableWidgetAddressBook.setContextMenuPolicy(
            QtCore.Qt.CustomContextMenu)
        if connectSignal:
            self.ui.tableWidgetAddressBook.customContextMenuRequested.connect(
                self.on_context_menuAddressBook)

    def init_subscriptions_popup_menu(self, connectSignal=True):
        # Actions
        self.actionsubscriptionsNew = self.ui.subscriptionsContextMenuToolbar.addAction(
            _translate("MainWindow", "New"), self.on_action_SubscriptionsNew)
        self.actionsubscriptionsDelete = self.ui.subscriptionsContextMenuToolbar.addAction(
            _translate("MainWindow", "Delete"),
            self.on_action_SubscriptionsDelete)
        self.actionsubscriptionsClipboard = self.ui.subscriptionsContextMenuToolbar.addAction(
            _translate("MainWindow", "Copy address to clipboard"),
            self.on_action_SubscriptionsClipboard)
        self.actionsubscriptionsEnable = self.ui.subscriptionsContextMenuToolbar.addAction(
            _translate("MainWindow", "Enable"),
            self.on_action_SubscriptionsEnable)
        self.actionsubscriptionsDisable = self.ui.subscriptionsContextMenuToolbar.addAction(
            _translate("MainWindow", "Disable"),
            self.on_action_SubscriptionsDisable)
        self.actionsubscriptionsSetAvatar = self.ui.subscriptionsContextMenuToolbar.addAction(
            _translate("MainWindow", "Set avatar..."),
            self.on_action_TreeWidgetSetAvatar)
        self.actionsubscriptionsSend = self.ui.addressContextMenuToolbar.addAction(
            _translate("MainWindow", "Send message to this address"),
            self.on_action_Send)
        self.ui.treeWidgetSubscriptions.setContextMenuPolicy(
            QtCore.Qt.CustomContextMenu)
        if connectSignal:
            self.ui.treeWidgetSubscriptions.customContextMenuRequested.connect(
                self.on_context_menuSubscriptions)

    def init_sent_popup_menu(self, connectSignal=True):
        # Actions
        self.actionTrashSentMessage = self.ui.sentContextMenuToolbar.addAction(
            _translate(
                "MainWindow", "Move to Trash"), self.on_action_SentTrash)
        self.actionSentClipboard = self.ui.sentContextMenuToolbar.addAction(
            _translate(
                "MainWindow", "Copy destination address to clipboard"),
            self.on_action_SentClipboard)
        self.actionForceSend = self.ui.sentContextMenuToolbar.addAction(
            _translate(
                "MainWindow", "Force send"), self.on_action_ForceSend)
        self.actionSentReply = self.ui.sentContextMenuToolbar.addAction(
            _translate("MainWindow", "Send update"),
            self.on_action_SentReply)
        # self.popMenuSent = QtWidgets.QMenu( self )
        # self.popMenuSent.addAction( self.actionSentClipboard )
        # self.popMenuSent.addAction( self.actionTrashSentMessage )

    def rerenderTabTreeSubscriptions(self):
        treeWidget = self.ui.treeWidgetSubscriptions
        folders = Ui_FolderWidget.folderWeight.keys()
        folders.remove("new")

        # sort ascending when creating
        if treeWidget.topLevelItemCount() == 0:
            treeWidget.header().setSortIndicator(
                0, QtCore.Qt.AscendingOrder)
        # init dictionary

        db = getSortedSubscriptions(True)
        for address in db:
            for folder in folders:
                if folder not in db[address]:
                    db[address][folder] = {}

        if treeWidget.isSortingEnabled():
            treeWidget.setSortingEnabled(False)

        i = 0
        while i < treeWidget.topLevelItemCount():
            widget = treeWidget.topLevelItem(i)
            if widget is not None:
                toAddress = widget.address
            else:
                toAddress = None

            if toAddress not in db:
                treeWidget.takeTopLevelItem(i)
                # no increment
                continue
            unread = 0
            j = 0
            while j < widget.childCount():
                subwidget = widget.child(j)
                try:
                    subwidget.setUnreadCount(
                        db[toAddress][subwidget.folderName]['count'])
                    unread += db[toAddress][subwidget.folderName]['count']
                    db[toAddress].pop(subwidget.folderName, None)
                except:
                    widget.takeChild(j)
                    # no increment
                    continue
                j += 1

            # add missing folders
            if len(db[toAddress]) > 0:
                j = 0
                for f, c in db[toAddress].iteritems():
                    try:
                        subwidget = Ui_FolderWidget(
                            widget, j, toAddress, f, c['count'])
                    except KeyError:
                        subwidget = Ui_FolderWidget(widget, j, toAddress, f, 0)
                    j += 1
            widget.setUnreadCount(unread)
            db.pop(toAddress, None)
            i += 1

        i = 0
        for toAddress in db:
            widget = Ui_SubscriptionWidget(
<<<<<<< HEAD
                treeWidget, i, toAddress, db[toAddress]["inbox"]['count'],
=======
                treeWidget,
                i,
                toAddress,
                db[toAddress]["inbox"]['count'],
>>>>>>> 3a04e351
                db[toAddress]["inbox"]['label'],
                db[toAddress]["inbox"]['enabled'])
            j = 0
            unread = 0
            for folder in folders:
                try:
                    subwidget = Ui_FolderWidget(
                        widget, j, toAddress, folder,
                        db[toAddress][folder]['count'])
                    unread += db[toAddress][folder]['count']
                except KeyError:
                    subwidget = Ui_FolderWidget(
                        widget, j, toAddress, folder, 0)
                j += 1
            widget.setUnreadCount(unread)
            i += 1

        treeWidget.setSortingEnabled(True)

    def rerenderTabTreeMessages(self):
        self.rerenderTabTree('messages')

    def rerenderTabTreeChans(self):
        self.rerenderTabTree('chan')

    def rerenderTabTree(self, tab):
        if tab == 'messages':
            treeWidget = self.ui.treeWidgetYourIdentities
        elif tab == 'chan':
            treeWidget = self.ui.treeWidgetChans
        folders = Ui_FolderWidget.folderWeight.keys()

        # sort ascending when creating
        if treeWidget.topLevelItemCount() == 0:
            treeWidget.header().setSortIndicator(
                0, QtCore.Qt.AscendingOrder)
        # init dictionary
        db = {}
        enabled = {}

        for toAddress in config.addresses(True):
            isEnabled = config.getboolean(
                toAddress, 'enabled')
            isChan = config.safeGetBoolean(
                toAddress, 'chan')
<<<<<<< HEAD
            # isMaillinglist = BMConfigParser().safeGetBoolean(
            #     toAddress, 'mailinglist')
=======
            isMaillinglist = config.safeGetBoolean(
                toAddress, 'mailinglist')
>>>>>>> 3a04e351

            if treeWidget == self.ui.treeWidgetYourIdentities:
                if isChan:
                    continue
            elif treeWidget == self.ui.treeWidgetChans:
                if not isChan:
                    continue

            db[toAddress] = {}
            for folder in folders:
                db[toAddress][folder] = 0

            enabled[toAddress] = isEnabled

        # get number of (unread) messages
        total = 0
        queryreturn = sqlQuery(
<<<<<<< HEAD
            'SELECT toaddress, folder, count(msgid) as cnt'
            ' FROM inbox WHERE read = 0 GROUP BY toaddress, folder')
        for toaddress, folder, cnt in queryreturn:
=======
            "SELECT toaddress, folder, count(msgid) as cnt "
            "FROM inbox "
            "WHERE read = 0 "
            "GROUP BY toaddress, folder")
        for row in queryreturn:
            toaddress, folder, cnt = row
>>>>>>> 3a04e351
            total += cnt
            if toaddress in db and folder in db[toaddress]:
                db[toaddress][folder] = cnt
        if treeWidget == self.ui.treeWidgetYourIdentities:
            db[None] = {}
            db[None]["inbox"] = total
            db[None]["new"] = total
            db[None]["sent"] = 0
            db[None]["trash"] = 0
            enabled[None] = True

        if treeWidget.isSortingEnabled():
            treeWidget.setSortingEnabled(False)

        i = 0
        while i < treeWidget.topLevelItemCount():
            widget = treeWidget.topLevelItem(i)
            if widget is not None:
                toAddress = widget.address
            else:
                toAddress = None

            if toAddress not in db:
                treeWidget.takeTopLevelItem(i)
                # no increment
                continue
            unread = 0
            j = 0
            while j < widget.childCount():
                subwidget = widget.child(j)
                try:
                    subwidget.setUnreadCount(
                        db[toAddress][subwidget.folderName])
                    if subwidget.folderName not in ("new", "trash", "sent"):
                        unread += db[toAddress][subwidget.folderName]
                    db[toAddress].pop(subwidget.folderName, None)
                except:
                    widget.takeChild(j)
                    # no increment
                    continue
                j += 1

            # add missing folders
            if len(db[toAddress]) > 0:
                j = 0
                for f, c in db[toAddress].iteritems():
                    if toAddress is not None and tab == 'messages' and folder == "new":
                        continue
                    subwidget = Ui_FolderWidget(widget, j, toAddress, f, c)
                    if subwidget.folderName not in ("new", "trash", "sent"):
                        unread += c
                    j += 1
            widget.setUnreadCount(unread)
            db.pop(toAddress, None)
            i += 1

        i = 0
        for toAddress in db:
            widget = Ui_AddressWidget(treeWidget, i, toAddress, db[toAddress]["inbox"], enabled[toAddress])
            j = 0
            unread = 0
            for folder in folders:
                if toAddress is not None and tab == 'messages' and folder == "new":
                    continue
                subwidget = Ui_FolderWidget(widget, j, toAddress, folder, db[toAddress][folder])
                if subwidget.folderName not in ("new", "trash", "sent"):
                    unread += db[toAddress][folder]
                j += 1
            widget.setUnreadCount(unread)
            i += 1

        treeWidget.setSortingEnabled(True)

    def __init__(self, parent=None):
        super(MyForm, self).__init__(parent)
        self.ui = Ui_MainWindow()
        self.ui.setupUi(self)

        self.qmytranslator = self.qsystranslator = None
        self.indicatorUpdate = None
        self.actionStatus = None

        # the last time that a message arrival sound was played
        self.lastSoundTime = datetime.now() - timedelta(days=1)

        # Ask the user if we may delete their old version 1 addresses if they
        # have any.
        for addressInKeysFile in config.addresses():
            status, addressVersionNumber, streamNumber, hash = decodeAddress(
                addressInKeysFile)
            if addressVersionNumber == 1:
                displayMsg = _translate(
                    "MainWindow",
<<<<<<< HEAD
                    "One of your addresses, {0}, is an old version 1"
                    " address. Version 1 addresses are no longer supported."
                    " May we delete it now?").format(addressInKeysFile)
                reply = QtWidgets.QMessageBox.question(
                    self, 'Message', displayMsg, QtWidgets.QMessageBox.Yes, QtWidgets.QMessageBox.No)
                if reply == QtWidgets.QMessageBox.Yes:
                    BMConfigParser().remove_section(addressInKeysFile)
                    BMConfigParser().save()
=======
                    "One of your addresses, %1, is an old version 1 address. "
                    "Version 1 addresses are no longer supported. "
                    "May we delete it now?").arg(addressInKeysFile)
                reply = QtGui.QMessageBox.question(
                    self, 'Message', displayMsg, QtGui.QMessageBox.Yes, QtGui.QMessageBox.No)
                if reply == QtGui.QMessageBox.Yes:
                    config.remove_section(addressInKeysFile)
                    config.save()
>>>>>>> 3a04e351

        self.change_translation()

        # e.g. for editing labels
        self.recurDepth = 0

        # switch back to this when replying
        self.replyFromTab = None

        # so that quit won't loop
        self.wait = self.quitAccepted = False

        self.init_file_menu()
        self.init_inbox_popup_menu()
        self.init_identities_popup_menu()
        self.init_addressbook_popup_menu()
        self.init_subscriptions_popup_menu()
        self.init_chan_popup_menu()
        self.init_sent_popup_menu()

        # Initialize the user's list of addresses on the 'Chan' tab.
        self.rerenderTabTreeChans()

        # Initialize the user's list of addresses on the 'Messages' tab.
        self.rerenderTabTreeMessages()

        # Set welcome message
        self.ui.textEditInboxMessage.setText(_translate("MainWindow", """
        Welcome to easy and secure Bitmessage
            * send messages to other people
            * send broadcast messages like twitter or
            * discuss in chan(nel)s with other people
        """))

        # Initialize the address book
        self.rerenderAddressBook()

        # Initialize the Subscriptions
        self.rerenderSubscriptions()

        # Initialize the inbox search
        for line_edit in (
            self.ui.inboxSearchLineEdit,
            self.ui.inboxSearchLineEditSubscriptions,
            self.ui.inboxSearchLineEditChans,
        ):
            line_edit.returnPressed.connect(
                self.inboxSearchLineEditReturnPressed)
            line_edit.textChanged.connect(
                self.inboxSearchLineEditUpdated)

        # Initialize addressbook
        self.ui.tableWidgetAddressBook.itemChanged.connect(
            self.tableWidgetAddressBookItemChanged)

        # This is necessary for the completer to work if multiple recipients
        self.ui.lineEditTo.cursorPositionChanged.connect(
            self.ui.lineEditTo.completer().onCursorPositionChanged)

        # show messages from message list
        for table_widget in (
            self.ui.tableWidgetInbox,
            self.ui.tableWidgetInboxSubscriptions,
            self.ui.tableWidgetInboxChans
        ):
            table_widget.itemSelectionChanged.connect(
                self.tableWidgetInboxItemClicked)

        # tree address lists
        for tree_widget in (
            self.ui.treeWidgetYourIdentities,
            self.ui.treeWidgetSubscriptions,
            self.ui.treeWidgetChans
        ):
            tree_widget.itemSelectionChanged.connect(
                self.treeWidgetItemClicked)
            tree_widget.itemChanged.connect(self.treeWidgetItemChanged)

        self.ui.tabWidget.currentChanged.connect(self.tabWidgetCurrentChanged)

        # Put the colored icon on the status bar
        # self.pushButtonStatusIcon.setIcon(QIcon(":/newPrefix/images/yellowicon.png"))
        self.setStatusBar(BMStatusBar())
        self.statusbar = self.statusBar()

        self.pushButtonStatusIcon = QtWidgets.QPushButton(self)
        self.pushButtonStatusIcon.setText('')
        self.pushButtonStatusIcon.setIcon(
            QtGui.QIcon(':/newPrefix/images/redicon.png'))
        self.pushButtonStatusIcon.setFlat(True)
        self.statusbar.insertPermanentWidget(0, self.pushButtonStatusIcon)
        self.pushButtonStatusIcon.clicked.connect(
            self.click_pushButtonStatusIcon)

        self.unreadCount = 0

        # Set the icon sizes for the identicons
        identicon_size = 3 * 7
<<<<<<< HEAD
        for widget in (
            self.ui.tableWidgetInbox, self.ui.treeWidgetChans,
            self.ui.treeWidgetYourIdentities, self.ui.treeWidgetSubscriptions,
            self.ui.tableWidgetAddressBook
        ):
            widget.setIconSize(QtCore.QSize(identicon_size, identicon_size))

        self.UISignalThread = UISignaler.get()
        self.UISignalThread.writeNewAddressToTable.connect(
            self.writeNewAddressToTable)
        self.UISignalThread.updateStatusBar.connect(self.updateStatusBar)
        self.UISignalThread.updateSentItemStatusByToAddress.connect(
            self.updateSentItemStatusByToAddress)
        self.UISignalThread.updateSentItemStatusByAckdata.connect(
            self.updateSentItemStatusByAckdata)
        self.UISignalThread.displayNewInboxMessage.connect(
            self.displayNewInboxMessage)
        self.UISignalThread.displayNewSentMessage.connect(
            self.displayNewSentMessage)
        self.UISignalThread.setStatusIcon.connect(self.setStatusIcon)
        self.UISignalThread.changedInboxUnread.connect(self.changedInboxUnread)
        self.UISignalThread.rerenderMessagelistFromLabels.connect(
            self.rerenderMessagelistFromLabels)
        self.UISignalThread.rerenderMessagelistToLabels.connect(
            self.rerenderMessagelistToLabels)
        self.UISignalThread.rerenderAddressBook.connect(
            self.rerenderAddressBook)
        self.UISignalThread.rerenderSubscriptions.connect(
            self.rerenderSubscriptions)
        self.UISignalThread.removeInboxRowByMsgid.connect(
            self.removeInboxRowByMsgid)
        self.UISignalThread.newVersionAvailable.connect(
            self.newVersionAvailable)
        self.UISignalThread.displayAlert.connect(self.displayAlert)
=======
        self.ui.tableWidgetInbox.setIconSize(QtCore.QSize(identicon_size, identicon_size))
        self.ui.treeWidgetChans.setIconSize(QtCore.QSize(identicon_size, identicon_size))
        self.ui.treeWidgetYourIdentities.setIconSize(QtCore.QSize(identicon_size, identicon_size))
        self.ui.treeWidgetSubscriptions.setIconSize(QtCore.QSize(identicon_size, identicon_size))
        self.ui.tableWidgetAddressBook.setIconSize(QtCore.QSize(identicon_size, identicon_size))

        self.UISignalThread = UISignaler.get()

        QtCore.QObject.connect(self.UISignalThread, QtCore.SIGNAL(
            "writeNewAddressToTable(PyQt_PyObject,PyQt_PyObject,PyQt_PyObject)"), self.writeNewAddressToTable)
        QtCore.QObject.connect(self.UISignalThread, QtCore.SIGNAL(
            "updateStatusBar(PyQt_PyObject)"), self.updateStatusBar)
        QtCore.QObject.connect(self.UISignalThread, QtCore.SIGNAL(
            "updateSentItemStatusByToAddress(PyQt_PyObject,PyQt_PyObject)"), self.updateSentItemStatusByToAddress)
        QtCore.QObject.connect(self.UISignalThread, QtCore.SIGNAL(
            "updateSentItemStatusByAckdata(PyQt_PyObject,PyQt_PyObject)"), self.updateSentItemStatusByAckdata)
        QtCore.QObject.connect(self.UISignalThread, QtCore.SIGNAL(
            "displayNewInboxMessage(PyQt_PyObject,PyQt_PyObject,PyQt_PyObject,PyQt_PyObject,PyQt_PyObject)"),
            self.displayNewInboxMessage)
        QtCore.QObject.connect(self.UISignalThread, QtCore.SIGNAL(
            "displayNewSentMessage(PyQt_PyObject,PyQt_PyObject,PyQt_PyObject,PyQt_PyObject,"
            "PyQt_PyObject,PyQt_PyObject)"),
            self.displayNewSentMessage)
        QtCore.QObject.connect(self.UISignalThread, QtCore.SIGNAL(
            "setStatusIcon(PyQt_PyObject)"), self.setStatusIcon)
        QtCore.QObject.connect(self.UISignalThread, QtCore.SIGNAL(
            "changedInboxUnread(PyQt_PyObject)"), self.changedInboxUnread)
        QtCore.QObject.connect(self.UISignalThread, QtCore.SIGNAL(
            "rerenderMessagelistFromLabels()"), self.rerenderMessagelistFromLabels)
        QtCore.QObject.connect(self.UISignalThread, QtCore.SIGNAL(
            "rerenderMessgelistToLabels()"), self.rerenderMessagelistToLabels)
        QtCore.QObject.connect(self.UISignalThread, QtCore.SIGNAL(
            "rerenderAddressBook()"), self.rerenderAddressBook)
        QtCore.QObject.connect(self.UISignalThread, QtCore.SIGNAL(
            "rerenderSubscriptions()"), self.rerenderSubscriptions)
        QtCore.QObject.connect(self.UISignalThread, QtCore.SIGNAL(
            "removeInboxRowByMsgid(PyQt_PyObject)"), self.removeInboxRowByMsgid)
        QtCore.QObject.connect(self.UISignalThread, QtCore.SIGNAL(
            "newVersionAvailable(PyQt_PyObject)"), self.newVersionAvailable)
        QtCore.QObject.connect(self.UISignalThread, QtCore.SIGNAL(
            "displayAlert(PyQt_PyObject,PyQt_PyObject,PyQt_PyObject)"), self.displayAlert)
>>>>>>> 3a04e351
        self.UISignalThread.start()

        # Key press in tree view
        self.ui.treeWidgetYourIdentities.keyPressEvent = self.treeWidgetKeyPressEvent
        self.ui.treeWidgetSubscriptions.keyPressEvent = self.treeWidgetKeyPressEvent
        self.ui.treeWidgetChans.keyPressEvent = self.treeWidgetKeyPressEvent

        # Key press in addressbook
        self.ui.tableWidgetAddressBook.keyPressEvent = self.addressbookKeyPressEvent

        # Key press in messagelist
        self.ui.tableWidgetInbox.keyPressEvent = self.tableWidgetKeyPressEvent
        self.ui.tableWidgetInboxSubscriptions.keyPressEvent = self.tableWidgetKeyPressEvent
        self.ui.tableWidgetInboxChans.keyPressEvent = self.tableWidgetKeyPressEvent

        # Key press in messageview
        self.ui.textEditInboxMessage.keyPressEvent = self.textEditKeyPressEvent
        self.ui.textEditInboxMessageSubscriptions.keyPressEvent = self.textEditKeyPressEvent
        self.ui.textEditInboxMessageChans.keyPressEvent = self.textEditKeyPressEvent

        # Below this point, it would be good if all of the necessary global data
        # structures were initialized.

        self.rerenderComboBoxSendFrom()
        self.rerenderComboBoxSendFromBroadcast()

        # Put the TTL slider in the correct spot
<<<<<<< HEAD
        TTL = BMConfigParser().getint('bitmessagesettings', 'ttl')
        if TTL < 3600:  # an hour
=======
        TTL = config.getint('bitmessagesettings', 'ttl')
        if TTL < 3600: # an hour
>>>>>>> 3a04e351
            TTL = 3600
        elif TTL > 28 * 24 * 60 * 60:  # 28 days
            TTL = 28 * 24 * 60 * 60
        self.ui.horizontalSliderTTL.setSliderPosition(
            (TTL - 3600) ** (1 / 3.199))
        self.updateHumanFriendlyTTLDescription(TTL)
<<<<<<< HEAD
=======

        QtCore.QObject.connect(self.ui.horizontalSliderTTL, QtCore.SIGNAL(
            "valueChanged(int)"), self.updateTTL)
>>>>>>> 3a04e351

        self.ui.horizontalSliderTTL.valueChanged.connect(self.updateTTL)
        self.initSettings()
        self.resetNamecoinConnection()
        self.sqlInit()
        self.indicatorInit()
        self.notifierInit()
        self.updateStartOnLogon()

        self.ui.updateNetworkSwitchMenuLabel()

        self._firstrun = config.safeGetBoolean(
            'bitmessagesettings', 'dontconnect')

        self._contact_selected = None

    def getContactSelected(self):
        """Returns last selected contact once"""
        try:
            return self._contact_selected
        except AttributeError:
            pass
        finally:
            self._contact_selected = None

    def updateStartOnLogon(self):
        """
        Configure Bitmessage to start on startup (or remove the
        configuration) based on the setting in the keys.dat file
        """
        startonlogon = config.safeGetBoolean(
            'bitmessagesettings', 'startonlogon')
        if sys.platform.startswith('win'):  # Auto-startup for Windows
            RUN_PATH = "HKEY_CURRENT_USER\\Software\\Microsoft\\Windows\\CurrentVersion\\Run"
            settings = QtCore.QSettings(
                RUN_PATH, QtCore.QSettings.NativeFormat)
            # In case the user moves the program and the registry entry is
            # no longer valid, this will delete the old registry entry.
            if startonlogon:
                settings.setValue("PyBitmessage", sys.argv[0])
            else:
                settings.remove("PyBitmessage")
        else:
            try:  # get desktop plugin if any
                self.desktop = get_plugin('desktop')()
                self.desktop.adjust_startonlogon(startonlogon)
            except (NameError, TypeError):
                self.desktop = False

    def updateTTL(self, sliderPosition):
        TTL = int(sliderPosition ** 3.199 + 3600)
        self.updateHumanFriendlyTTLDescription(TTL)
        config.set('bitmessagesettings', 'ttl', str(TTL))
        config.save()

    def updateHumanFriendlyTTLDescription(self, TTL):
        numberOfHours = int(round(TTL / (60 * 60)))
        font = QtGui.QFont()
        stylesheet = ""

        if numberOfHours < 48:
            self.ui.labelHumanFriendlyTTLDescription.setText(
                _translate(
                    "MainWindow", "%n hour(s)", None, numberOfHours
                ) + ",\n" +
                _translate("MainWindow", "not recommended for chans")
            )
            stylesheet = "QLabel { color : red; }"
            font.setBold(True)
        else:
<<<<<<< HEAD
            numberOfDays = int(round(TTL / (24 * 60 * 60)))
            self.ui.labelHumanFriendlyTTLDescription.setText(
                _translate(
                    "MainWindow", "%n day(s)", None, numberOfDays)
            )
=======
            numberOfDays = int(round(TTL / (24*60*60)))
            self.ui.labelHumanFriendlyTTLDescription.setText(
                _translate(
                    "MainWindow",
                    "%n day(s)",
                    None,
                    QtCore.QCoreApplication.CodecForTr,
                    numberOfDays))
>>>>>>> 3a04e351
            font.setBold(False)
        self.ui.labelHumanFriendlyTTLDescription.setStyleSheet(stylesheet)
        self.ui.labelHumanFriendlyTTLDescription.setFont(font)

    # Show or hide the application window after clicking an item within the
    # tray icon or, on Windows, the try icon itself.
    def appIndicatorShowOrHideWindow(self):
        if not self.actionShow.isChecked():
            self.hide()
        else:
            self.show()
            self.setWindowState(
                self.windowState() & ~QtCore.Qt.WindowMinimized | QtCore.Qt.WindowActive)
            self.raise_()
            self.activateWindow()

    # show the application window
    def appIndicatorShow(self):
        if self.actionShow is None:
            return
        if not self.actionShow.isChecked():
            self.actionShow.setChecked(True)
        self.appIndicatorShowOrHideWindow()

    # unchecks the show item on the application indicator
    def appIndicatorHide(self):
        if self.actionShow is None:
            return
        if self.actionShow.isChecked():
            self.actionShow.setChecked(False)
            self.appIndicatorShowOrHideWindow()

    def appIndicatorSwitchQuietMode(self):
        config.set(
            'bitmessagesettings', 'showtraynotifications',
            str(not self.actionQuiet.isChecked())
        )

    # application indicator show or hide
    """# application indicator show or hide
    def appIndicatorShowBitmessage(self):
        #if self.actionShow == None:
        #    return
        print self.actionShow.isChecked()
        if not self.actionShow.isChecked():
            self.hide()
            #self.setWindowState(self.windowState() & QtCore.Qt.WindowMinimized)
        else:
            self.appIndicatorShowOrHideWindow()"""

    # Show the program window and select inbox tab
    def appIndicatorInbox(self, item=None):
        self.appIndicatorShow()
        # select inbox
        self.ui.tabWidget.setCurrentIndex(
            self.ui.tabWidget.indexOf(self.ui.inbox)
        )
        self.ui.treeWidgetYourIdentities.setCurrentItem(
            self.ui.treeWidgetYourIdentities.topLevelItem(0).child(0)
        )

        if item:
            self.ui.tableWidgetInbox.setCurrentItem(item)
            self.tableWidgetInboxItemClicked()
        else:
            self.ui.tableWidgetInbox.setCurrentCell(0, 0)

    # Show the program window and select send tab
    def appIndicatorSend(self):
        self.appIndicatorShow()
        self.ui.tabWidget.setCurrentIndex(
            self.ui.tabWidget.indexOf(self.ui.send)
        )

    # Show the program window and select subscriptions tab
    def appIndicatorSubscribe(self):
        self.appIndicatorShow()
        self.ui.tabWidget.setCurrentIndex(
            self.ui.tabWidget.indexOf(self.ui.subscriptions)
        )

    # Show the program window and select channels tab
    def appIndicatorChannel(self):
        self.appIndicatorShow()
        self.ui.tabWidget.setCurrentIndex(
            self.ui.tabWidget.indexOf(self.ui.chans)
        )

    def updateUnreadStatus(self, widget, row, msgid, unread=True):
        """
        Switch unread for item of msgid and related items in
        other STableWidgets "All Accounts" and "Chans"
        """
        status = widget.item(row, 0).unread
        if status != unread:
            return

        widgets = [self.ui.tableWidgetInbox, self.ui.tableWidgetInboxChans]
        rrow = None
        try:
            widgets.remove(widget)
            related = widgets.pop()
        except ValueError:
            pass
        else:
            # maybe use instead:
            # rrow = related.row(msgid), msgid should be QTableWidgetItem
            # related = related.findItems(msgid, QtCore.Qt.MatchExactly),
            # returns an empty list
            for rrow in range(related.rowCount()):
                if related.item(rrow, 3).data() == msgid:
                    break

        for col in range(widget.columnCount()):
            widget.item(row, col).setUnread(not status)
            if rrow:
                related.item(rrow, col).setUnread(not status)

    # Here we need to update unread count for:
    # - all widgets if there is no args
    # - All accounts
    # - corresponding account if current is "All accounts"
    # - current account otherwise
    def propagateUnreadCount(self, folder=None, widget=None):
        queryReturn = sqlQuery(
            'SELECT toaddress, folder, COUNT(msgid) AS cnt'
            ' FROM inbox WHERE read = 0 GROUP BY toaddress, folder')
        totalUnread = {}
        normalUnread = {}
        broadcastsUnread = {}
        for addr, fld, count in queryReturn:
            try:
                normalUnread[addr][fld] = count
            except KeyError:
                normalUnread[addr] = {fld: count}
            try:
                totalUnread[fld] += count
            except KeyError:
                totalUnread[fld] = count
        if widget in (
                self.ui.treeWidgetSubscriptions, self.ui.treeWidgetChans):
            widgets = (self.ui.treeWidgetYourIdentities,)
        else:
            widgets = (
                self.ui.treeWidgetYourIdentities,
                self.ui.treeWidgetSubscriptions, self.ui.treeWidgetChans
            )
            queryReturn = sqlQuery(
                'SELECT fromaddress, folder, COUNT(msgid) AS cnt'
                ' FROM inbox WHERE read = 0 AND toaddress = ?'
                ' GROUP BY fromaddress, folder', str_broadcast_subscribers)
            for addr, fld, count in queryReturn:
                try:
                    broadcastsUnread[addr][fld] = count
                except KeyError:
                    broadcastsUnread[addr] = {fld: count}

        for treeWidget in widgets:
            root = treeWidget.invisibleRootItem()
            for i in range(root.childCount()):
                addressItem = root.child(i)
                if addressItem.type == AccountMixin.ALL:
                    newCount = sum(totalUnread.itervalues())
                    self.drawTrayIcon(self.currentTrayIconFileName, newCount)
                else:
                    try:
                        newCount = sum((
                            broadcastsUnread
                            if addressItem.type == AccountMixin.SUBSCRIPTION
                            else normalUnread
                        )[addressItem.address].itervalues())
                    except KeyError:
                        newCount = 0
                if newCount != addressItem.unreadCount:
                    addressItem.setUnreadCount(newCount)
                for j in range(addressItem.childCount()):
                    folderItem = addressItem.child(j)
                    folderName = folderItem.folderName
                    if folderName == "new":
                        folderName = "inbox"
                    if folder and folderName != folder:
                        continue
                    if addressItem.type == AccountMixin.ALL:
                        newCount = totalUnread.get(folderName, 0)
                    else:
                        try:
                            newCount = (
                                broadcastsUnread
                                if addressItem.type == AccountMixin.SUBSCRIPTION
                                else normalUnread
                            )[addressItem.address][folderName]
                        except KeyError:
                            newCount = 0
                    if newCount != folderItem.unreadCount:
                        folderItem.setUnreadCount(newCount)

    def addMessageListItem(self, tableWidget, items):
        sortingEnabled = tableWidget.isSortingEnabled()
        if sortingEnabled:
            tableWidget.setSortingEnabled(False)
        tableWidget.insertRow(0)
        for i, item in enumerate(items):
            tableWidget.setItem(0, i, item)
        if sortingEnabled:
            tableWidget.setSortingEnabled(True)

    def addMessageListItemSent(
        self, tableWidget, toAddress, fromAddress, subject,
        status, ackdata, lastactiontime
    ):
        acct = accountClass(fromAddress) or BMAccount(fromAddress)
        acct.parseMessage(toAddress, fromAddress, subject, "")

        if status == 'awaitingpubkey':
            statusText = _translate(
                "MainWindow",
                "Waiting for their encryption key. Will request it again soon."
            )
        elif status == 'doingpowforpubkey':
            statusText = _translate(
                "MainWindow", "Doing work necessary to request encryption key."
            )
        elif status == 'msgqueued':
            statusText = _translate("MainWindow", "Queued.")
        elif status == 'msgsent':
            statusText = _translate(
                "MainWindow",
                "Message sent. Waiting for acknowledgement. Sent at {0}"
            ).format(l10n.formatTimestamp(lastactiontime))
        elif status == 'msgsentnoackexpected':
            statusText = _translate(
                "MainWindow", "Message sent. Sent at {0}"
            ).format(l10n.formatTimestamp(lastactiontime))
        elif status == 'doingmsgpow':
            statusText = _translate(
                "MainWindow", "Doing work necessary to send message.")
        elif status == 'ackreceived':
            statusText = _translate(
                "MainWindow", "Acknowledgement of the message received {0}"
            ).format(l10n.formatTimestamp(lastactiontime))
        elif status == 'broadcastqueued':
            statusText = _translate(
                "MainWindow", "Broadcast queued.")
        elif status == 'doingbroadcastpow':
            statusText = _translate(
                "MainWindow", "Doing work necessary to send broadcast.")
        elif status == 'broadcastsent':
            statusText = _translate("MainWindow", "Broadcast on {0}").format(
                l10n.formatTimestamp(lastactiontime)
            )
        elif status == 'toodifficult':
            statusText = _translate(
                "MainWindow",
                "Problem: The work demanded by the recipient is more"
                " difficult than you are willing to do. {0}"
            ).format(l10n.formatTimestamp(lastactiontime))
        elif status == 'badkey':
            statusText = _translate(
                "MainWindow",
                "Problem: The recipient\'s encryption key is no good."
                " Could not encrypt message. {0}"
            ).format(l10n.formatTimestamp(lastactiontime))
        elif status == 'forcepow':
            statusText = _translate(
                "MainWindow",
                "Forced difficulty override. Send should start soon.")
        else:
            statusText = _translate(
                "MainWindow", "Unknown status: {0} {1}"
            ).format(status, l10n.formatTimestamp(lastactiontime))

        items = [
            MessageList_AddressWidget(toAddress, acct.toLabel),
            MessageList_AddressWidget(fromAddress, acct.fromLabel),
            MessageList_SubjectWidget(subject, acct.subject),
            MessageList_TimeWidget(
                statusText, False, lastactiontime, ackdata)]
        self.addMessageListItem(tableWidget, items)

        return acct

    def addMessageListItemInbox(
        self, tableWidget, toAddress, fromAddress, subject,
        msgid, received, read
    ):
        if toAddress == str_broadcast_subscribers:
            acct = accountClass(fromAddress)
        else:
            acct = accountClass(toAddress) or accountClass(fromAddress)
        if acct is None:
            acct = BMAccount(fromAddress)
        acct.parseMessage(toAddress, fromAddress, subject, "")

        items = [
            MessageList_AddressWidget(toAddress, acct.toLabel, not read),
            MessageList_AddressWidget(fromAddress, acct.fromLabel, not read),
            MessageList_SubjectWidget(subject, acct.subject, not read),
            MessageList_TimeWidget(
                l10n.formatTimestamp(received), not read, received, msgid)
        ]
        self.addMessageListItem(tableWidget, items)

        return acct

    # Load Sent items from database
    def loadSent(self, tableWidget, account, where="", what=""):
        if tableWidget == self.ui.tableWidgetInboxSubscriptions:
            tableWidget.setColumnHidden(0, True)
            tableWidget.setColumnHidden(1, False)
            xAddress = 'toaddress'
        elif tableWidget == self.ui.tableWidgetInboxChans:
            tableWidget.setColumnHidden(0, False)
            tableWidget.setColumnHidden(1, True)
            xAddress = 'both'
        else:
            tableWidget.setColumnHidden(0, False)
            tableWidget.setColumnHidden(1, bool(account))
            xAddress = 'fromaddress'

        queryreturn = helper_search.search_sql(
            xAddress, account, "sent", where, what, False)

        for row in queryreturn:
            self.addMessageListItemSent(tableWidget, *row)

        tableWidget.horizontalHeader().setSortIndicator(
            3, QtCore.Qt.DescendingOrder)
        tableWidget.setSortingEnabled(True)
        tableWidget.horizontalHeaderItem(3).setText(
            _translate("MainWindow", "Sent"))
        tableWidget.setUpdatesEnabled(True)

    # Load messages from database file
    def loadMessagelist(
        self, tableWidget, account, folder="inbox", where="", what="",
        unreadOnly=False
    ):
        tableWidget.setUpdatesEnabled(False)
        tableWidget.setSortingEnabled(False)
        tableWidget.setRowCount(0)

        if folder == 'sent':
            self.loadSent(tableWidget, account, where, what)
            return

        if tableWidget == self.ui.tableWidgetInboxSubscriptions:
            xAddress = "fromaddress"
            if not what:
                where = _translate("MainWindow", "To")
                what = str_broadcast_subscribers
        else:
            xAddress = "toaddress"
        if account is not None:
            tableWidget.setColumnHidden(0, True)
            tableWidget.setColumnHidden(1, False)
        else:
            tableWidget.setColumnHidden(0, False)
            tableWidget.setColumnHidden(1, False)

        queryreturn = helper_search.search_sql(
            xAddress, account, folder, where, what, unreadOnly)

        for row in queryreturn:
            toAddress, fromAddress, subject, _, msgid, received, read = row
            self.addMessageListItemInbox(
                tableWidget, toAddress, fromAddress, subject.decode('utf-8'),
                msgid, received, read)

        tableWidget.horizontalHeader().setSortIndicator(
            3, QtCore.Qt.DescendingOrder)
        tableWidget.setSortingEnabled(True)
        tableWidget.selectRow(0)
        tableWidget.horizontalHeaderItem(3).setText(
            _translate("MainWindow", "Received"))
        tableWidget.setUpdatesEnabled(True)

    # create application indicator
    def appIndicatorInit(self, app):
        self.initTrayIcon("can-icon-24px-red.png", app)
        self.tray.activated.connect(self.__icon_activated)

        m = QtWidgets.QMenu()

        self.actionStatus = QtWidgets.QAction(_translate(
            "MainWindow", "Not Connected"), m, checkable=False)
        m.addAction(self.actionStatus)

        # separator
        actionSeparator = QtWidgets.QAction('', m, checkable=False)
        actionSeparator.setSeparator(True)
        m.addAction(actionSeparator)

        # show bitmessage
        self.actionShow = QtWidgets.QAction(_translate(
            "MainWindow", "Show Bitmessage"), m, checkable=True)
        self.actionShow.setChecked(not config.getboolean(
            'bitmessagesettings', 'startintray'))
        self.actionShow.triggered.connect(self.appIndicatorShowOrHideWindow)
        if not sys.platform[0:3] == 'win':
            m.addAction(self.actionShow)

        # quiet mode
        self.actionQuiet = QtWidgets.QAction(_translate(
            "MainWindow", "Quiet Mode"), m, checkable=True)
        self.actionQuiet.setChecked(not config.getboolean(
            'bitmessagesettings', 'showtraynotifications'))
        self.actionQuiet.triggered.connect(self.appIndicatorSwitchQuietMode)
        m.addAction(self.actionQuiet)

        # Send
        actionSend = QtWidgets.QAction(_translate(
            "MainWindow", "Send"), m, checkable=False)
        actionSend.triggered.connect(self.appIndicatorSend)
        m.addAction(actionSend)

        # Subscribe
        actionSubscribe = QtWidgets.QAction(_translate(
            "MainWindow", "Subscribe"), m, checkable=False)
        actionSubscribe.triggered.connect(self.appIndicatorSubscribe)
        m.addAction(actionSubscribe)

        # Channels
        actionSubscribe = QtWidgets.QAction(_translate(
            "MainWindow", "Channel"), m, checkable=False)
        actionSubscribe.triggered.connect(self.appIndicatorChannel)
        m.addAction(actionSubscribe)

        # separator
        actionSeparator = QtWidgets.QAction('', m, checkable=False)
        actionSeparator.setSeparator(True)
        m.addAction(actionSeparator)

        # Quit
        m.addAction(_translate(
            "MainWindow", "Quit"), self.quit)

        self.tray.setContextMenu(m)
        self.tray.show()

    # returns the number of unread messages and subscriptions
    def getUnread(self):
        counters = [0, 0]

        queryreturn = sqlQuery('''
        SELECT msgid, toaddress, read FROM inbox where folder='inbox'
        ''')
        for msgid, toAddress, read in queryreturn:

            if not read:
                # increment the unread subscriptions if True (1)
                # else messages (0)
                counters[toAddress == str_broadcast_subscribers] += 1

        return counters

    # play a sound
    def playSound(self, category, label):
        # filename of the sound to be played
        soundFilename = None

        def _choose_ext(basename):
            for ext in sound.extensions:
                if os.path.isfile(os.extsep.join([basename, ext])):
                    return os.extsep + ext

        # if the address had a known label in the address book
        if label:
            # Does a sound file exist for this particular contact?
            soundFilename = state.appdata + 'sounds/' + label
            ext = _choose_ext(soundFilename)
            if not ext:
                category = sound.SOUND_KNOWN
                soundFilename = None

        if soundFilename is None:
            # Avoid making sounds more frequently than the threshold.
            # This suppresses playing sounds repeatedly when there
            # are many new messages
            if not sound.is_connection_sound(category):
                # elapsed time since the last sound was played
                dt = datetime.now() - self.lastSoundTime
                # suppress sounds which are more frequent than the threshold
                if dt.total_seconds() < self.maxSoundFrequencySec:
                    return

            # the sound is for an address which exists in the address book
            if category is sound.SOUND_KNOWN:
                soundFilename = state.appdata + 'sounds/known'
            # the sound is for an unknown address
            elif category is sound.SOUND_UNKNOWN:
                soundFilename = state.appdata + 'sounds/unknown'
            # initial connection sound
            elif category is sound.SOUND_CONNECTED:
                soundFilename = state.appdata + 'sounds/connected'
            # disconnected sound
            elif category is sound.SOUND_DISCONNECTED:
                soundFilename = state.appdata + 'sounds/disconnected'
            # sound when the connection status becomes green
            elif category is sound.SOUND_CONNECTION_GREEN:
                soundFilename = state.appdata + 'sounds/green'

        if soundFilename is None:
            logger.warning("Probably wrong category number in playSound()")
            return

        if not sound.is_connection_sound(category):
            # record the last time that a received message sound was played
            self.lastSoundTime = datetime.now()

        try:  # try already known format
            soundFilename += ext
        except (TypeError, NameError):
            ext = _choose_ext(soundFilename)
            if not ext:
                try:  # if no user sound file found try to play from theme
                    return self._theme_player(category, label)
                except TypeError:
                    return

            soundFilename += ext

        self._player(soundFilename)

    # Adapters and converters for QT <-> sqlite
    def sqlInit(self):
        register_adapter(QtCore.QByteArray, str)

    def indicatorInit(self):
        """
        Try init the distro specific appindicator,
        for example the Ubuntu MessagingMenu
        """
        def _noop_update(*args, **kwargs):
            pass

        try:
            self.indicatorUpdate = get_plugin('indicator')(self)
        except (NameError, TypeError):
            logger.warning("No indicator plugin found")
            self.indicatorUpdate = _noop_update

    # initialise the message notifier
    def notifierInit(self):
        def _simple_notify(
                title, subtitle, category, label=None, icon=None):
            self.tray.showMessage(
                title, subtitle, self.tray.NoIcon, msecs=2000)

        self._notifier = _simple_notify

        if not get_plugins:
            return

        _plugin = get_plugin('notification.message')
        if _plugin:
            self._notifier = _plugin
        else:
            logger.warning("No notification.message plugin found")

        self._theme_player = get_plugin('notification.sound', 'theme')

        try:
            from PyQt5 import QtMultimedia
            self._player = QtMultimedia.QSound.play
        except ImportError:
            _plugin = get_plugin(
                'notification.sound', 'file', fallback='file.fallback')
            if _plugin:
                self._player = _plugin
            else:
                logger.warning("No notification.sound plugin found")

    def notifierShow(
            self, title, subtitle, category, label=None, icon=None):
        self.playSound(category, label)
        self._notifier(title, subtitle, category, label, icon)

    # tree
    def treeWidgetKeyPressEvent(self, event):
        return self.handleKeyPress(event, self.getCurrentTreeWidget())

    # addressbook
    def addressbookKeyPressEvent(self, event):
        """Handle keypress event in addressbook widget"""
        if event.key() == QtCore.Qt.Key_Delete:
            self.on_action_AddressBookDelete()
        else:
            return QtWidgets.QTableWidget.keyPressEvent(
                self.ui.tableWidgetAddressBook, event)

    # inbox / sent
    def tableWidgetKeyPressEvent(self, event):
        return self.handleKeyPress(event, self.getCurrentMessagelist())

    # messageview
    def textEditKeyPressEvent(self, event):
        return self.handleKeyPress(event, self.getCurrentMessageTextedit())

    def handleKeyPress(self, event, focus=None):
        """This method handles keypress events for all widgets on MyForm"""
        messagelist = self.getCurrentMessagelist()
        if event.key() == QtCore.Qt.Key_Delete:
            if isinstance(focus, (MessageView, QtWidgets.QTableWidget)):
                folder = self.getCurrentFolder()
                if folder == "sent":
                    self.on_action_SentTrash()
                else:
                    self.on_action_InboxTrash()
            event.ignore()
        elif QtWidgets.QApplication.queryKeyboardModifiers() == QtCore.Qt.NoModifier:
            if event.key() == QtCore.Qt.Key_N:
                currentRow = messagelist.currentRow()
                if currentRow < messagelist.rowCount() - 1:
                    messagelist.selectRow(currentRow + 1)
                event.ignore()
            elif event.key() == QtCore.Qt.Key_P:
                currentRow = messagelist.currentRow()
                if currentRow > 0:
                    messagelist.selectRow(currentRow - 1)
                event.ignore()
            elif event.key() == QtCore.Qt.Key_R:
                if messagelist == self.ui.tableWidgetInboxChans:
                    self.on_action_InboxReplyChan()
                else:
                    self.on_action_InboxReply()
                event.ignore()
            elif event.key() == QtCore.Qt.Key_C:
                currentAddress = self.getCurrentAccount()
                if currentAddress:
                    self.setSendFromComboBox(currentAddress)
                self.ui.tabWidgetSend.setCurrentIndex(
                    self.ui.tabWidgetSend.indexOf(self.ui.sendDirect)
                )
                self.ui.tabWidget.setCurrentIndex(
                    self.ui.tabWidget.indexOf(self.ui.send)
                )
                self.ui.lineEditTo.setFocus()
                event.ignore()
            elif event.key() == QtCore.Qt.Key_F:
                try:
                    self.getCurrentSearchLine(retObj=True).setFocus()
                except AttributeError:
                    pass
                event.ignore()
        if not event.isAccepted():
            return
        if isinstance(focus, MessageView):
            return MessageView.keyPressEvent(focus, event)
        elif isinstance(focus, QtWidgets.QTableWidget):
            return QtWidgets.QTableWidget.keyPressEvent(focus, event)
        elif isinstance(focus, QtWidgets.QTreeWidget):
            return QtWidgets.QTreeWidget.keyPressEvent(focus, event)

    # menu button 'manage keys'
    def click_actionManageKeys(self):
        if 'darwin' in sys.platform or 'linux' in sys.platform:
            if state.appdata == '':
                # reply = QtWidgets.QMessageBox.information(self, 'keys.dat?','You
                # may manage your keys by editing the keys.dat file stored in
                # the same directory as this program. It is important that you
                # back up this file.', QMessageBox.Ok)
<<<<<<< HEAD
                reply = QtWidgets.QMessageBox.information(
                    self, 'keys.dat?', _translate(
                        "MainWindow",
                        "You may manage your keys by editing the keys.dat"
                        " file stored in the same directory as this"
                        " program. It is important that you back up this"
                        " file."), QtWidgets.QMessageBox.Ok)

            else:
                QtWidgets.QMessageBox.information(
                    self, 'keys.dat?',
                    _translate(
                        "MainWindow",
                        "You may manage your keys by editing the keys.dat"
                        " file stored in\n {0} \nIt is important that you"
                        " back up this file."
                    ).format(state.appdata),
                    QtWidgets.QMessageBox.Ok
                )
        elif sys.platform == 'win32' or sys.platform == 'win64':
            if state.appdata == '':
                reply = QtWidgets.QMessageBox.question(
                    self, _translate("MainWindow", "Open keys.dat?"),
                    _translate(
                        "MainWindow",
                        "You may manage your keys by editing the keys.dat"
                        " file stored in the same directory as this"
                        " program. It is important that you back up this"
                        " file. Would you like to open the file now?"
                        " (Be sure to close Bitmessage before making any"
                        " changes.)"
                    ), QtWidgets.QMessageBox.Yes, QtWidgets.QMessageBox.No)
            else:
                reply = QtWidgets.QMessageBox.question(
=======
                reply = QtGui.QMessageBox.information(
                    self,
                    'keys.dat?',
                    _translate(
                        "MainWindow",
                        "You may manage your keys by editing the keys.dat file stored in the same directory"
                        "as this program. It is important that you back up this file."
                    ),
                    QtGui.QMessageBox.Ok)

            else:
                QtGui.QMessageBox.information(
                    self,
                    'keys.dat?',
                    _translate(
                        "MainWindow",
                        "You may manage your keys by editing the keys.dat file stored in"
                        "\n %1 \n"
                        "It is important that you back up this file."
                    ).arg(state.appdata),
                    QtGui.QMessageBox.Ok)
        elif sys.platform == 'win32' or sys.platform == 'win64':
            if state.appdata == '':
                reply = QtGui.QMessageBox.question(
                    self,
                    _translate("MainWindow", "Open keys.dat?"),
                    _translate(
                        "MainWindow",
                        "You may manage your keys by editing the keys.dat file stored in the same directory as "
                        "this program. It is important that you back up this file. "
                        "Would you like to open the file now? "
                        "(Be sure to close Bitmessage before making any changes.)"),
                    QtGui.QMessageBox.Yes,
                    QtGui.QMessageBox.No)
            else:
                reply = QtGui.QMessageBox.question(
>>>>>>> 3a04e351
                    self,
                    _translate("MainWindow", "Open keys.dat?"),
                    _translate(
                        "MainWindow",
<<<<<<< HEAD
                        "You may manage your keys by editing the keys.dat"
                        " file stored in\n {0} \nIt is important that you"
                        " back up this file. Would you like to open the"
                        " file now? (Be sure to close Bitmessage before"
                        " making any changes.)"
                    ).format(state.appdata),
                    QtWidgets.QMessageBox.Yes, QtWidgets.QMessageBox.No
                )
            if reply == QtWidgets.QMessageBox.Yes:
=======
                        "You may manage your keys by editing the keys.dat file stored in\n %1 \n"
                        "It is important that you back up this file. Would you like to open the file now?"
                        "(Be sure to close Bitmessage before making any changes.)").arg(state.appdata),
                    QtGui.QMessageBox.Yes, QtGui.QMessageBox.No)
            if reply == QtGui.QMessageBox.Yes:
>>>>>>> 3a04e351
                openKeysFile()

    # menu button 'delete all treshed messages'
    def click_actionDeleteAllTrashedMessages(self):
<<<<<<< HEAD
        if QtWidgets.QMessageBox.question(
            self, _translate("MainWindow", "Delete trash?"),
            _translate(
                "MainWindow",
                "Are you sure you want to delete all trashed messages?"
            ), QtWidgets.QMessageBox.Yes, QtWidgets.QMessageBox.No
        ) == QtWidgets.QMessageBox.No:
=======
        if QtGui.QMessageBox.question(
                self,
                _translate("MainWindow", "Delete trash?"),
                _translate("MainWindow", "Are you sure you want to delete all trashed messages?"),
                QtGui.QMessageBox.Yes,
                QtGui.QMessageBox.No) == QtGui.QMessageBox.No:
>>>>>>> 3a04e351
            return
        sqlStoredProcedure('deleteandvacuume')
        self.rerenderTabTreeMessages()
        self.rerenderTabTreeSubscriptions()
        self.rerenderTabTreeChans()
        if self.getCurrentFolder(self.ui.treeWidgetYourIdentities) == "trash":
            self.loadMessagelist(
                self.ui.tableWidgetInbox,
                self.getCurrentAccount(self.ui.treeWidgetYourIdentities),
                "trash")
        elif self.getCurrentFolder(self.ui.treeWidgetSubscriptions) == "trash":
            self.loadMessagelist(
                self.ui.tableWidgetInboxSubscriptions,
                self.getCurrentAccount(self.ui.treeWidgetSubscriptions),
                "trash")
        elif self.getCurrentFolder(self.ui.treeWidgetChans) == "trash":
            self.loadMessagelist(
                self.ui.tableWidgetInboxChans,
                self.getCurrentAccount(self.ui.treeWidgetChans),
                "trash")

    # menu button 'regenerate deterministic addresses'
    def click_actionRegenerateDeterministicAddresses(self):
        dialog = dialogs.RegenerateAddressesDialog(self)
        if dialog.exec_():
            if dialog.lineEditPassphrase.text() == "":
                QtWidgets.QMessageBox.about(
                    self, _translate("MainWindow", "bad passphrase"),
                    _translate(
                        "MainWindow",
                        "You must type your passphrase. If you don\'t"
                        " have one then this is not the form for you."
                    ))
                return
            streamNumberForAddress = int(dialog.lineEditStreamNumber.text())
            try:
                addressVersionNumber = int(
                    dialog.lineEditAddressVersionNumber.text())
            except:
                QtWidgets.QMessageBox.about(
                    self,
                    _translate("MainWindow", "Bad address version number"),
                    _translate(
                        "MainWindow",
                        "Your address version number must be a number:"
                        " either 3 or 4."
                    ))
                return
            if addressVersionNumber < 3 or addressVersionNumber > 4:
                QtWidgets.QMessageBox.about(
                    self,
                    _translate("MainWindow", "Bad address version number"),
                    _translate(
                        "MainWindow",
                        "Your address version number must be either 3 or 4."
                    ))
                return
            queues.addressGeneratorQueue.put((
                'createDeterministicAddresses',
                addressVersionNumber, streamNumberForAddress,
                "regenerated deterministic address",
                dialog.spinBoxNumberOfAddressesToMake.value(),
                dialog.lineEditPassphrase.text().encode('utf-8'),
                dialog.checkBoxEighteenByteRipe.isChecked()
            ))
            self.ui.tabWidget.setCurrentIndex(
                self.ui.tabWidget.indexOf(self.ui.chans)
            )

    # opens 'join chan' dialog
    def click_actionJoinChan(self):
        dialogs.NewChanDialog(self)

    def showConnectDialog(self):
        dialog = dialogs.ConnectDialog(self)
        if dialog.exec_():
            if dialog.radioButtonConnectNow.isChecked():
                self.ui.updateNetworkSwitchMenuLabel(False)
                config.remove_option(
                    'bitmessagesettings', 'dontconnect')
                config.save()
            elif dialog.radioButtonConfigureNetwork.isChecked():
                self.click_actionSettings()
            else:
                self._firstrun = False

    def changeEvent(self, event):
        if event.type() == QtCore.QEvent.LanguageChange:
            self.ui.retranslateUi(self)
            self.init_inbox_popup_menu(False)
            self.init_identities_popup_menu(False)
            self.init_chan_popup_menu(False)
            self.init_addressbook_popup_menu(False)
            self.init_subscriptions_popup_menu(False)
            self.init_sent_popup_menu(False)
            self.ui.blackwhitelist.init_blacklist_popup_menu(False)
        if event.type() == QtCore.QEvent.WindowStateChange:
            if self.windowState() & QtCore.Qt.WindowMinimized:
                if config.getboolean('bitmessagesettings', 'minimizetotray') and not 'darwin' in sys.platform:
                    QtCore.QTimer.singleShot(0, self.appIndicatorHide)
            elif event.oldState() & QtCore.Qt.WindowMinimized:
                # The window state has just been changed to
                # Normal/Maximised/FullScreen
                pass

    def __icon_activated(self, reason):
        if reason == QtWidgets.QSystemTrayIcon.Trigger:
            self.actionShow.setChecked(not self.actionShow.isChecked())
            self.appIndicatorShowOrHideWindow()

    # Indicates whether or not there is a connection to the Bitmessage network
    connected = False

    def setStatusIcon(self, color):
        _notifications_enabled = not config.getboolean(
            'bitmessagesettings', 'hidetrayconnectionnotifications')
        if color not in ('red', 'yellow', 'green'):
            return

        self.pushButtonStatusIcon.setIcon(
            QtGui.QIcon(":/newPrefix/images/%sicon.png" % color))
        state.statusIconColor = color
        if color == 'red':
            # if the connection is lost then show a notification
            if self.connected and _notifications_enabled:
                self.notifierShow(
                    'Bitmessage',
                    _translate("MainWindow", "Connection lost"),
                    sound.SOUND_DISCONNECTED)
            proxy = config.safeGet(
                'bitmessagesettings', 'socksproxytype', 'none')
            if proxy == 'none' and not config.safeGetBoolean(
                    'bitmessagesettings', 'upnp'):
                self.updateStatusBar(
                    _translate(
                        "MainWindow",
                        "Problems connecting? Try enabling UPnP in the Network"
                        " Settings"
                    ))
            elif proxy == 'SOCKS5' and config.safeGetBoolean(
                    'bitmessagesettings', 'onionservicesonly'):
                self.updateStatusBar((
                    _translate(
                        "MainWindow",
                        "With recent tor you may never connect having"
                        " 'onionservicesonly' set in your config."), 1
                ))
            self.connected = False

            if self.actionStatus is not None:
                self.actionStatus.setText(_translate(
                    "MainWindow", "Not Connected"))
                self.setTrayIconFile("can-icon-24px-red.png")
            return

        if self.statusbar.currentMessage() == (
            "Warning: You are currently not connected. Bitmessage will do"
            " the work necessary to send the message but it won't send"
            " until you connect."
        ):
            self.statusbar.clearMessage()
        # if a new connection has been established then show a notification
        if not self.connected and _notifications_enabled:
            self.notifierShow(
                'Bitmessage',
                _translate("MainWindow", "Connected"),
                sound.SOUND_CONNECTED)
        self.connected = True

        if self.actionStatus is not None:
            self.actionStatus.setText(_translate(
                "MainWindow", "Connected"))
            self.setTrayIconFile("can-icon-24px-%s.png" % color)

    def initTrayIcon(self, iconFileName, app):
        self.currentTrayIconFileName = iconFileName
        self.tray = QtWidgets.QSystemTrayIcon(
            self.calcTrayIcon(iconFileName, self.findInboxUnreadCount()), app)

    def setTrayIconFile(self, iconFileName):
        self.currentTrayIconFileName = iconFileName
        self.drawTrayIcon(iconFileName, self.findInboxUnreadCount())

    def calcTrayIcon(self, iconFileName, inboxUnreadCount):
        pixmap = QtGui.QPixmap(":/newPrefix/images/" + iconFileName)
        if inboxUnreadCount > 0:
            # choose font and calculate font parameters
            fontName = "Lucida"
            fontSize = 10
            font = QtGui.QFont(fontName, fontSize, QtGui.QFont.Bold)
            fontMetrics = QtGui.QFontMetrics(font)
            # text
            txt = str(inboxUnreadCount)
            rect = fontMetrics.boundingRect(txt)
            # margins that we add in the top-right corner
            marginX = 2
            # it looks like -2 is also ok due to the error of metric
            marginY = 0
            # if it renders too wide we need to change it to a plus symbol
            if rect.width() > 20:
                txt = "+"
                fontSize = 15
                font = QtGui.QFont(fontName, fontSize, QtGui.QFont.Bold)
                fontMetrics = QtGui.QFontMetrics(font)
                rect = fontMetrics.boundingRect(txt)
            # draw text
            painter = QtGui.QPainter()
            painter.begin(pixmap)
            painter.setPen(QtGui.QPen(QtGui.QColor(255, 0, 0)))
            painter.setFont(font)
            painter.drawText(24-rect.right()-marginX, -rect.top()+marginY, txt)
            painter.end()
        return QtGui.QIcon(pixmap)

    def drawTrayIcon(self, iconFileName, inboxUnreadCount):
        self.tray.setIcon(self.calcTrayIcon(iconFileName, inboxUnreadCount))

    def changedInboxUnread(self, row=None):
        self.drawTrayIcon(
            self.currentTrayIconFileName, self.findInboxUnreadCount())
        self.rerenderTabTreeMessages()
        self.rerenderTabTreeSubscriptions()
        self.rerenderTabTreeChans()

    def findInboxUnreadCount(self, count=None):
        if count is None:
            queryreturn = sqlQuery('''SELECT count(*) from inbox WHERE folder='inbox' and read=0''')
            cnt = 0
            for row in queryreturn:
                cnt, = row
            self.unreadCount = int(cnt)
        else:
            self.unreadCount = count
        return self.unreadCount

    def updateSentItemStatusByToAddress(self, toAddress, textToDisplay):
        for sent in (
            self.ui.tableWidgetInbox,
            self.ui.tableWidgetInboxSubscriptions,
            self.ui.tableWidgetInboxChans
        ):
            treeWidget = self.widgetConvert(sent)
            if self.getCurrentFolder(treeWidget) != "sent":
                continue
            if treeWidget in (
                self.ui.treeWidgetSubscriptions,
                self.ui.treeWidgetChans
            ) and self.getCurrentAccount(treeWidget) != toAddress:
                continue

            for i in range(sent.rowCount()):
                rowAddress = sent.item(i, 0).data(QtCore.Qt.UserRole)
                if toAddress == rowAddress:
                    sent.item(i, 3).setToolTip(textToDisplay)
                    try:
<<<<<<< HEAD
                        newlinePosition = textToDisplay.find('\n')
                    # If someone misses adding a "_translate" to a string
                    # before passing it to this function
                    # ? why textToDisplay isn't unicode
                    except AttributeError:
=======
                        newlinePosition = textToDisplay.indexOf('\n')
                    except:
                        # If someone misses adding a "_translate" to a string before passing it to this function,
                        # this function won't receive a qstring which will cause an exception.
>>>>>>> 3a04e351
                        newlinePosition = 0
                    if newlinePosition > 1:
                        sent.item(i, 3).setText(
                            textToDisplay[:newlinePosition])
                    else:
                        sent.item(i, 3).setText(textToDisplay)

    def updateSentItemStatusByAckdata(self, ackdata, textToDisplay):
        for sent in (
            self.ui.tableWidgetInbox,
            self.ui.tableWidgetInboxSubscriptions,
            self.ui.tableWidgetInboxChans
        ):
            treeWidget = self.widgetConvert(sent)
            if self.getCurrentFolder(treeWidget) != "sent":
                continue
            for i in range(sent.rowCount()):
                # toAddress = sent.item(i, 0).data(QtCore.Qt.UserRole)
                # decodeAddress(toAddress)

                if sent.item(i, 3).data() == ackdata:
                    sent.item(i, 3).setToolTip(textToDisplay)
                    try:
<<<<<<< HEAD
                        newlinePosition = textToDisplay.find('\n')
                    # If someone misses adding a "_translate" to a string
                    # before passing it to this function
                    # ? why textToDisplay isn't unicode
                    except AttributeError:
=======
                        newlinePosition = textToDisplay.indexOf('\n')
                    except:
                        # If someone misses adding a "_translate" to a string before passing it to this function, 
                        # this function won't receive a qstring which will cause an exception.
>>>>>>> 3a04e351
                        newlinePosition = 0
                    if newlinePosition > 1:
                        textToDisplay = textToDisplay[:newlinePosition]

                    sent.item(i, 3).setText(textToDisplay)

    def removeInboxRowByMsgid(self, msgid):
        # msgid and inventoryHash are the same thing
        for inbox in (
            self.ui.tableWidgetInbox,
            self.ui.tableWidgetInboxSubscriptions,
            self.ui.tableWidgetInboxChans
        ):
            i = None
            for i in range(inbox.rowCount()):
                if msgid == inbox.item(i, 3).data():
                    break
            else:
                continue
            self.updateStatusBar(_translate("MainWindow", "Message trashed"))
            treeWidget = self.widgetConvert(inbox)
            self.propagateUnreadCount(
                # wrong assumption about current folder here:
                self.getCurrentFolder(treeWidget), treeWidget
            )
            if i:
                inbox.removeRow(i)

    def newVersionAvailable(self, version):
        self.notifiedNewVersion = ".".join(str(n) for n in version)
        self.updateStatusBar(_translate(
            "MainWindow",
            "New version of PyBitmessage is available: {0}. Download it"
            " from https://github.com/Bitmessage/PyBitmessage/releases/latest"
            ).format(self.notifiedNewVersion)
        )

    def displayAlert(self, title, text, exitAfterUserClicksOk):
        self.updateStatusBar(text)
        QtWidgets.QMessageBox.critical(
            self, title, text, QtWidgets.QMessageBox.Ok)
        if exitAfterUserClicksOk:
            os._exit(0)

    def rerenderMessagelistFromLabels(self):
<<<<<<< HEAD
        for messagelist in (
            self.ui.tableWidgetInbox,
            self.ui.tableWidgetInboxChans,
            self.ui.tableWidgetInboxSubscriptions
        ):
=======
        for messagelist in (self.ui.tableWidgetInbox,
                            self.ui.tableWidgetInboxChans,
                            self.ui.tableWidgetInboxSubscriptions):
>>>>>>> 3a04e351
            for i in range(messagelist.rowCount()):
                messagelist.item(i, 1).setLabel()

    def rerenderMessagelistToLabels(self):
<<<<<<< HEAD
        for messagelist in (
            self.ui.tableWidgetInbox,
            self.ui.tableWidgetInboxChans,
            self.ui.tableWidgetInboxSubscriptions
        ):
=======
        for messagelist in (self.ui.tableWidgetInbox,
                            self.ui.tableWidgetInboxChans,
                            self.ui.tableWidgetInboxSubscriptions):
>>>>>>> 3a04e351
            for i in range(messagelist.rowCount()):
                messagelist.item(i, 0).setLabel()

    def rerenderAddressBook(self):
        def addRow(address, label, type):
            self.ui.tableWidgetAddressBook.insertRow(0)
            newItem = Ui_AddressBookWidgetItemLabel(address, label, type)
            self.ui.tableWidgetAddressBook.setItem(0, 0, newItem)
            newItem = Ui_AddressBookWidgetItemAddress(address, label, type)
            self.ui.tableWidgetAddressBook.setItem(0, 1, newItem)

        oldRows = {}
        for i in range(self.ui.tableWidgetAddressBook.rowCount()):
            item = self.ui.tableWidgetAddressBook.item(i, 0)
            oldRows[item.address] = [item.label, item.type, i]

        if self.ui.tableWidgetAddressBook.rowCount() == 0:
            self.ui.tableWidgetAddressBook.horizontalHeader(
            ).setSortIndicator(0, QtCore.Qt.AscendingOrder)
        if self.ui.tableWidgetAddressBook.isSortingEnabled():
            self.ui.tableWidgetAddressBook.setSortingEnabled(False)

        newRows = {}
        # subscriptions
        queryreturn = sqlQuery(
            'SELECT label, address FROM subscriptions WHERE enabled = 1')
        for label, address in queryreturn:
            newRows[address] = [
                label.decode('utf-8'), AccountMixin.SUBSCRIPTION]
        # chans
        for address in config.addresses(True):
            account = accountClass(address)
<<<<<<< HEAD
            if (
                account.type == AccountMixin.CHAN
                and BMConfigParser().safeGetBoolean(address, 'enabled')
            ):
=======
            if (account.type == AccountMixin.CHAN and config.safeGetBoolean(address, 'enabled')):
>>>>>>> 3a04e351
                newRows[address] = [account.getLabel(), AccountMixin.CHAN]
        # normal accounts
        queryreturn = sqlQuery('SELECT label, address FROM addressbook')
        for label, address in queryreturn:
            newRows[address] = [label.decode('utf-8'), AccountMixin.NORMAL]

        completerList = []
        for address in sorted(
            oldRows, key=lambda x: oldRows[x][2], reverse=True
        ):
            try:
                completerList.append(
                    newRows.pop(address)[0] + " <" + address + ">")
            except KeyError:
                self.ui.tableWidgetAddressBook.removeRow(oldRows[address][2])
        for address in newRows:
            addRow(address, newRows[address][0], newRows[address][1])
            completerList.append(newRows[address][0] + " <" + address + ">")

        # sort
        self.ui.tableWidgetAddressBook.sortByColumn(
            0, QtCore.Qt.AscendingOrder)
        self.ui.tableWidgetAddressBook.setSortingEnabled(True)
        self.ui.lineEditTo.completer().model().setStringList(completerList)

    def rerenderSubscriptions(self):
        self.rerenderTabTreeSubscriptions()

    def click_pushButtonTTL(self):
<<<<<<< HEAD
        QtWidgets.QMessageBox.information(
            self, 'Time To Live', _translate(
                "MainWindow",
                "The TTL, or Time-To-Live is the length of time that"
                " the network will hold the message. The recipient must"
                " get it during this time. If your Bitmessage client does"
                " not hear an acknowledgement, it will resend the message"
                " automatically. The longer the Time-To-Live, the more"
                " work your computer must do to send the message. A"
                " Time-To-Live of four or five days is often appropriate."
            ), QtWidgets.QMessageBox.Ok)
=======
        QtGui.QMessageBox.information(
            self,
            'Time To Live',
            _translate(
                "MainWindow", """The TTL, or Time-To-Live is the length of time that the network will hold the message.
                 The recipient must get it during this time. If your Bitmessage client does not hear an acknowledgement
                 ,it will resend the message automatically. The longer the Time-To-Live, the
                 more work your computer must do to send the message.
                 A Time-To-Live of four or five days is often appropriate."""),
            QtGui.QMessageBox.Ok)
>>>>>>> 3a04e351

    def click_pushButtonClear(self):
        self.ui.lineEditSubject.setText("")
        self.ui.lineEditTo.setText("")
        self.ui.textEditMessage.reset()
        self.ui.comboBoxSendFrom.setCurrentIndex(0)

    def click_pushButtonSend(self):
        # pylint: disable=too-many-locals
        encoding = (
            3 if QtWidgets.QApplication.queryKeyboardModifiers()
            & QtCore.Qt.ShiftModifier else 2)

        self.statusbar.clearMessage()

        if self.ui.tabWidgetSend.currentIndex() == \
                self.ui.tabWidgetSend.indexOf(self.ui.sendDirect):
            # message to specific people
            sendMessageToPeople = True
            fromAddress = self.ui.comboBoxSendFrom.itemData(
                self.ui.comboBoxSendFrom.currentIndex(),
                QtCore.Qt.UserRole)
            toAddresses = self.ui.lineEditTo.text()
            subject = self.ui.lineEditSubject.text()
            message = self.ui.textEditMessage.document().toPlainText()
        else:
            # broadcast message
            sendMessageToPeople = False
            fromAddress = self.ui.comboBoxSendFromBroadcast.itemData(
                self.ui.comboBoxSendFromBroadcast.currentIndex(),
                QtCore.Qt.UserRole)
            subject = self.ui.lineEditSubjectBroadcast.text()
            message = \
                self.ui.textEditMessageBroadcast.document().toPlainText()

        # The whole network message must fit in 2^18 bytes.
        # Let's assume 500 bytes of overhead. If someone wants to get that
        # too an exact number you are welcome to but I think that it would
        # be a better use of time to support message continuation so that
        # users can send messages of any length.
        if len(message) > 2 ** 18 - 500:
            QtWidgets.QMessageBox.about(
                self, _translate("MainWindow", "Message too long"),
                _translate(
                    "MainWindow",
                    "The message that you are trying to send is too long"
                    " by {0} bytes. (The maximum is 261644 bytes). Please"
                    " cut it down before sending."
                ).format(len(message) - (2 ** 18 - 500)))
            return

        acct = accountClass(fromAddress)

        # To send a message to specific people (rather than broadcast)
        if sendMessageToPeople:
            toAddressesList = set([
                s.strip() for s in toAddresses.replace(',', ';').split(';')
            ])
            # remove duplicate addresses. If the user has one address
            # with a BM- and the same address without the BM-, this will
            # not catch it. They'll send the message to the person twice.
            for toAddress in toAddressesList:
                if toAddress != '':
                    # label plus address
                    if "<" in toAddress and ">" in toAddress:
                        toAddress = toAddress.split('<')[1].split('>')[0]
                    # email address
                    if toAddress.find("@") >= 0:
                        if isinstance(acct, GatewayAccount):
                            acct.createMessage(
                                toAddress, fromAddress, subject, message)
                            subject = acct.subject
                            toAddress = acct.toAddress
                        else:
<<<<<<< HEAD
                            if QtWidgets.QMessageBox.question(
                                self, "Sending an email?",
                                _translate(
                                    "MainWindow",
                                    "You are trying to send an email"
                                    " instead of a bitmessage. This"
                                    " requires registering with a"
                                    " gateway. Attempt to register?"
                                ), QtWidgets.QMessageBox.Yes
                                | QtWidgets.QMessageBox.No
                            ) != QtWidgets.QMessageBox.Yes:
                                continue
                            email = acct.getLabel()
                            # attempt register
                            if email[-14:] != "@mailchuck.com":
                                # 12 character random email address
                                email = u''.join(
                                    random.SystemRandom().choice(
                                        string.ascii_lowercase
                                    ) for _ in range(12)
                                ) + "@mailchuck.com"
=======
                            if QtGui.QMessageBox.question(
                                    self,
                                    "Sending an email?",
                                    _translate(
                                        "MainWindow",
                                        "You are trying to send an email instead of a bitmessage. "
                                        "This requires registering with a gateway. Attempt to register?"),
                                    QtGui.QMessageBox.Yes|QtGui.QMessageBox.No) != QtGui.QMessageBox.Yes:
                                continue
                            email = acct.getLabel()
                            if email[-14:] != "@mailchuck.com": # attempt register
                                # 12 character random email address
                                email = ''.join(
                                        random.SystemRandom().choice(string.ascii_lowercase) for _ in range(12)
                                        ) + "@mailchuck.com"
>>>>>>> 3a04e351
                            acct = MailchuckAccount(fromAddress)
                            acct.register(email)
                            config.set(fromAddress, 'label', email)
                            config.set(fromAddress, 'gateway', 'mailchuck')
                            config.save()
                            self.updateStatusBar(_translate(
                                "MainWindow",
                                "Error: Your account wasn't registered at"
                                " an email gateway. Sending registration"
                                " now as {0}, please wait for the registration"
                                " to be processed before retrying sending."
                            ).format(email))
                            return
                    status, addressVersionNumber, streamNumber = \
                        decodeAddress(toAddress)[:3]
                    if status != 'success':
                        try:
                            toAddress_value = toAddress.decode('utf-8')
                        except UnicodeDecodeError:
                            logger.warning(
                                "Failed decoding toAddress ):", exc_info=True)
                        logger.error(
                            'Error: Could not decode recipient address %s: %s',
                            toAddress_value, status)

                        if status == 'missingbm':
                            self.updateStatusBar(_translate(
                                "MainWindow",
                                "Error: Bitmessage addresses start with"
                                " BM-   Please check the recipient address {0}"
                            ).format(toAddress_value))
                        elif status == 'checksumfailed':
                            self.updateStatusBar(_translate(
                                "MainWindow",
                                "Error: The recipient address {0} is not"
                                " typed or copied correctly. Please check it."
                            ).format(toAddress_value))
                        elif status == 'invalidcharacters':
                            self.updateStatusBar(_translate(
                                "MainWindow",
                                "Error: The recipient address {0} contains"
                                " invalid characters. Please check it."
                            ).format(toAddress_value))
                        elif status == 'versiontoohigh':
                            self.updateStatusBar(_translate(
                                "MainWindow",
                                "Error: The version of the recipient address"
                                " {0} is too high. Either you need to upgrade"
                                " your Bitmessage software or your"
                                " acquaintance is being clever."
                            ).format(toAddress_value))
                        elif status == 'ripetooshort':
                            self.updateStatusBar(_translate(
                                "MainWindow",
                                "Error: Some data encoded in the recipient"
                                " address {0} is too short. There might be"
                                " something wrong with the software of"
                                " your acquaintance."
                            ).format(toAddress_value))
                        elif status == 'ripetoolong':
                            self.updateStatusBar(_translate(
                                "MainWindow",
                                "Error: Some data encoded in the recipient"
                                " address {0} is too long. There might be"
                                " something wrong with the software of"
                                " your acquaintance."
                            ).format(toAddress_value))
                        elif status == 'varintmalformed':
                            self.updateStatusBar(_translate(
                                "MainWindow",
                                "Error: Some data encoded in the recipient"
                                " address {0} is malformed. There might be"
                                " something wrong with the software of"
                                " your acquaintance."
                            ).format(toAddress_value))
                        else:
                            self.updateStatusBar(_translate(
                                "MainWindow",
                                "Error: Something is wrong with the"
                                " recipient address {0}."
                            ).format(toAddress_value))
                    elif fromAddress == '':
                        self.updateStatusBar(_translate(
                            "MainWindow",
                            "Error: You must specify a From address. If you"
                            " don\'t have one, go to the"
                            " \'Your Identities\' tab.")
                        )
                    else:
                        toAddress = addBMIfNotPresent(toAddress)

                        if addressVersionNumber > 4 or addressVersionNumber <= 1:
<<<<<<< HEAD
                            QtWidgets.QMessageBox.about(
                                self,
                                _translate(
                                    "MainWindow", "Address version number"),
                                _translate(
                                    "MainWindow",
                                    "Concerning the address {0}, Bitmessage"
                                    " cannot understand address version"
                                    " numbers of {1}. Perhaps upgrade"
                                    " Bitmessage to the latest version."
                                ).format(toAddress, addressVersionNumber)
                            )
                            continue
                        if streamNumber > 1 or streamNumber == 0:
                            QtWidgets.QMessageBox.about(
=======
                            QtGui.QMessageBox.about(
                                self,
                                _translate("MainWindow", "Address version number"),
                                _translate(
                                    "MainWindow",
                                    "Concerning the address %1, Bitmessage cannot understand address version numbers"
                                    " of %2. Perhaps upgrade Bitmessage to the latest version."
                                ).arg(toAddress).arg(str(addressVersionNumber)))
                            continue
                        if streamNumber > 1 or streamNumber == 0:
                            QtGui.QMessageBox.about(
>>>>>>> 3a04e351
                                self,
                                _translate("MainWindow", "Stream number"),
                                _translate(
                                    "MainWindow",
<<<<<<< HEAD
                                    "Concerning the address {0}, Bitmessage"
                                    " cannot handle stream numbers of {1}."
                                    " Perhaps upgrade Bitmessage to the"
                                    " latest version."
                                ).format(toAddress, streamNumber)
                            )
=======
                                    "Concerning the address %1, Bitmessage cannot handle stream numbers of %2."
                                    " Perhaps upgrade Bitmessage to the latest version."
                                ).arg(toAddress).arg(str(streamNumber)))
>>>>>>> 3a04e351
                            continue
                        self.statusbar.clearMessage()
                        if state.statusIconColor == 'red':
                            self.updateStatusBar(_translate(
                                "MainWindow",
                                "Warning: You are currently not connected."
                                " Bitmessage will do the work necessary to"
                                " send the message but it won\'t send until"
                                " you connect.")
                            )
                        ackdata = helper_sent.insert(
                            toAddress=toAddress, fromAddress=fromAddress,
                            subject=subject, message=message, encoding=encoding)
                        toLabel = ''
                        queryreturn = sqlQuery('''select label from addressbook where address=?''',
                                               toAddress)
                        if queryreturn != []:
                            for row in queryreturn:
                                toLabel, = row

                        self.displayNewSentMessage(
                            toAddress, toLabel, fromAddress, subject, message, ackdata)
                        queues.workerQueue.put(('sendmessage', toAddress))

                        self.click_pushButtonClear()
                        if self.replyFromTab is not None:
                            self.ui.tabWidget.setCurrentIndex(self.replyFromTab)
                            self.replyFromTab = None
                        self.updateStatusBar(_translate(
                            "MainWindow", "Message queued."))
                        # self.ui.tableWidgetInbox.setCurrentCell(0, 0)
                else:
                    self.updateStatusBar(_translate(
                        "MainWindow", "Your \'To\' field is empty."))
        else:  # User selected 'Broadcast'
            if fromAddress == '':
                self.updateStatusBar(_translate(
                    "MainWindow",
                    "Error: You must specify a From address. If you don\'t"
                    " have one, go to the \'Your Identities\' tab."
                ))
            else:
                self.statusbar.clearMessage()
                # We don't actually need the ackdata for acknowledgement since
                # this is a broadcast message, but we can use it to update the
                # user interface when the POW is done generating.
                toAddress = str_broadcast_subscribers

                # msgid. We don't know what this will be until the POW is done.
                ackdata = helper_sent.insert(
                    fromAddress=fromAddress,
                    subject=subject, message=message,
                    status='broadcastqueued', encoding=encoding)

                toLabel = str_broadcast_subscribers

                self.displayNewSentMessage(
                    toAddress, toLabel, fromAddress, subject, message, ackdata)

                queues.workerQueue.put(('sendbroadcast', ''))

                self.ui.comboBoxSendFromBroadcast.setCurrentIndex(0)
                self.ui.lineEditSubjectBroadcast.setText('')
                self.ui.textEditMessageBroadcast.reset()
                self.ui.tabWidget.setCurrentIndex(
                    self.ui.tabWidget.indexOf(self.ui.send)
                )
                self.ui.tableWidgetInboxSubscriptions.setCurrentCell(0, 0)
                self.updateStatusBar(_translate(
                    "MainWindow", "Broadcast queued."))

    def click_pushButtonLoadFromAddressBook(self):
        self.ui.tabWidget.setCurrentIndex(5)
        for i in range(4):
            time.sleep(0.1)
            self.statusbar.clearMessage()
            time.sleep(0.1)
            self.updateStatusBar(_translate(
                "MainWindow",
                "Right click one or more entries in your address book and"
                " select \'Send message to this address\'."
            ))

    def click_pushButtonFetchNamecoinID(self):
        identities = self.ui.lineEditTo.text().split(";")
        err, addr = self.namecoin.query(identities[-1].strip())
        if err is not None:
            self.updateStatusBar(
                _translate("MainWindow", "Error: {0}").format(err))
        else:
            identities[-1] = addr
            self.ui.lineEditTo.setText("; ".join(identities))
            self.updateStatusBar(_translate(
                "MainWindow", "Fetched address from namecoin identity."))

    def setBroadcastEnablementDependingOnWhetherThisIsAMailingListAddress(self, address):
        # If this is a chan then don't let people broadcast because no one
        # should subscribe to chan addresses.
        self.ui.tabWidgetSend.setCurrentIndex(
            self.ui.tabWidgetSend.indexOf(
                self.ui.sendBroadcast
                if config.safeGetBoolean(str(address), 'mailinglist')
                else self.ui.sendDirect
            ))

    def rerenderComboBoxSendFrom(self):
        self.ui.comboBoxSendFrom.clear()
<<<<<<< HEAD
        for addressInKeysFile in getSortedAccounts():
            isEnabled = BMConfigParser().getboolean(
                addressInKeysFile, 'enabled')  # I realize that this is poor programming practice but I don't care. It's easier for others to read.
            isMaillinglist = BMConfigParser().safeGetBoolean(
                addressInKeysFile, 'mailinglist')
            if isEnabled and not isMaillinglist:
                label = (
                    BMConfigParser().get(addressInKeysFile, 'label').decode(
                        'utf-8', 'ignore').strip() or addressInKeysFile)
                self.ui.comboBoxSendFrom.addItem(
                    avatarize(addressInKeysFile), label, addressInKeysFile)
        # self.ui.comboBoxSendFrom.model().sort(1, QtCore.Qt.AscendingOrder)
=======
        for addressInKeysFile in config.addresses(True):
            # I realize that this is poor programming practice but I don't care.
            # It's easier for others to read.
            isEnabled = config.getboolean(
                addressInKeysFile, 'enabled')
            isMaillinglist = config.safeGetBoolean(addressInKeysFile, 'mailinglist')
            if isEnabled and not isMaillinglist:
                label = unicode(config.get(addressInKeysFile, 'label'), 'utf-8', 'ignore').strip()
                if label == "":
                    label = addressInKeysFile
                self.ui.comboBoxSendFrom.addItem(avatarize(addressInKeysFile), label, addressInKeysFile)
#        self.ui.comboBoxSendFrom.model().sort(1, Qt.AscendingOrder)
>>>>>>> 3a04e351
        for i in range(self.ui.comboBoxSendFrom.count()):
            address = self.ui.comboBoxSendFrom.itemData(
                i, QtCore.Qt.UserRole)
            self.ui.comboBoxSendFrom.setItemData(
                i, AccountColor(address).accountColor(),
                QtCore.Qt.ForegroundRole)
        self.ui.comboBoxSendFrom.insertItem(0, '', '')
        if self.ui.comboBoxSendFrom.count() == 2:
            self.ui.comboBoxSendFrom.setCurrentIndex(1)
        else:
            self.ui.comboBoxSendFrom.setCurrentIndex(0)

    def rerenderComboBoxSendFromBroadcast(self):
        self.ui.comboBoxSendFromBroadcast.clear()
        for addressInKeysFile in config.addresses(True):
            isEnabled = config.getboolean(
                addressInKeysFile, 'enabled')
            isChan = config.safeGetBoolean(addressInKeysFile, 'chan')
            if isEnabled and not isChan:
<<<<<<< HEAD
                label = (
                    BMConfigParser().get(addressInKeysFile, 'label').decode(
                        'utf-8', 'ignore').strip() or addressInKeysFile)
                self.ui.comboBoxSendFromBroadcast.addItem(
                    avatarize(addressInKeysFile), label, addressInKeysFile)
=======
                label = unicode(config.get(addressInKeysFile, 'label'), 'utf-8', 'ignore').strip()
                if label == "":
                    label = addressInKeysFile
                self.ui.comboBoxSendFromBroadcast.addItem(avatarize(addressInKeysFile), label, addressInKeysFile)
>>>>>>> 3a04e351
        for i in range(self.ui.comboBoxSendFromBroadcast.count()):
            address = self.ui.comboBoxSendFromBroadcast.itemData(
                i, QtCore.Qt.UserRole)
            self.ui.comboBoxSendFromBroadcast.setItemData(
                i, AccountColor(address).accountColor(),
                QtCore.Qt.ForegroundRole)
        self.ui.comboBoxSendFromBroadcast.insertItem(0, '', '')
        if self.ui.comboBoxSendFromBroadcast.count() == 2:
            self.ui.comboBoxSendFromBroadcast.setCurrentIndex(1)
        else:
            self.ui.comboBoxSendFromBroadcast.setCurrentIndex(0)

    # This function is called by the processmsg function when that function
    # receives a message to an address that is acting as a
    # pseudo-mailing-list. The message will be broadcast out. This function
    # puts the message on the 'Sent' tab.
    def displayNewSentMessage(
            self, toAddress, toLabel, fromAddress, subject,
            message, ackdata):
        acct = accountClass(fromAddress)
        acct.parseMessage(toAddress, fromAddress, subject, message)
        tab = -1
        for sent in (
            self.ui.tableWidgetInbox,
            self.ui.tableWidgetInboxSubscriptions,
            self.ui.tableWidgetInboxChans
        ):
            tab += 1
            if tab == 1:
                tab = 2
            treeWidget = self.widgetConvert(sent)
            if self.getCurrentFolder(treeWidget) != "sent":
                continue
            if treeWidget == self.ui.treeWidgetYourIdentities \
                and self.getCurrentAccount(treeWidget) not in (
                    fromAddress, None, False):
                continue
            elif treeWidget in (
                self.ui.treeWidgetSubscriptions,
                self.ui.treeWidgetChans
            ) and self.getCurrentAccount(treeWidget) != toAddress:
                continue
            elif not helper_search.check_match(
                toAddress, fromAddress, subject, message,
                self.getCurrentSearchOption(tab),
                self.getCurrentSearchLine(tab)
            ):
                continue

            self.addMessageListItemSent(
                sent, toAddress, fromAddress, subject,
                "msgqueued", ackdata, time.time())
            self.getAccountTextedit(acct).setPlainText(message)
            sent.setCurrentCell(0, 0)

    def displayNewInboxMessage(
            self, inventoryHash, toAddress, fromAddress, subject, message):
        acct = accountClass(
            fromAddress if toAddress == str_broadcast_subscribers
            else toAddress
        )
        inbox = self.getAccountMessagelist(acct)
        ret = treeWidget = None
        tab = -1
        for treeWidget in (
            self.ui.treeWidgetYourIdentities,
            self.ui.treeWidgetSubscriptions,
            self.ui.treeWidgetChans
        ):
            tab += 1
            if tab == 1:
                tab = 2
            if not helper_search.check_match(
                toAddress, fromAddress, subject, message,
                self.getCurrentSearchOption(tab),
                self.getCurrentSearchLine(tab)
            ):
                continue
            tableWidget = self.widgetConvert(treeWidget)
            current_account = self.getCurrentAccount(treeWidget)
            current_folder = self.getCurrentFolder(treeWidget)
            # inventoryHash surprisingly is of type unicode
            # inventoryHash = inventoryHash.encode('utf-8')
            # pylint: disable=too-many-boolean-expressions
            if ((tableWidget == inbox
                 and current_account == acct.address
                 and current_folder in ("inbox", None))
                or (treeWidget == self.ui.treeWidgetYourIdentities
                    and current_account is None
                    and current_folder in ("inbox", "new", None))):
                ret = self.addMessageListItemInbox(
                    tableWidget, toAddress, fromAddress, subject,
                    inventoryHash, time.time(), False)

        if ret is None:
            acct.parseMessage(toAddress, fromAddress, subject, "")
        else:
            acct = ret
        self.propagateUnreadCount(widget=treeWidget if ret else None)
        if config.safeGetBoolean(
                'bitmessagesettings', 'showtraynotifications'):
            self.notifierShow(
                _translate("MainWindow", "New Message"),
                _translate("MainWindow", "From {0}").format(acct.fromLabel),
                sound.SOUND_UNKNOWN
            )
        if self.getCurrentAccount() is not None and (
            (self.getCurrentFolder(treeWidget) != "inbox"
             and self.getCurrentFolder(treeWidget) is not None)
                or self.getCurrentAccount(treeWidget) != acct.address):
            # Ubuntu should notify of new message irespective of
            # whether it's in current message list or not
            self.indicatorUpdate(True, to_label=acct.toLabel)

        try:
            if acct.feedback != GatewayAccount.ALL_OK:
                if acct.feedback == GatewayAccount.REGISTRATION_DENIED:
                    dialogs.EmailGatewayDialog(
                        self, config, acct).exec_()
                # possible other branches?
        except AttributeError:
            pass

    def click_pushButtonAddAddressBook(self, dialog=None):
        if not dialog:
            dialog = dialogs.AddAddressDialog(self)
        dialog.exec_()
        try:
            address, label = dialog.data
        except (AttributeError, TypeError):
            return

        # First we must check to see if the address is already in the
        # address book. The user cannot add it again or else it will
        # cause problems when updating and deleting the entry.
        if shared.isAddressInMyAddressBook(address):
            self.updateStatusBar(_translate(
                "MainWindow",
                "Error: You cannot add the same address to your"
                " address book twice. Try renaming the existing one"
                " if you want."
            ))
            return

        if helper_addressbook.insert(label=label, address=address):
            self.rerenderMessagelistFromLabels()
            self.rerenderMessagelistToLabels()
            self.rerenderAddressBook()
        else:
            self.updateStatusBar(_translate(
                "MainWindow",
                "Error: You cannot add your own address in the address book."
            ))

    def addSubscription(self, address, label):
        # This should be handled outside of this function, for error displaying
        # and such, but it must also be checked here.
        if shared.isAddressInMySubscriptionsList(address):
            return
        # Add to database (perhaps this should be separated from the MyForm class)
        sqlExecute(
            '''INSERT INTO subscriptions VALUES (?,?,?)''',
            label, address, True
        )
        self.rerenderMessagelistFromLabels()
        shared.reloadBroadcastSendersForWhichImWatching()
        self.rerenderAddressBook()
        self.rerenderTabTreeSubscriptions()

    def click_pushButtonAddSubscription(self):
        dialog = dialogs.NewSubscriptionDialog(self)
        dialog.exec_()
        try:
            address, label = dialog.data
        except (AttributeError, TypeError):
            return

        # We must check to see if the address is already in the
        # subscriptions list. The user cannot add it again or else it
        # will cause problems when updating and deleting the entry.
        if shared.isAddressInMySubscriptionsList(address):
            self.updateStatusBar(_translate(
                "MainWindow",
                "Error: You cannot add the same address to your"
                " subscriptions twice. Perhaps rename the existing one"
                " if you want."
            ))
            return

        self.addSubscription(address, label)
        # Now, if the user wants to display old broadcasts, let's get
        # them out of the inventory and put them
        # to the objectProcessorQueue to be processed
        if dialog.checkBoxDisplayMessagesAlreadyInInventory.isChecked():
            for value in dialog.recent:
                queues.objectProcessorQueue.put((
                    value.type, value.payload
                ))

    def click_pushButtonStatusIcon(self):
        dialogs.IconGlossaryDialog(self, config=config).exec_()

    def click_actionHelp(self):
        dialogs.HelpDialog(self).exec_()

    def click_actionSupport(self):
        support.createSupportMessage(self)

    def click_actionAbout(self):
        dialogs.AboutDialog(self).exec_()

    def click_actionSettings(self):
        dialogs.SettingsDialog(self, firstrun=self._firstrun).exec_()

    def on_action_Send(self):
        """Send message to current selected address"""
        self.click_pushButtonClear()
        account_item = self.getCurrentItem()
        if not account_item:
            return
        self.ui.lineEditTo.setText(account_item.accountString())
        self.ui.tabWidget.setCurrentIndex(
            self.ui.tabWidget.indexOf(self.ui.send)
        )

    def on_action_SpecialAddressBehaviorDialog(self):
        """Show SpecialAddressBehaviorDialog"""
        dialogs.SpecialAddressBehaviorDialog(self, config)

    def on_action_EmailGatewayDialog(self):
        dialog = dialogs.EmailGatewayDialog(self, config=config)
        # For Modal dialogs
        dialog.exec_()
        acct = dialog.data
        if not acct:
            return

        # Only settings remain here
        acct.settings()
        for i in range(self.ui.comboBoxSendFrom.count()):
            if str(self.ui.comboBoxSendFrom.itemData(i)) \
                    == acct.fromAddress:
                self.ui.comboBoxSendFrom.setCurrentIndex(i)
                break
        else:
            self.ui.comboBoxSendFrom.setCurrentIndex(0)

        self.ui.lineEditTo.setText(acct.toAddress)
        self.ui.lineEditSubject.setText(acct.subject)
        self.ui.textEditMessage.setText(acct.message)
        self.ui.tabWidgetSend.setCurrentIndex(
            self.ui.tabWidgetSend.indexOf(self.ui.sendDirect)
        )
        self.ui.tabWidget.setCurrentIndex(
            self.ui.tabWidget.indexOf(self.ui.send)
        )
        self.ui.textEditMessage.setFocus()

    def on_action_MarkAllRead(self):
        if QtWidgets.QMessageBox.question(
                self, "Marking all messages as read?",
                _translate(
                    "MainWindow",
                    "Are you sure you would like to mark all messages read?"
                ), QtWidgets.QMessageBox.Yes | QtWidgets.QMessageBox.No
        ) != QtWidgets.QMessageBox.Yes:
            return
        tableWidget = self.getCurrentMessagelist()

        idCount = tableWidget.rowCount()
        if idCount == 0:
            return

        msgids = []
        for i in range(0, idCount):
            msgids.append(tableWidget.item(i, 3).data())
            for col in range(tableWidget.columnCount()):
                tableWidget.item(i, col).setUnread(False)

        markread = sqlExecuteChunked(
            "UPDATE inbox SET read = 1 WHERE msgid IN({0}) AND read=0",
            idCount, *msgids
        )

        if markread > 0:
            self.propagateUnreadCount()

    def click_NewAddressDialog(self):
        dialogs.NewAddressDialog(self)

    def network_switch(self):
        dontconnect_option = not config.safeGetBoolean(
            'bitmessagesettings', 'dontconnect')
        reply = QtWidgets.QMessageBox.question(
            self, _translate("MainWindow", "Disconnecting")
            if dontconnect_option else _translate("MainWindow", "Connecting"),
            _translate(
                "MainWindow",
                "Bitmessage will now drop all connections. Are you sure?"
            ) if dontconnect_option else _translate(
                "MainWindow",
                "Bitmessage will now start connecting to network. Are you sure?"
            ), QtWidgets.QMessageBox.Yes | QtWidgets.QMessageBox.Cancel,
            QtWidgets.QMessageBox.Cancel)
        if reply != QtWidgets.QMessageBox.Yes:
            return
        config.set(
            'bitmessagesettings', 'dontconnect', str(dontconnect_option))
        config.save()
        self.ui.updateNetworkSwitchMenuLabel(dontconnect_option)

        self.ui.pushButtonFetchNamecoinID.setHidden(
            dontconnect_option or self.namecoin.test()[0] == 'failed'
        )

    # Quit selected from menu or application indicator
    def quit(self):
        """Quit the bitmessageqt application"""
        if self.quitAccepted and not self.wait:
            return

        self.show()
        self.raise_()
        self.activateWindow()

        waitForPow = True
        waitForConnection = False
        waitForSync = False

        # C PoW currently doesn't support interrupting and OpenCL is untested
        if getPowType() == "python" and (
                powQueueSize() > 0 or pendingUpload() > 0):
            reply = QtWidgets.QMessageBox.question(
                self, _translate("MainWindow", "Proof of work pending"),
                _translate(
                    "MainWindow",
                    "%n object(s) pending proof of work", None, powQueueSize()
                ) + ", "
                + _translate(
                    "MainWindow",
                    "%n object(s) waiting to be distributed",
                    None, pendingUpload()
                ) + "\n\n"
                + _translate("MainWindow", "Wait until these tasks finish?"),
                QtWidgets.QMessageBox.Yes | QtWidgets.QMessageBox.No
                | QtWidgets.QMessageBox.Cancel, QtWidgets.QMessageBox.Cancel
            )
            if reply == QtWidgets.QMessageBox.No:
                waitForPow = False
            elif reply == QtWidgets.QMessageBox.Cancel:
                return

        if pendingDownload() > 0:
            reply = QtWidgets.QMessageBox.question(
                self, _translate("MainWindow", "Synchronisation pending"),
                _translate(
                    "MainWindow",
                    "Bitmessage hasn't synchronised with the network,"
                    " %n object(s) to be downloaded. If you quit now,"
                    " it may cause delivery delays. Wait until the"
                    " synchronisation finishes?",
                    None, pendingDownload()
                ), QtWidgets.QMessageBox.Yes | QtWidgets.QMessageBox.No
                | QtWidgets.QMessageBox.Cancel, QtWidgets.QMessageBox.Cancel)
            if reply == QtWidgets.QMessageBox.Yes:
                self.wait = waitForSync = True
            elif reply == QtWidgets.QMessageBox.Cancel:
                return

<<<<<<< HEAD
        if state.statusIconColor == 'red' \
            and not BMConfigParser().safeGetBoolean(
=======
        if state.statusIconColor == 'red' and not config.safeGetBoolean(
>>>>>>> 3a04e351
                'bitmessagesettings', 'dontconnect'):
            reply = QtWidgets.QMessageBox.question(
                self, _translate("MainWindow", "Not connected"),
                _translate(
                    "MainWindow",
                    "Bitmessage isn't connected to the network.  If you"
                    " quit now, it may cause delivery delays. Wait until"
                    " connected and the synchronisation finishes?"
                ), QtWidgets.QMessageBox.Yes | QtWidgets.QMessageBox.No
                | QtWidgets.QMessageBox.Cancel, QtWidgets.QMessageBox.Cancel)
            if reply == QtWidgets.QMessageBox.Yes:
                waitForConnection = True
                self.wait = waitForSync = True
            elif reply == QtWidgets.QMessageBox.Cancel:
                return

        self.quitAccepted = True

        self.updateStatusBar(_translate(
            "MainWindow", "Shutting down PyBitmessage... {0}%").format(0))

        if waitForConnection:
            self.updateStatusBar(_translate(
                "MainWindow", "Waiting for network connection..."))
            while state.statusIconColor == 'red':
                time.sleep(0.5)
                QtCore.QCoreApplication.processEvents(
                    QtCore.QEventLoop.AllEvents, 1000
                )

        # this probably will not work correctly, because there is a delay
        # between the status icon turning red and inventory exchange,
        # but it's better than nothing.
        if waitForSync:
            self.updateStatusBar(_translate(
                "MainWindow", "Waiting for finishing synchronisation..."))
            while pendingDownload() > 0:
                time.sleep(0.5)
                QtCore.QCoreApplication.processEvents(
                    QtCore.QEventLoop.AllEvents, 1000
                )

        if waitForPow:
            # check if PoW queue empty
            maxWorkerQueue = 0
            curWorkerQueue = powQueueSize()
            while curWorkerQueue > 0:
                # worker queue size
                curWorkerQueue = powQueueSize()
                if curWorkerQueue > maxWorkerQueue:
                    maxWorkerQueue = curWorkerQueue
                if curWorkerQueue > 0:
                    self.updateStatusBar(_translate(
                        "MainWindow", "Waiting for PoW to finish... {0}%"
                    ).format(
                        50 * (maxWorkerQueue - curWorkerQueue) / maxWorkerQueue
                    ))
                    time.sleep(0.5)
                    QtCore.QCoreApplication.processEvents(
                        QtCore.QEventLoop.AllEvents, 1000
                    )

            self.updateStatusBar(_translate(
                "MainWindow", "Shutting down Pybitmessage... {0}%"
            ).format(50))

            QtCore.QCoreApplication.processEvents(
                QtCore.QEventLoop.AllEvents, 1000
            )
            if maxWorkerQueue > 0:
                # a bit of time so that the hashHolder is populated
                time.sleep(0.5)
            QtCore.QCoreApplication.processEvents(
                QtCore.QEventLoop.AllEvents, 1000
            )

            # check if upload (of objects created locally) pending
            self.updateStatusBar(_translate(
                "MainWindow", "Waiting for objects to be sent... {0}%"
            ).format(50))
            maxPendingUpload = max(1, pendingUpload())

            while pendingUpload() > 1:
                self.updateStatusBar(_translate(
                    "MainWindow",
                    "Waiting for objects to be sent... {0}%"
                ).format(int(50 + 20 * pendingUpload() / maxPendingUpload)))
                time.sleep(0.5)
                QtCore.QCoreApplication.processEvents(
                    QtCore.QEventLoop.AllEvents, 1000
                )

        QtCore.QCoreApplication.processEvents(
            QtCore.QEventLoop.AllEvents, 1000
        )

        # save state and geometry self and all widgets
        self.updateStatusBar(_translate(
            "MainWindow", "Saving settings... {0}%").format(70))
        QtCore.QCoreApplication.processEvents(
            QtCore.QEventLoop.AllEvents, 1000
        )
        self.saveSettings()
        for attr, obj in self.ui.__dict__.iteritems():
            if hasattr(obj, "__class__") \
                    and isinstance(obj, settingsmixin.SettingsMixin):
                saveMethod = getattr(obj, "saveSettings", None)
                if callable(saveMethod):
                    obj.saveSettings()

        self.updateStatusBar(_translate(
            "MainWindow", "Shutting down core... {0}%").format(80))
        QtCore.QCoreApplication.processEvents(
            QtCore.QEventLoop.AllEvents, 1000
        )
        shutdown.doCleanShutdown()

        self.updateStatusBar(_translate(
            "MainWindow", "Stopping notifications... {0}%").format(90))
        self.tray.hide()

        self.updateStatusBar(_translate(
            "MainWindow", "Shutdown imminent... {0}%").format(100))

        logger.info("Shutdown complete")
        self.close()
        # FIXME: rewrite loops with timer instead
        if self.wait:
            self.destroy()
        app.quit()

    def closeEvent(self, event):
        """window close event"""
        event.ignore()
        trayonclose = config.safeGetBoolean(
            'bitmessagesettings', 'trayonclose')
        if trayonclose:
            self.appIndicatorHide()
        else:
            # custom quit method
            self.quit()

    def on_action_InboxMessageForceHtml(self):
        msgid = self.getCurrentMessageId()
        textEdit = self.getCurrentMessageTextedit()
        if not msgid:
            return
        queryreturn = sqlQuery(
            'SELECT message FROM inbox WHERE msgid=?', msgid)
        try:
            lines = queryreturn[-1][0].split('\n')
        except IndexError:
            lines = ''

        totalLines = len(lines)
        for i in range(totalLines):
            if 'Message ostensibly from ' in lines[i]:
                lines[i] = (
                    '<p style="font-size: 12px; color: grey;">%s</span></p>' %
                    lines[i]
                )
            elif (
                lines[i]
                == '------------------------------------------------------'
            ):
                lines[i] = '<hr>'
            elif (
                lines[i] == '' and (i + 1) < totalLines and lines[i + 1]
                != '------------------------------------------------------'
            ):
                lines[i] = '<br><br>'
        content = ' '.join(lines)  # To keep the whitespace between lines
        content = shared.fixPotentiallyInvalidUTF8Data(content)
        content = content.decode('utf-8')
        textEdit.setHtml(content)

    def on_action_InboxMarkUnread(self):
        tableWidget = self.getCurrentMessagelist()
        if not tableWidget:
            return

        msgids = set()
        # modified = 0
        for row in tableWidget.selectedIndexes():
            currentRow = row.row()
            msgid = tableWidget.item(currentRow, 3).data()
            msgids.add(msgid)
            # if not tableWidget.item(currentRow, 0).unread:
            #     modified += 1
            self.updateUnreadStatus(tableWidget, currentRow, msgid, False)

        # for 1081
        idCount = len(msgids)
        # rowcount =
        sqlExecuteChunked(
            '''UPDATE inbox SET read=0 WHERE msgid IN ({0}) AND read=1''',
            idCount, *msgids
        )

        self.propagateUnreadCount()

    # Format predefined text on message reply.
    def quoted_text(self, message):
<<<<<<< HEAD
        if not BMConfigParser().safeGetBoolean(
                'bitmessagesettings', 'replybelow'):
            return (
                '\n\n------------------------------------------------------\n' +
                message
            )
=======
        if not config.safeGetBoolean('bitmessagesettings', 'replybelow'):
            return '\n\n------------------------------------------------------\n' + message
>>>>>>> 3a04e351

        quoteWrapper = textwrap.TextWrapper(
            replace_whitespace=False, initial_indent='> ',
            subsequent_indent='> ', break_long_words=False,
            break_on_hyphens=False)

        def quote_line(line):
            # Do quote empty lines.
            if line == '' or line.isspace():
                return '> '
            # Quote already quoted lines, but do not wrap them.
            elif line[0:2] == '> ':
                return '> ' + line
            # Wrap and quote lines/paragraphs new to this message.
            else:
                return quoteWrapper.fill(line)
        return '\n'.join([quote_line(l) for l in message.splitlines()]) + '\n\n'

    def setSendFromComboBox(self, address=None):
        if address is None:
            messagelist = self.getCurrentMessagelist()
            if not messagelist:
                return
            currentInboxRow = messagelist.currentRow()
            address = messagelist.item(currentInboxRow, 0).address
        for box in (
            self.ui.comboBoxSendFrom, self.ui.comboBoxSendFromBroadcast
        ):
            for i in range(box.count()):
                if str(box.itemData(i)) == address:
                    box.setCurrentIndex(i)
                    break
            else:
                box.setCurrentIndex(0)

    def on_action_InboxReplyChan(self):
        self.on_action_InboxReply(self.REPLY_TYPE_CHAN)

    def on_action_SentReply(self):
        self.on_action_InboxReply(self.REPLY_TYPE_UPD)

    def on_action_InboxReply(self, reply_type=None):
        """Handle any reply action depending on reply_type"""
        # pylint: disable=too-many-locals
        tableWidget = self.getCurrentMessagelist()
        if not tableWidget:
            return

        if reply_type is None:
            reply_type = self.REPLY_TYPE_SENDER

        # save this to return back after reply is done
        self.replyFromTab = self.ui.tabWidget.currentIndex()

        column_to = 1 if reply_type == self.REPLY_TYPE_UPD else 0
        column_from = 0 if reply_type == self.REPLY_TYPE_UPD else 1

        currentInboxRow = tableWidget.currentRow()
        toAddressAtCurrentInboxRow = tableWidget.item(
            currentInboxRow, column_to).address
        acct = accountClass(toAddressAtCurrentInboxRow)
        fromAddressAtCurrentInboxRow = tableWidget.item(
            currentInboxRow, column_from).address
        msgid = tableWidget.item(currentInboxRow, 3).data()
        queryreturn = sqlQuery(
            "SELECT message FROM inbox WHERE msgid=?", msgid
        ) or sqlQuery("SELECT message FROM sent WHERE ackdata=?", msgid)
        if queryreturn != []:
            for row in queryreturn:
                messageAtCurrentInboxRow, = row
        acct.parseMessage(
            toAddressAtCurrentInboxRow, fromAddressAtCurrentInboxRow,
            tableWidget.item(currentInboxRow, 2).subject,
            messageAtCurrentInboxRow
        )
        widget = {
            'subject': self.ui.lineEditSubject,
            'from': self.ui.comboBoxSendFrom,
            'message': self.ui.textEditMessage
        }

        if toAddressAtCurrentInboxRow == str_broadcast_subscribers:
            self.ui.tabWidgetSend.setCurrentIndex(
                self.ui.tabWidgetSend.indexOf(self.ui.sendDirect)
            )
#            toAddressAtCurrentInboxRow = fromAddressAtCurrentInboxRow
<<<<<<< HEAD
        elif not BMConfigParser().has_section(toAddressAtCurrentInboxRow):
            QtWidgets.QMessageBox.information(
                self,
                _translate("MainWindow", "Address is gone"),
=======
        elif not config.has_section(toAddressAtCurrentInboxRow):
            QtGui.QMessageBox.information(
                self, _translate("MainWindow", "Address is gone"),
>>>>>>> 3a04e351
                _translate(
                    "MainWindow",
                    "Bitmessage cannot find your address {0}. Perhaps you"
                    " removed it?"
<<<<<<< HEAD
                ).format(toAddressAtCurrentInboxRow),
                QtWidgets.QMessageBox.Ok)
        elif not BMConfigParser().getboolean(
=======
                ).arg(toAddressAtCurrentInboxRow), QtGui.QMessageBox.Ok)
        elif not config.getboolean(
>>>>>>> 3a04e351
                toAddressAtCurrentInboxRow, 'enabled'):
            QtWidgets.QMessageBox.information(
                self,
                _translate("MainWindow", "Address disabled"),
                _translate(
                    "MainWindow",
                    "Error: The address from which you are trying to send"
                    " is disabled. You\'ll have to enable it on the \'Your"
                    " Identities\' tab before using it."
                ), QtWidgets.QMessageBox.Ok)
        else:
            self.setBroadcastEnablementDependingOnWhetherThisIsAMailingListAddress(toAddressAtCurrentInboxRow)
            broadcast_tab_index = self.ui.tabWidgetSend.indexOf(
                self.ui.sendBroadcast
            )
            if self.ui.tabWidgetSend.currentIndex() == broadcast_tab_index:
                widget = {
                    'subject': self.ui.lineEditSubjectBroadcast,
                    'from': self.ui.comboBoxSendFromBroadcast,
                    'message': self.ui.textEditMessageBroadcast
                }
                self.ui.tabWidgetSend.setCurrentIndex(broadcast_tab_index)
                toAddressAtCurrentInboxRow = fromAddressAtCurrentInboxRow
        if fromAddressAtCurrentInboxRow == \
            tableWidget.item(currentInboxRow, column_from).label or (
                isinstance(acct, GatewayAccount) and
                fromAddressAtCurrentInboxRow == acct.relayAddress):
            self.ui.lineEditTo.setText(str(acct.fromAddress))
        else:
            self.ui.lineEditTo.setText(
                tableWidget.item(currentInboxRow, column_from).accountString()
            )

        # If the previous message was to a chan then we should send our
        # reply to the chan rather than to the particular person who sent
        # the message.
        if acct.type == AccountMixin.CHAN and reply_type == self.REPLY_TYPE_CHAN:
            logger.debug(
                'Original sent to a chan. Setting the to address in the'
                ' reply to the chan address.')
            if toAddressAtCurrentInboxRow == \
                    tableWidget.item(currentInboxRow, column_to).label:
                self.ui.lineEditTo.setText(str(toAddressAtCurrentInboxRow))
            else:
                self.ui.lineEditTo.setText(
                    tableWidget.item(currentInboxRow, column_to).accountString()
                )

        self.setSendFromComboBox(toAddressAtCurrentInboxRow)

        quotedText = self.quoted_text(
            messageAtCurrentInboxRow.decode('utf-8', 'replace'))
        widget['message'].setPlainText(quotedText)
        if acct.subject[0:3] in ('Re:', 'RE:'):
            widget['subject'].setText(
                tableWidget.item(currentInboxRow, 2).label)
        else:
            widget['subject'].setText(
                'Re: ' + tableWidget.item(currentInboxRow, 2).label)
        self.ui.tabWidget.setCurrentIndex(
            self.ui.tabWidget.indexOf(self.ui.send)
        )
        widget['message'].setFocus()

    def on_action_InboxAddSenderToAddressBook(self):
        tableWidget = self.getCurrentMessagelist()
        if not tableWidget:
            return
        currentInboxRow = tableWidget.currentRow()
        addressAtCurrentInboxRow = tableWidget.item(
            currentInboxRow, 1).data(QtCore.Qt.UserRole)
        self.ui.tabWidget.setCurrentIndex(
            self.ui.tabWidget.indexOf(self.ui.send)
        )
        self.click_pushButtonAddAddressBook(
            dialogs.AddAddressDialog(self, addressAtCurrentInboxRow))

    def on_action_InboxAddSenderToBlackList(self):
        tableWidget = self.getCurrentMessagelist()
        if not tableWidget:
            return
        currentInboxRow = tableWidget.currentRow()
        addressAtCurrentInboxRow = tableWidget.item(
            currentInboxRow, 1).data(QtCore.Qt.UserRole)
        recipientAddress = tableWidget.item(
            currentInboxRow, 0).data(QtCore.Qt.UserRole)
        # Let's make sure that it isn't already in the address book
        queryreturn = sqlQuery(
            'SELECT * FROM blacklist WHERE address=?',
            addressAtCurrentInboxRow)
        if queryreturn == []:
            label = "\"" + tableWidget.item(currentInboxRow, 2).subject + "\" in " + config.get(
                recipientAddress, "label")
            sqlExecute('''INSERT INTO blacklist VALUES (?,?, ?)''',
                       label,
                       addressAtCurrentInboxRow, True)
            self.ui.blackwhitelist.rerenderBlackWhiteList()
            self.updateStatusBar(_translate(
                "MainWindow",
                "Entry added to the blacklist. Edit the label to your liking.")
            )
        else:
            self.updateStatusBar(_translate(
                "MainWindow",
                "Error: You cannot add the same address to your blacklist"
                " twice. Try renaming the existing one if you want."))

    def deleteRowFromMessagelist(
        self, row=None, inventoryHash=None, ackData=None, messageLists=None
    ):
        if messageLists is None:
            messageLists = (
                self.ui.tableWidgetInbox,
                self.ui.tableWidgetInboxChans,
                self.ui.tableWidgetInboxSubscriptions
            )
        elif type(messageLists) not in (list, tuple):
            messageLists = (messageLists,)
        for messageList in messageLists:
            if row is not None:
                inventoryHash = messageList.item(row, 3).data()
                messageList.removeRow(row)
            elif inventoryHash is not None:
                for i in range(messageList.rowCount() - 1, -1, -1):
                    if messageList.item(i, 3).data() == inventoryHash:
                        messageList.removeRow(i)
            elif ackData is not None:
                for i in range(messageList.rowCount() - 1, -1, -1):
                    if messageList.item(i, 3).data() == ackData:
                        messageList.removeRow(i)

    # Send item on the Inbox tab to trash
    def on_action_InboxTrash(self):
        tableWidget = self.getCurrentMessagelist()
        if not tableWidget:
            return
        currentRow = 0
        folder = self.getCurrentFolder()
        shifted = (QtWidgets.QApplication.queryKeyboardModifiers() &
                   QtCore.Qt.ShiftModifier)
        tableWidget.setUpdatesEnabled(False)
        inventoryHashesToTrash = set()
        # ranges in reversed order
        for r in sorted(
            tableWidget.selectedRanges(), key=lambda r: r.topRow()
        )[::-1]:
            for i in range(r.bottomRow() - r.topRow() + 1):
                inventoryHashesToTrash.add(
                    tableWidget.item(r.topRow() + i, 3).data())
            currentRow = r.topRow()
            self.getCurrentMessageTextedit().setText("")
            tableWidget.model().removeRows(
                r.topRow(), r.bottomRow() - r.topRow() + 1)
        idCount = len(inventoryHashesToTrash)
        sqlExecuteChunked(
            ("DELETE FROM inbox" if folder == "trash" or shifted else
             "UPDATE inbox SET folder='trash', read=1")
            + " WHERE msgid IN ({0})", idCount, *inventoryHashesToTrash)
        tableWidget.selectRow(0 if currentRow == 0 else currentRow - 1)
        tableWidget.setUpdatesEnabled(True)
        self.propagateUnreadCount(folder)
        self.updateStatusBar(_translate("MainWindow", "Moved items to trash."))

    def on_action_TrashUndelete(self):
        tableWidget = self.getCurrentMessagelist()
        if not tableWidget:
            return
        currentRow = 0
        tableWidget.setUpdatesEnabled(False)
        inventoryHashesToTrash = set()
        # ranges in reversed order
        for r in sorted(
            tableWidget.selectedRanges(), key=lambda r: r.topRow()
        )[::-1]:
            for i in range(r.bottomRow() - r.topRow() + 1):
                inventoryHashesToTrash.add(
                    tableWidget.item(r.topRow() + i, 3).data())
            currentRow = r.topRow()
            self.getCurrentMessageTextedit().setText("")
            tableWidget.model().removeRows(
                r.topRow(), r.bottomRow() - r.topRow() + 1)
        tableWidget.selectRow(0 if currentRow == 0 else currentRow - 1)
        idCount = len(inventoryHashesToTrash)
        sqlExecuteChunked(
            "UPDATE inbox SET folder='inbox' WHERE msgid IN({0})",
            idCount, *inventoryHashesToTrash)
        tableWidget.selectRow(0 if currentRow == 0 else currentRow - 1)
        tableWidget.setUpdatesEnabled(True)
        self.propagateUnreadCount()
        self.updateStatusBar(_translate("MainWindow", "Undeleted item."))

    def on_action_InboxSaveMessageAs(self):
        tableWidget = self.getCurrentMessagelist()
        if not tableWidget:
            return
        currentInboxRow = tableWidget.currentRow()
        try:
            subjectAtCurrentInboxRow = str(tableWidget.item(
                currentInboxRow, 2).data(QtCore.Qt.UserRole))
        except:
            subjectAtCurrentInboxRow = ''

        # Retrieve the message data out of the SQL database
        msgid = tableWidget.item(currentInboxRow, 3).data()
        queryreturn = sqlQuery(
            'SELECT message FROM inbox WHERE msgid=?', msgid)
        if queryreturn != []:
            for row in queryreturn:
                message, = row

<<<<<<< HEAD
        defaultFilename = "".join(
            x for x in subjectAtCurrentInboxRow if x.isalnum()) + '.txt'
        filename = QtWidgets.QFileDialog.getSaveFileName(
            self, _translate("MainWindow", "Save As..."), defaultFilename,
            "Text files (*.txt);;All files (*.*)")[0]
        if not filename:
=======
        defaultFilename = "".join(x for x in subjectAtCurrentInboxRow if x.isalnum()) + '.txt'
        filename = QtGui.QFileDialog.getSaveFileName(
            self,
            _translate("MainWindow","Save As..."),
            defaultFilename,
            "Text files (*.txt);;All files (*.*)")
        if filename == '':
>>>>>>> 3a04e351
            return
        try:
            f = open(filename, 'w')
            f.write(message)
            f.close()
        except Exception:
            logger.exception('Message not saved', exc_info=True)
            self.updateStatusBar(_translate("MainWindow", "Write error."))

    # Send item on the Sent tab to trash
    def on_action_SentTrash(self):
        currentRow = 0
        tableWidget = self.getCurrentMessagelist()
        if not tableWidget:
            return
        folder = self.getCurrentFolder()
        shifted = (QtWidgets.QApplication.queryKeyboardModifiers() &
                   QtCore.Qt.ShiftModifier)
        while tableWidget.selectedIndexes() != []:
            currentRow = tableWidget.selectedIndexes()[0].row()
            ackdataToTrash = tableWidget.item(currentRow, 3).data()
            sqlExecute(
                "DELETE FROM sent" if folder == "trash" or shifted else
                "UPDATE sent SET folder='trash'"
                " WHERE ackdata = ?", ackdataToTrash
            )
            self.getCurrentMessageTextedit().setPlainText("")
            tableWidget.removeRow(currentRow)
            self.updateStatusBar(_translate(
                "MainWindow", "Moved items to trash."))

        self.ui.tableWidgetInbox.selectRow(
            currentRow if currentRow == 0 else currentRow - 1)

    def on_action_ForceSend(self):
        currentRow = self.ui.tableWidgetInbox.currentRow()
        addressAtCurrentRow = self.ui.tableWidgetInbox.item(
            currentRow, 0).data(QtCore.Qt.UserRole)
        toRipe = decodeAddress(addressAtCurrentRow)[3]
        sqlExecute(
            '''UPDATE sent SET status='forcepow' WHERE toripe=? AND status='toodifficult' and folder='sent' ''',
            toRipe)
        queryreturn = sqlQuery('''select ackdata FROM sent WHERE status='forcepow' ''')
        for row in queryreturn:
            ackdata, = row
            queues.UISignalQueue.put((
                'updateSentItemStatusByAckdata',
                (ackdata, 'Overriding maximum-difficulty setting.'
                 ' Work queued.')
            ))
        queues.workerQueue.put(('sendmessage', ''))

    def on_action_SentClipboard(self):
        currentRow = self.ui.tableWidgetInbox.currentRow()
        addressAtCurrentRow = self.ui.tableWidgetInbox.item(
            currentRow, 0).data(QtCore.Qt.UserRole)
        clipboard = QtWidgets.QApplication.clipboard()
        clipboard.setText(str(addressAtCurrentRow))

    # Group of functions for the Address Book dialog box
    def on_action_AddressBookNew(self):
        self.click_pushButtonAddAddressBook()

    def on_action_AddressBookDelete(self):
        while self.ui.tableWidgetAddressBook.selectedIndexes() != []:
            currentRow = self.ui.tableWidgetAddressBook.selectedIndexes()[
                0].row()
            item = self.ui.tableWidgetAddressBook.item(currentRow, 0)
            sqlExecute(
                'DELETE FROM addressbook WHERE address=?', item.address)
            self.ui.tableWidgetAddressBook.removeRow(currentRow)
        self.rerenderMessagelistFromLabels()
        self.rerenderMessagelistToLabels()

    def on_action_AddressBookClipboard(self):
        addresses_string = ''
        for item in self.getAddressbookSelectedItems():
            if addresses_string == '':
                addresses_string = item.address
            else:
                addresses_string += ', ' + item.address
        clipboard = QtWidgets.QApplication.clipboard()
        clipboard.setText(addresses_string)

    def on_action_AddressBookSend(self):
        selected_items = self.getAddressbookSelectedItems()

        if not selected_items:  # FIXME: impossible
            return self.updateStatusBar(_translate(
                "MainWindow", "No addresses selected."))

        addresses_string = self.ui.lineEditTo.text()
        for item in selected_items:
            address_string = item.accountString()
            if not addresses_string:
                addresses_string = address_string
            else:
                addresses_string += '; ' + address_string

        self.ui.lineEditTo.setText(addresses_string)
        self.statusbar.clearMessage()
        self.ui.tabWidget.setCurrentIndex(
            self.ui.tabWidget.indexOf(self.ui.send)
        )

    def on_action_AddressBookSubscribe(self):
        for item in self.getAddressbookSelectedItems():
            # Then subscribe to it...
            # provided it's not already in the address book
            if shared.isAddressInMySubscriptionsList(item.address):
                self.updateStatusBar(_translate(
                    "MainWindow",
                    "Error: You cannot add the same address to your"
                    " subscriptions twice. Perhaps rename the existing"
                    " one if you want."))
                continue
            self.addSubscription(item.address, item.label)
            self.ui.tabWidget.setCurrentIndex(
                self.ui.tabWidget.indexOf(self.ui.subscriptions)
            )

    def on_context_menuAddressBook(self, point):
        self.popMenuAddressBook = QtWidgets.QMenu(self)
        self.popMenuAddressBook.addAction(self.actionAddressBookSend)
        self.popMenuAddressBook.addAction(self.actionAddressBookClipboard)
        self.popMenuAddressBook.addAction(self.actionAddressBookSubscribe)
        self.popMenuAddressBook.addAction(self.actionAddressBookSetAvatar)
        self.popMenuAddressBook.addAction(self.actionAddressBookSetSound)
        self.popMenuAddressBook.addSeparator()
        self.popMenuAddressBook.addAction(self.actionAddressBookNew)
        normal = True
        selected_items = self.getAddressbookSelectedItems()
        for item in selected_items:
            if item.type != AccountMixin.NORMAL:
                normal = False
                break
        if normal:
            # only if all selected addressbook items are normal, allow delete
            self.popMenuAddressBook.addAction(self.actionAddressBookDelete)
        if len(selected_items) == 1:
            self._contact_selected = selected_items.pop()
            self.popMenuAddressBook.addSeparator()
            for plugin in self.menu_plugins['address']:
                self.popMenuAddressBook.addAction(plugin)
        self.popMenuAddressBook.exec_(
            self.ui.tableWidgetAddressBook.mapToGlobal(point))

    # Group of functions for the Subscriptions dialog box
    def on_action_SubscriptionsNew(self):
        self.click_pushButtonAddSubscription()

    def on_action_SubscriptionsDelete(self):
        if QtWidgets.QMessageBox.question(
                self, "Delete subscription?",
                _translate(
                    "MainWindow",
                    "If you delete the subscription, messages that you"
                    " already received will become inaccessible. Maybe"
                    " you can consider disabling the subscription instead."
                    " Disabled subscriptions will not receive new"
                    " messages, but you can still view messages you"
                    " already received.\n\nAre you sure you want to"
                    " delete the subscription?"
                ), QtWidgets.QMessageBox.Yes | QtWidgets.QMessageBox.No
        ) != QtWidgets.QMessageBox.Yes:
            return
        address = self.getCurrentAccount()
        sqlExecute('''DELETE FROM subscriptions WHERE address=?''',
                   address)
        self.rerenderTabTreeSubscriptions()
        self.rerenderMessagelistFromLabels()
        self.rerenderAddressBook()
        shared.reloadBroadcastSendersForWhichImWatching()

    def on_action_SubscriptionsClipboard(self):
        address = self.getCurrentAccount()
        clipboard = QtWidgets.QApplication.clipboard()
        clipboard.setText(str(address))

    def on_action_SubscriptionsEnable(self):
        address = self.getCurrentAccount()
        sqlExecute(
            '''update subscriptions set enabled=1 WHERE address=?''',
            address)
        account = self.getCurrentItem()
        account.setEnabled(True)
        self.rerenderAddressBook()
        shared.reloadBroadcastSendersForWhichImWatching()

    def on_action_SubscriptionsDisable(self):
        address = self.getCurrentAccount()
        sqlExecute(
            '''update subscriptions set enabled=0 WHERE address=?''',
            address)
        account = self.getCurrentItem()
        account.setEnabled(False)
        self.rerenderAddressBook()
        shared.reloadBroadcastSendersForWhichImWatching()

    def on_context_menuSubscriptions(self, point):
        currentItem = self.getCurrentItem()
        self.popMenuSubscriptions = QtWidgets.QMenu(self)
        if isinstance(currentItem, Ui_AddressWidget):
            self.popMenuSubscriptions.addAction(self.actionsubscriptionsNew)
            self.popMenuSubscriptions.addAction(self.actionsubscriptionsDelete)
            self.popMenuSubscriptions.addSeparator()
            if currentItem.isEnabled:
                self.popMenuSubscriptions.addAction(self.actionsubscriptionsDisable)
            else:
                self.popMenuSubscriptions.addAction(self.actionsubscriptionsEnable)
            self.popMenuSubscriptions.addAction(self.actionsubscriptionsSetAvatar)
            self.popMenuSubscriptions.addSeparator()
            self.popMenuSubscriptions.addAction(self.actionsubscriptionsClipboard)
            self.popMenuSubscriptions.addAction(self.actionsubscriptionsSend)
            self.popMenuSubscriptions.addSeparator()

            self._contact_selected = currentItem
            # preloaded gui.menu plugins with prefix 'address'
            for plugin in self.menu_plugins['address']:
                self.popMenuSubscriptions.addAction(plugin)
            self.popMenuSubscriptions.addSeparator()
        if self.getCurrentFolder() != 'sent':
            self.popMenuSubscriptions.addAction(self.actionMarkAllRead)
        if self.popMenuSubscriptions.isEmpty():
            return
        self.popMenuSubscriptions.exec_(
            self.ui.treeWidgetSubscriptions.mapToGlobal(point))

    def widgetConvert(self, widget):
        if widget == self.ui.tableWidgetInbox:
            return self.ui.treeWidgetYourIdentities
        elif widget == self.ui.tableWidgetInboxSubscriptions:
            return self.ui.treeWidgetSubscriptions
        elif widget == self.ui.tableWidgetInboxChans:
            return self.ui.treeWidgetChans
        elif widget == self.ui.treeWidgetYourIdentities:
            return self.ui.tableWidgetInbox
        elif widget == self.ui.treeWidgetSubscriptions:
            return self.ui.tableWidgetInboxSubscriptions
        elif widget == self.ui.treeWidgetChans:
            return self.ui.tableWidgetInboxChans

    def getCurrentTreeWidget(self):
        currentIndex = self.ui.tabWidget.currentIndex()
        treeWidgetList = (
            self.ui.treeWidgetYourIdentities,
            False,
            self.ui.treeWidgetSubscriptions,
            self.ui.treeWidgetChans
        )
        if currentIndex >= 0 and currentIndex < len(treeWidgetList):
            return treeWidgetList[currentIndex]
        else:
            return False

    def getAccountTreeWidget(self, account):
        try:
            if account.type == AccountMixin.CHAN:
                return self.ui.treeWidgetChans
            elif account.type == AccountMixin.SUBSCRIPTION:
                return self.ui.treeWidgetSubscriptions
            else:
                return self.ui.treeWidgetYourIdentities
        except:
            return self.ui.treeWidgetYourIdentities

    def getCurrentMessagelist(self):
        currentIndex = self.ui.tabWidget.currentIndex()
        messagelistList = (
            self.ui.tableWidgetInbox,
            False,
            self.ui.tableWidgetInboxSubscriptions,
            self.ui.tableWidgetInboxChans,
        )
        if currentIndex >= 0 and currentIndex < len(messagelistList):
            return messagelistList[currentIndex]

    def getAccountMessagelist(self, account):
        try:
            if account.type == AccountMixin.CHAN:
                return self.ui.tableWidgetInboxChans
            elif account.type == AccountMixin.SUBSCRIPTION:
                return self.ui.tableWidgetInboxSubscriptions
            else:
                return self.ui.tableWidgetInbox
        except:
            return self.ui.tableWidgetInbox

    def getCurrentMessageId(self):
        messagelist = self.getCurrentMessagelist()
        if messagelist:
            currentRow = messagelist.currentRow()
            if currentRow >= 0:
                return messagelist.item(currentRow, 3).data()

    def getCurrentMessageTextedit(self):
        currentIndex = self.ui.tabWidget.currentIndex()
        messagelistList = (
            self.ui.textEditInboxMessage,
            False,
            self.ui.textEditInboxMessageSubscriptions,
            self.ui.textEditInboxMessageChans,
        )
        if currentIndex >= 0 and currentIndex < len(messagelistList):
            return messagelistList[currentIndex]

    def getAccountTextedit(self, account):
        try:
            if account.type == AccountMixin.CHAN:
                return self.ui.textEditInboxMessageChans
            elif account.type == AccountMixin.SUBSCRIPTION:
                return self.ui.textEditInboxSubscriptions
            else:
                return self.ui.textEditInboxMessage
        except:
            return self.ui.textEditInboxMessage

    def getCurrentSearchLine(self, currentIndex=None, retObj=False):
        if currentIndex is None:
            currentIndex = self.ui.tabWidget.currentIndex()
        messagelistList = (
            self.ui.inboxSearchLineEdit,
            False,
            self.ui.inboxSearchLineEditSubscriptions,
            self.ui.inboxSearchLineEditChans,
        )
        if currentIndex >= 0 and currentIndex < len(messagelistList):
            return (
                messagelistList[currentIndex] if retObj
                else messagelistList[currentIndex].text())

    def getCurrentSearchOption(self, currentIndex=None):
        if currentIndex is None:
            currentIndex = self.ui.tabWidget.currentIndex()
        messagelistList = (
            self.ui.inboxSearchOption,
            False,
            self.ui.inboxSearchOptionSubscriptions,
            self.ui.inboxSearchOptionChans,
        )
        if currentIndex >= 0 and currentIndex < len(messagelistList):
            return messagelistList[currentIndex].currentText()

    # Group of functions for the Your Identities dialog box
    def getCurrentItem(self, treeWidget=None):
        if treeWidget is None:
            treeWidget = self.getCurrentTreeWidget()
        if treeWidget:
            return treeWidget.currentItem()

    def getCurrentAccount(self, treeWidget=None):
        currentItem = self.getCurrentItem(treeWidget)
        if currentItem:
            return currentItem.address

    def getCurrentFolder(self, treeWidget=None):
        currentItem = self.getCurrentItem(treeWidget)
        try:
            return currentItem.folderName
        except AttributeError:
            pass

    def setCurrentItemColor(self, color):
        currentItem = self.getCurrentItem()
        if currentItem:
            brush = QtGui.QBrush()
            brush.setStyle(QtCore.Qt.NoBrush)
            brush.setColor(color)
            currentItem.setForeground(0, brush)

    def getAddressbookSelectedItems(self):
        return [
            self.ui.tableWidgetAddressBook.item(i.row(), 0)
            for i in self.ui.tableWidgetAddressBook.selectedIndexes()
            if i.column() == 0
        ]

    def on_action_YourIdentitiesNew(self):
        self.click_NewAddressDialog()

    def on_action_YourIdentitiesDelete(self):
        account = self.getCurrentItem()
        if account.type == AccountMixin.NORMAL:
            return  # maybe in the future
        elif account.type == AccountMixin.CHAN:
            if QtWidgets.QMessageBox.question(
                    self, "Delete channel?",
                    _translate(
                        "MainWindow",
                        "If you delete the channel, messages that you"
                        " already received will become inaccessible."
                        " Maybe you can consider disabling the channel"
                        " instead. Disabled channels will not receive new"
                        " messages, but you can still view messages you"
                        " already received.\n\nAre you sure you want to"
                        " delete the channel?"
<<<<<<< HEAD
                    ), QtWidgets.QMessageBox.Yes | QtWidgets.QMessageBox.No
            ) == QtWidgets.QMessageBox.Yes:
                BMConfigParser().remove_section(str(account.address))
=======
                    ), QtGui.QMessageBox.Yes | QtGui.QMessageBox.No
            ) == QtGui.QMessageBox.Yes:
                config.remove_section(str(account.address))
>>>>>>> 3a04e351
            else:
                return
        else:
            return
        config.save()
        shared.reloadMyAddressHashes()
        self.rerenderAddressBook()
        self.rerenderComboBoxSendFrom()
        if account.type == AccountMixin.NORMAL:
            self.rerenderTabTreeMessages()
        elif account.type == AccountMixin.CHAN:
            self.rerenderTabTreeChans()

    def on_action_Enable(self):
        addressAtCurrentRow = self.getCurrentAccount()
        self.enableIdentity(addressAtCurrentRow)
        account = self.getCurrentItem()
        account.setEnabled(True)

    def enableIdentity(self, address):
        config.set(address, 'enabled', 'true')
        config.save()
        shared.reloadMyAddressHashes()
        self.rerenderAddressBook()

    def on_action_Disable(self):
        address = self.getCurrentAccount()
        self.disableIdentity(address)
        account = self.getCurrentItem()
        account.setEnabled(False)

    def disableIdentity(self, address):
        config.set(str(address), 'enabled', 'false')
        config.save()
        shared.reloadMyAddressHashes()
        self.rerenderAddressBook()

    def on_action_Clipboard(self):
        address = self.getCurrentAccount()
        clipboard = QtWidgets.QApplication.clipboard()
        clipboard.setText(str(address))

    def on_action_ClipboardMessagelist(self):
        tableWidget = self.getCurrentMessagelist()
        currentColumn = tableWidget.currentColumn()
        currentRow = tableWidget.currentRow()
        currentFolder = self.getCurrentFolder()
        if currentColumn not in (0, 1, 2):  # to, from, subject
            currentColumn = 0 if currentFolder == "sent" else 1

        if currentFolder == "sent":
            myAddress = tableWidget.item(currentRow, 1).data(QtCore.Qt.UserRole)
            otherAddress = tableWidget.item(currentRow, 0).data(QtCore.Qt.UserRole)
        else:
            myAddress = tableWidget.item(currentRow, 0).data(QtCore.Qt.UserRole)
            otherAddress = tableWidget.item(currentRow, 1).data(QtCore.Qt.UserRole)
        account = accountClass(myAddress)
<<<<<<< HEAD
        if isinstance(account, GatewayAccount) \
            and otherAddress == account.relayAddress and (
                (currentColumn in (0, 2) and currentFolder == "sent") or
                (currentColumn in (1, 2) and currentFolder != "sent")):
            text = tableWidget.item(currentRow, currentColumn).label
=======
        if isinstance(account, GatewayAccount) and otherAddress == account.relayAddress and (
                (currentColumn in [0, 2] and self.getCurrentFolder() == "sent") or
                (currentColumn in [1, 2] and self.getCurrentFolder() != "sent")):
            text = str(tableWidget.item(currentRow, currentColumn).label)
>>>>>>> 3a04e351
        else:
            text = tableWidget.item(currentRow, currentColumn).data(QtCore.Qt.UserRole)
        clipboard = QtWidgets.QApplication.clipboard()
        clipboard.setText(text)

    # set avatar functions
    def on_action_TreeWidgetSetAvatar(self):
        address = self.getCurrentAccount()
        self.setAvatar(address)

    def on_action_AddressBookSetAvatar(self):
        self.on_action_SetAvatar(self.ui.tableWidgetAddressBook)

    def on_action_SetAvatar(self, thisTableWidget):
        currentRow = thisTableWidget.currentRow()
        addressAtCurrentRow = thisTableWidget.item(
            currentRow, 1).text()
        setToIdenticon = not self.setAvatar(addressAtCurrentRow)
        if setToIdenticon:
            thisTableWidget.item(
                currentRow, 0).setIcon(avatarize(addressAtCurrentRow))

    # TODO: reuse utils
    def setAvatar(self, addressAtCurrentRow):
        if not os.path.exists(state.appdata + 'avatars/'):
            os.makedirs(state.appdata + 'avatars/')
        hash = hashlib.md5(addBMIfNotPresent(addressAtCurrentRow)).hexdigest()
        # http://pyqt.sourceforge.net/Docs/PyQt4/qimagereader.html#supportedImageFormats
        names = {
            'BMP': 'Windows Bitmap',
            'GIF': 'Graphic Interchange Format',
            'JPG': 'Joint Photographic Experts Group',
            'JPEG': 'Joint Photographic Experts Group',
            'MNG': 'Multiple-image Network Graphics',
            'PNG': 'Portable Network Graphics',
            'PBM': 'Portable Bitmap',
            'PGM': 'Portable Graymap',
            'PPM': 'Portable Pixmap',
            'TIFF': 'Tagged Image File Format',
            'XBM': 'X11 Bitmap',
            'XPM': 'X11 Pixmap',
            'SVG': 'Scalable Vector Graphics',
            'TGA': 'Targa Image Format'
        }
        filters = []
        all_images_filter = []
        current_files = []
        for ext in names:
            filters += [names[ext] + ' (*.' + ext.lower() + ')']
            all_images_filter += ['*.' + ext.lower()]
            upper = state.appdata + 'avatars/' + hash + '.' + ext.upper()
            lower = state.appdata + 'avatars/' + hash + '.' + ext.lower()
            if os.path.isfile(lower):
                current_files += [lower]
            elif os.path.isfile(upper):
                current_files += [upper]
        filters[0:0] = ['Image files (' + ' '.join(all_images_filter) + ')']
        filters[1:1] = ['All files (*.*)']
        sourcefile = QtWidgets.QFileDialog.getOpenFileName(
            self, _translate("MainWindow", "Set avatar..."),
            filter=';;'.join(filters))[0]
        # determine the correct filename (note that avatars don't use the suffix)
        destination = state.appdata + 'avatars/' + hash + '.' + sourcefile.split('.')[-1]
        exists = QtCore.QFile.exists(destination)
        if sourcefile == '':
            # ask for removal of avatar
            if exists | (len(current_files) > 0):
                displayMsg = _translate(
                    "MainWindow", "Do you really want to remove this avatar?")
                overwrite = QtWidgets.QMessageBox.question(
                    self, 'Message', displayMsg,
                    QtWidgets.QMessageBox.Yes, QtWidgets.QMessageBox.No)
            else:
                overwrite = QtWidgets.QMessageBox.No
        else:
            # ask whether to overwrite old avatar
            if exists | (len(current_files) > 0):
                displayMsg = _translate(
                    "MainWindow",
                    "You have already set an avatar for this address."
                    " Do you really want to overwrite it?")
                overwrite = QtWidgets.QMessageBox.question(
                    self, 'Message', displayMsg,
                    QtWidgets.QMessageBox.Yes, QtWidgets.QMessageBox.No)
            else:
                overwrite = QtWidgets.QMessageBox.No

        # copy the image file to the appdata folder
        if (not exists) | (overwrite == QtWidgets.QMessageBox.Yes):
            if overwrite == QtWidgets.QMessageBox.Yes:
                for file in current_files:
                    QtCore.QFile.remove(file)
                QtCore.QFile.remove(destination)
            # copy it
            if sourcefile != '':
                copied = QtCore.QFile.copy(sourcefile, destination)
                if not copied:
                    logger.error('couldn\'t copy :(')
            # set the icon
            self.rerenderTabTreeMessages()
            self.rerenderTabTreeSubscriptions()
            self.rerenderTabTreeChans()
            self.rerenderComboBoxSendFrom()
            self.rerenderComboBoxSendFromBroadcast()
            self.rerenderMessagelistFromLabels()
            self.rerenderMessagelistToLabels()
            self.ui.blackwhitelist.rerenderBlackWhiteList()
            # generate identicon
            return False

        return True

    def on_action_AddressBookSetSound(self):
        widget = self.ui.tableWidgetAddressBook
        self.setAddressSound(widget.item(widget.currentRow(), 0).text())

    def setAddressSound(self, addr):
        filters = [_translate(
            "MainWindow", "Sound files (%s)" %
            ' '.join(['*%s%s' % (os.extsep, ext) for ext in sound.extensions])
        )]
        sourcefile = QtWidgets.QFileDialog.getOpenFileName(
            self, _translate("MainWindow", "Set notification sound..."),
            filter=';;'.join(filters)
        )[0]

        if not sourcefile:
            return

        destdir = os.path.join(state.appdata, 'sounds')
        destfile = addr.decode('utf-8') + os.path.splitext(sourcefile)[-1]
        destination = os.path.join(destdir, destfile)

        if sourcefile == destination:
            return

        pattern = destfile.lower()
        for item in os.listdir(destdir):
            if item.lower() == pattern:
                overwrite = QtWidgets.QMessageBox.question(
                    self, _translate("MainWindow", "Message"),
                    _translate(
                        "MainWindow",
                        "You have already set a notification sound"
                        " for this address book entry."
                        " Do you really want to overwrite it?"),
                    QtWidgets.QMessageBox.Yes, QtWidgets.QMessageBox.No
                ) == QtWidgets.QMessageBox.Yes
                if overwrite:
                    QtCore.QFile.remove(os.path.join(destdir, item))
                break

        if not QtCore.QFile.copy(sourcefile, destination):
            logger.error(
                'couldn\'t copy %s to %s', sourcefile, destination)

    def on_context_menuYourIdentities(self, point):
        currentItem = self.getCurrentItem()
        self.popMenuYourIdentities = QtWidgets.QMenu(self)
        if isinstance(currentItem, Ui_AddressWidget):
            self.popMenuYourIdentities.addAction(self.actionNewYourIdentities)
            self.popMenuYourIdentities.addSeparator()
            self.popMenuYourIdentities.addAction(
                self.actionClipboardYourIdentities)
            self.popMenuYourIdentities.addSeparator()
            if currentItem.isEnabled:
                self.popMenuYourIdentities.addAction(
                    self.actionDisableYourIdentities)
            else:
                self.popMenuYourIdentities.addAction(
                    self.actionEnableYourIdentities)
            self.popMenuYourIdentities.addAction(
                self.actionSetAvatarYourIdentities)
            self.popMenuYourIdentities.addAction(
                self.actionSpecialAddressBehaviorYourIdentities)
            self.popMenuYourIdentities.addAction(self.actionEmailGateway)
            self.popMenuYourIdentities.addSeparator()
            if currentItem.type != AccountMixin.ALL:
                self._contact_selected = currentItem
                # preloaded gui.menu plugins with prefix 'address'
                for plugin in self.menu_plugins['address']:
                    self.popMenuYourIdentities.addAction(plugin)
            self.popMenuYourIdentities.addSeparator()
        if self.getCurrentFolder() != 'sent':
            self.popMenuYourIdentities.addAction(self.actionMarkAllRead)
        if self.popMenuYourIdentities.isEmpty():
            return
        self.popMenuYourIdentities.exec_(
            self.ui.treeWidgetYourIdentities.mapToGlobal(point))

    # TODO make one popMenu
    def on_context_menuChan(self, point):
        currentItem = self.getCurrentItem()
        self.popMenu = QtWidgets.QMenu(self)
        if isinstance(currentItem, Ui_AddressWidget):
            self.popMenu.addAction(self.actionNew)
            self.popMenu.addAction(self.actionDelete)
            self.popMenu.addSeparator()
            if currentItem.isEnabled:
                self.popMenu.addAction(self.actionDisable)
            else:
                self.popMenu.addAction(self.actionEnable)
            self.popMenu.addAction(self.actionSetAvatar)
            self.popMenu.addSeparator()
            self.popMenu.addAction(self.actionClipboard)
            self.popMenu.addAction(self.actionSend)
            self.popMenu.addSeparator()
            self._contact_selected = currentItem
            # preloaded gui.menu plugins with prefix 'address'
            for plugin in self.menu_plugins['address']:
                self.popMenu.addAction(plugin)
            self.popMenu.addSeparator()
        if self.getCurrentFolder() != 'sent':
            self.popMenu.addAction(self.actionMarkAllRead)
        if self.popMenu.isEmpty():
            return
        self.popMenu.exec_(
            self.ui.treeWidgetChans.mapToGlobal(point))

    def on_context_menuInbox(self, point):
        tableWidget = self.getCurrentMessagelist()
        if not tableWidget:
            return

        currentFolder = self.getCurrentFolder()
        if currentFolder == 'sent':
            self.on_context_menuSent(point)
            return

        self.popMenuInbox = QtWidgets.QMenu(self)
        self.popMenuInbox.addAction(self.actionForceHtml)
        self.popMenuInbox.addAction(self.actionMarkUnread)
        self.popMenuInbox.addSeparator()
        currentRow = tableWidget.currentRow()
        account = accountClass(
            tableWidget.item(currentRow, 0).data(QtCore.Qt.UserRole))

        if account.type == AccountMixin.CHAN:
            self.popMenuInbox.addAction(self.actionReplyChan)
        self.popMenuInbox.addAction(self.actionReply)
        self.popMenuInbox.addAction(self.actionAddSenderToAddressBook)
        self.actionClipboardMessagelist = self.ui.inboxContextMenuToolbar.addAction(
            _translate("MainWindow", "Copy subject to clipboard")
            if tableWidget.currentColumn() == 2 else
            _translate("MainWindow", "Copy address to clipboard"),
            self.on_action_ClipboardMessagelist)
        self.popMenuInbox.addAction(self.actionClipboardMessagelist)
        # pylint: disable=no-member
        self._contact_selected = tableWidget.item(currentRow, 1)
        # preloaded gui.menu plugins with prefix 'address'
        for plugin in self.menu_plugins['address']:
            self.popMenuInbox.addAction(plugin)
        self.popMenuInbox.addSeparator()
        self.popMenuInbox.addAction(self.actionAddSenderToBlackList)
        self.popMenuInbox.addSeparator()
        self.popMenuInbox.addAction(self.actionSaveMessageAs)
        if currentFolder == "trash":
            self.popMenuInbox.addAction(self.actionUndeleteTrashedMessage)
        else:
            self.popMenuInbox.addAction(self.actionTrashInboxMessage)
        self.popMenuInbox.exec_(tableWidget.mapToGlobal(point))

    def on_context_menuSent(self, point):
        currentRow = self.ui.tableWidgetInbox.currentRow()
        self.popMenuSent = QtWidgets.QMenu(self)
        self.popMenuSent.addAction(self.actionSentClipboard)
        self._contact_selected = self.ui.tableWidgetInbox.item(currentRow, 0)
        # preloaded gui.menu plugins with prefix 'address'
        for plugin in self.menu_plugins['address']:
            self.popMenuSent.addAction(plugin)
        self.popMenuSent.addSeparator()
        self.popMenuSent.addAction(self.actionTrashSentMessage)
        self.popMenuSent.addAction(self.actionSentReply)

        # Check to see if this item is toodifficult and display an additional
        # menu option (Force Send) if it is.
        if currentRow >= 0:
            ackData = self.ui.tableWidgetInbox.item(currentRow, 3).data()
            queryreturn = sqlQuery('''SELECT status FROM sent where ackdata=?''', ackData)
            for row in queryreturn:
                status, = row
            if status == 'toodifficult':
                self.popMenuSent.addAction(self.actionForceSend)

        self.popMenuSent.exec_(self.ui.tableWidgetInbox.mapToGlobal(point))

    def inboxSearchLineEditUpdated(self, text):
        # dynamic search for too short text is slow
        text = text.encode('utf-8')
        if 0 < len(text) < 3:
            return
        messagelist = self.getCurrentMessagelist()
        if messagelist:
            searchOption = self.getCurrentSearchOption()
            account = self.getCurrentAccount()
            folder = self.getCurrentFolder()
            self.loadMessagelist(
                messagelist, account, folder, searchOption, text)

    def inboxSearchLineEditReturnPressed(self):
        logger.debug("Search return pressed")
        searchLine = self.getCurrentSearchLine().encode('utf-8')
        messagelist = self.getCurrentMessagelist()
        if messagelist and len(searchLine) < 3:
            searchOption = self.getCurrentSearchOption()
            account = self.getCurrentAccount()
            folder = self.getCurrentFolder()
            self.loadMessagelist(
                messagelist, account, folder, searchOption, searchLine)
            messagelist.setFocus()

    def treeWidgetItemClicked(self):
        messagelist = self.getCurrentMessagelist()
        if not messagelist:
            return
        messageTextedit = self.getCurrentMessageTextedit()
        if messageTextedit:
            messageTextedit.setPlainText("")
        account = self.getCurrentAccount()
        folder = self.getCurrentFolder()
        # refresh count indicator
        self.propagateUnreadCount(folder)
        self.loadMessagelist(
            messagelist, account, folder,
            self.getCurrentSearchOption(), self.getCurrentSearchLine())

    def treeWidgetItemChanged(self, item, column):
        # only for manual edits. automatic edits (setText) are ignored
        if column != 0:
            return
        # only account names of normal addresses (no chans/mailinglists)
        if (not isinstance(item, Ui_AddressWidget)) or \
                (not self.getCurrentTreeWidget()) or \
                self.getCurrentTreeWidget().currentItem() is None:
            return
        # not visible
        if (not self.getCurrentItem()) or (not isinstance(self.getCurrentItem(), Ui_AddressWidget)):
            return
        # only currently selected item
        if item.address != self.getCurrentAccount():
            return
        # "All accounts" can't be renamed
        if item.type == AccountMixin.ALL:
            return

        newLabel = item.text(0)
        oldLabel = item.defaultLabel()

        # unchanged, do not do anything either
        if newLabel == oldLabel:
            return

        # recursion prevention
        if self.recurDepth > 0:
            return

        self.recurDepth += 1
        if item.type == AccountMixin.NORMAL or item.type == AccountMixin.MAILINGLIST:
            self.rerenderComboBoxSendFromBroadcast()
        if item.type == AccountMixin.NORMAL or item.type == AccountMixin.CHAN:
            self.rerenderComboBoxSendFrom()
        self.rerenderMessagelistFromLabels()
        if item.type != AccountMixin.SUBSCRIPTION:
            self.rerenderMessagelistToLabels()
        if item.type in (
            AccountMixin.NORMAL, AccountMixin.CHAN, AccountMixin.SUBSCRIPTION
        ):
            self.rerenderAddressBook()
        self.recurDepth -= 1

    def tableWidgetInboxItemClicked(self):
        messageTextedit = self.getCurrentMessageTextedit()
        if not messageTextedit:
            return

        msgid = self.getCurrentMessageId()
        folder = self.getCurrentFolder()
        if msgid:
            queryreturn = sqlQuery(
                'SELECT message FROM %s WHERE %s=?' % (
                    ('sent', 'ackdata') if folder == 'sent'
                    else ('inbox', 'msgid')
                ), msgid
            )

        try:
            message = queryreturn[-1][0].decode('utf-8')
        except NameError:
            message = u''
        except IndexError:
            # _translate() often returns unicode, no redefinition here!
            # pylint: disable=redefined-variable-type
            message = _translate(
                "MainWindow",
                "Error occurred: could not load message from disk."
            )
        else:
            tableWidget = self.getCurrentMessagelist()
            currentRow = tableWidget.currentRow()
            # refresh
            if tableWidget.item(currentRow, 0).unread is True:
                self.updateUnreadStatus(tableWidget, currentRow, msgid)
            # propagate
            if folder != 'sent' and sqlExecute(
                'UPDATE inbox SET read=1 WHERE msgid=? AND read=0',
                msgid
            ) > 0:
                self.propagateUnreadCount()

        messageTextedit.setCurrentFont(QtGui.QFont())
        messageTextedit.setTextColor(QtGui.QColor())
        messageTextedit.setContent(message)

    def tableWidgetAddressBookItemChanged(self, item):
        if item.type == AccountMixin.CHAN:
            self.rerenderComboBoxSendFrom()
        self.rerenderMessagelistFromLabels()
        self.rerenderMessagelistToLabels()
        completerList = self.ui.lineEditTo.completer().model().stringList()
        for i in range(len(completerList)):
            address_block = " <" + item.address + ">"
            if completerList[i].endswith(address_block):
                completerList[i] = item.label + address_block
        self.ui.lineEditTo.completer().model().setStringList(completerList)

    def tabWidgetCurrentChanged(self, n):
        if n == self.ui.tabWidget.indexOf(self.ui.networkstatus):
            self.ui.networkstatus.startUpdate()
        else:
            self.ui.networkstatus.stopUpdate()

    def writeNewAddressToTable(self, label, address, streamNumber):
        self.rerenderTabTreeMessages()
        self.rerenderTabTreeSubscriptions()
        self.rerenderTabTreeChans()
        self.rerenderComboBoxSendFrom()
        self.rerenderComboBoxSendFromBroadcast()
        self.rerenderAddressBook()

    def updateStatusBar(self, data):
        try:
            message, option = data
        except ValueError:
            option = 0
            message = data
        except TypeError:
            logger.debug(
                'Invalid argument for updateStatusBar!', exc_info=True)

        if message != "":
            logger.info('Status bar: ' + message)

        if option == 1:
            self.statusbar.addImportant(message)
        else:
            self.statusbar.showMessage(message, 10000)

    def resetNamecoinConnection(self):
        namecoin.ensureNamecoinOptions()
        self.namecoin = namecoin.namecoinConnection()

        # Check to see whether we can connect to namecoin.
        # Hide the 'Fetch Namecoin ID' button if we can't.
        if config.safeGetBoolean(
            'bitmessagesettings', 'dontconnect'
        ) or self.namecoin.test()[0] == 'failed':
            logger.warning(
                'There was a problem testing for a Namecoin daemon.'
                ' Hiding the Fetch Namecoin ID button')
            self.ui.pushButtonFetchNamecoinID.hide()
        else:
            self.ui.pushButtonFetchNamecoinID.show()

    def initSettings(self):
        self.loadSettings()
        for attr, obj in self.ui.__dict__.iteritems():
            if hasattr(obj, "__class__") and \
                    isinstance(obj, settingsmixin.SettingsMixin):
                loadMethod = getattr(obj, "loadSettings", None)
                if callable(loadMethod):
                    obj.loadSettings()


app = None
myapp = None


class BitmessageQtApplication(QtWidgets.QApplication):
    """
    Listener to allow our Qt form to get focus when another instance of the
    application is open.

    Based off this nice reimplmentation of MySingleApplication:
    http://stackoverflow.com/a/12712362/2679626
    """

    # Unique identifier for this application
    uuid = '6ec0149b-96e1-4be1-93ab-1465fb3ebf7c'

    def __init__(self, *argv):
        super(BitmessageQtApplication, self).__init__(*argv)
        id = BitmessageQtApplication.uuid

        QtCore.QCoreApplication.setOrganizationName("PyBitmessage")
        QtCore.QCoreApplication.setOrganizationDomain("bitmessage.org")
        QtCore.QCoreApplication.setApplicationName("pybitmessageqt")

        self.server = None
        self.is_running = False

        socket = QtNetwork.QLocalSocket()
        socket.connectToServer(id)
        self.is_running = socket.waitForConnected()

        # Cleanup past crashed servers
        if not self.is_running:
            if socket.error() == QtNetwork.QLocalSocket.ConnectionRefusedError:
                socket.disconnectFromServer()
                QtNetwork.QLocalServer.removeServer(id)

        socket.abort()

        # Checks if there's an instance of the local server id running
        if self.is_running:
            # This should be ignored, singleinstance.py will take care of exiting me.
            pass
        else:
            # Nope, create a local server with this id and assign on_new_connection
            # for whenever a second instance tries to run focus the application.
            self.server = QtNetwork.QLocalServer()
            self.server.listen(id)
            self.server.newConnection.connect(self.on_new_connection)

        self.setStyleSheet("QStatusBar::item { border: 0px solid black }")

    def on_new_connection(self):
        if myapp:
            myapp.appIndicatorShow()


def init():
    global app
    if not app:
        app = BitmessageQtApplication(sys.argv)
    return app


def run():
    global myapp
    app = init()
    myapp = MyForm()

    myapp.appIndicatorInit(app)

    if myapp._firstrun:
        myapp.showConnectDialog()  # ask the user if we may connect

<<<<<<< HEAD
=======
#    try:
#        if config.get('bitmessagesettings', 'mailchuck') < 1:
#            myapp.showMigrationWizard(config.get('bitmessagesettings', 'mailchuck'))
#    except:
#        myapp.showMigrationWizard(0)

>>>>>>> 3a04e351
    # only show after wizards and connect dialogs have completed
    if not config.getboolean('bitmessagesettings', 'startintray'):
        myapp.show()
        QtCore.QTimer.singleShot(
            30000, lambda: myapp.setStatusIcon(state.statusIconColor))

    app.exec_()<|MERGE_RESOLUTION|>--- conflicted
+++ resolved
@@ -18,30 +18,13 @@
 
 from PyQt5 import QtCore, QtGui, QtWidgets, QtNetwork
 
-# This is needed for tray icon
-import bitmessage_icons_rc  # noqa:F401 pylint: disable=unused-import
 import dialogs
 import helper_addressbook
 import helper_search
-import helper_sent
 import l10n
-import namecoin
-import paths
-import queues
 import settingsmixin
 import shared
-import shutdown
-import sound
 import state
-<<<<<<< HEAD
-import support
-from account import (
-    getSortedAccounts, getSortedSubscriptions, accountClass, BMAccount,
-    GatewayAccount, MailchuckAccount, AccountColor)
-from addresses import decodeAddress, addBMIfNotPresent
-from bitmessageui import Ui_MainWindow
-from bmconfigparser import BMConfigParser
-=======
 from debug import logger
 from tr import _translate
 from account import (
@@ -53,31 +36,32 @@
 import namecoin
 from messageview import MessageView
 from migrationwizard import Ui_MigrationWizard
->>>>>>> 3a04e351
 from foldertree import (
     AccountMixin, Ui_FolderWidget, Ui_AddressWidget, Ui_SubscriptionWidget,
     MessageList_AddressWidget, MessageList_SubjectWidget,
     Ui_AddressBookWidgetItemLabel, Ui_AddressBookWidgetItemAddress,
     MessageList_TimeWidget)
-<<<<<<< HEAD
+import settingsmixin
+import support
 from helper_sql import (
     sqlQuery, sqlExecute, sqlExecuteChunked, sqlStoredProcedure)
-from messageview import MessageView
-=======
-import settingsmixin
-import support
 from helper_sql import sqlQuery, sqlExecute, sqlExecuteChunked, sqlStoredProcedure
 import helper_addressbook
 import helper_search
 import l10n
 from utils import str_broadcast_subscribers, avatarize
 import dialogs
->>>>>>> 3a04e351
 from network.stats import pendingDownload, pendingUpload
+from uisignaler import UISignaler
+import paths
 from proofofwork import getPowType
+import queues
+import shutdown
 from statusbar import BMStatusBar
-from tr import _translate
-from uisignaler import UISignaler
+import sound
+# This is needed for tray icon
+import bitmessage_icons_rc  # noqa:F401 pylint: disable=unused-import
+import helper_sent
 from utils import str_broadcast_subscribers, avatarize
 
 try:
@@ -86,7 +70,6 @@
     get_plugins = False
 
 logger = logging.getLogger('default')
-
 
 # TODO: rewrite
 def powQueueSize():
@@ -174,7 +157,6 @@
                 logger.error("Failed to set locale to %s", lang, exc_info=True)
 
     def init_file_menu(self):
-<<<<<<< HEAD
         self.ui.actionExit.triggered.connect(self.quit)
         self.ui.actionNetworkSwitch.triggered.connect(self.network_switch)
         self.ui.actionManageKeys.triggered.connect(self.click_actionManageKeys)
@@ -200,48 +182,6 @@
         self.ui.pushButtonSend.clicked.connect(self.click_pushButtonSend)
         self.ui.pushButtonFetchNamecoinID.clicked.connect(
             self.click_pushButtonFetchNamecoinID)
-=======
-        QtCore.QObject.connect(self.ui.actionExit, QtCore.SIGNAL(
-            "triggered()"), self.quit)
-        QtCore.QObject.connect(self.ui.actionNetworkSwitch, QtCore.SIGNAL(
-            "triggered()"), self.network_switch)
-        QtCore.QObject.connect(self.ui.actionManageKeys, QtCore.SIGNAL(
-            "triggered()"), self.click_actionManageKeys)
-        QtCore.QObject.connect(self.ui.actionDeleteAllTrashedMessages,
-                               QtCore.SIGNAL(
-                                   "triggered()"),
-                               self.click_actionDeleteAllTrashedMessages)
-        QtCore.QObject.connect(self.ui.actionRegenerateDeterministicAddresses,
-                               QtCore.SIGNAL(
-                                   "triggered()"),
-                               self.click_actionRegenerateDeterministicAddresses)
-        QtCore.QObject.connect(
-            self.ui.pushButtonAddChan,
-            QtCore.SIGNAL("clicked()"),
-            self.click_actionJoinChan) # also used for creating chans.
-        QtCore.QObject.connect(self.ui.pushButtonNewAddress, QtCore.SIGNAL(
-            "clicked()"), self.click_NewAddressDialog)
-        QtCore.QObject.connect(self.ui.pushButtonAddAddressBook, QtCore.SIGNAL(
-            "clicked()"), self.click_pushButtonAddAddressBook)
-        QtCore.QObject.connect(self.ui.pushButtonAddSubscription, QtCore.SIGNAL(
-            "clicked()"), self.click_pushButtonAddSubscription)
-        QtCore.QObject.connect(self.ui.pushButtonTTL, QtCore.SIGNAL(
-            "clicked()"), self.click_pushButtonTTL)
-        QtCore.QObject.connect(self.ui.pushButtonClear, QtCore.SIGNAL(
-            "clicked()"), self.click_pushButtonClear)
-        QtCore.QObject.connect(self.ui.pushButtonSend, QtCore.SIGNAL(
-            "clicked()"), self.click_pushButtonSend)
-        QtCore.QObject.connect(self.ui.pushButtonFetchNamecoinID, QtCore.SIGNAL(
-            "clicked()"), self.click_pushButtonFetchNamecoinID)
-        QtCore.QObject.connect(self.ui.actionSettings, QtCore.SIGNAL(
-            "triggered()"), self.click_actionSettings)
-        QtCore.QObject.connect(self.ui.actionAbout, QtCore.SIGNAL(
-            "triggered()"), self.click_actionAbout)
-        QtCore.QObject.connect(self.ui.actionSupport, QtCore.SIGNAL(
-            "triggered()"), self.click_actionSupport)
-        QtCore.QObject.connect(self.ui.actionHelp, QtCore.SIGNAL(
-            "triggered()"), self.click_actionHelp)
->>>>>>> 3a04e351
 
     def init_inbox_popup_menu(self, connectSignal=True):
         # Popup menu for the Inbox tab
@@ -529,14 +469,7 @@
         i = 0
         for toAddress in db:
             widget = Ui_SubscriptionWidget(
-<<<<<<< HEAD
                 treeWidget, i, toAddress, db[toAddress]["inbox"]['count'],
-=======
-                treeWidget,
-                i,
-                toAddress,
-                db[toAddress]["inbox"]['count'],
->>>>>>> 3a04e351
                 db[toAddress]["inbox"]['label'],
                 db[toAddress]["inbox"]['enabled'])
             j = 0
@@ -582,13 +515,8 @@
                 toAddress, 'enabled')
             isChan = config.safeGetBoolean(
                 toAddress, 'chan')
-<<<<<<< HEAD
-            # isMaillinglist = BMConfigParser().safeGetBoolean(
+            # isMaillinglist = config.safeGetBoolean(
             #     toAddress, 'mailinglist')
-=======
-            isMaillinglist = config.safeGetBoolean(
-                toAddress, 'mailinglist')
->>>>>>> 3a04e351
 
             if treeWidget == self.ui.treeWidgetYourIdentities:
                 if isChan:
@@ -606,18 +534,9 @@
         # get number of (unread) messages
         total = 0
         queryreturn = sqlQuery(
-<<<<<<< HEAD
             'SELECT toaddress, folder, count(msgid) as cnt'
             ' FROM inbox WHERE read = 0 GROUP BY toaddress, folder')
         for toaddress, folder, cnt in queryreturn:
-=======
-            "SELECT toaddress, folder, count(msgid) as cnt "
-            "FROM inbox "
-            "WHERE read = 0 "
-            "GROUP BY toaddress, folder")
-        for row in queryreturn:
-            toaddress, folder, cnt = row
->>>>>>> 3a04e351
             total += cnt
             if toaddress in db and folder in db[toaddress]:
                 db[toaddress][folder] = cnt
@@ -711,25 +630,14 @@
             if addressVersionNumber == 1:
                 displayMsg = _translate(
                     "MainWindow",
-<<<<<<< HEAD
                     "One of your addresses, {0}, is an old version 1"
                     " address. Version 1 addresses are no longer supported."
                     " May we delete it now?").format(addressInKeysFile)
                 reply = QtWidgets.QMessageBox.question(
                     self, 'Message', displayMsg, QtWidgets.QMessageBox.Yes, QtWidgets.QMessageBox.No)
                 if reply == QtWidgets.QMessageBox.Yes:
-                    BMConfigParser().remove_section(addressInKeysFile)
-                    BMConfigParser().save()
-=======
-                    "One of your addresses, %1, is an old version 1 address. "
-                    "Version 1 addresses are no longer supported. "
-                    "May we delete it now?").arg(addressInKeysFile)
-                reply = QtGui.QMessageBox.question(
-                    self, 'Message', displayMsg, QtGui.QMessageBox.Yes, QtGui.QMessageBox.No)
-                if reply == QtGui.QMessageBox.Yes:
                     config.remove_section(addressInKeysFile)
                     config.save()
->>>>>>> 3a04e351
 
         self.change_translation()
 
@@ -828,7 +736,6 @@
 
         # Set the icon sizes for the identicons
         identicon_size = 3 * 7
-<<<<<<< HEAD
         for widget in (
             self.ui.tableWidgetInbox, self.ui.treeWidgetChans,
             self.ui.treeWidgetYourIdentities, self.ui.treeWidgetSubscriptions,
@@ -863,49 +770,6 @@
         self.UISignalThread.newVersionAvailable.connect(
             self.newVersionAvailable)
         self.UISignalThread.displayAlert.connect(self.displayAlert)
-=======
-        self.ui.tableWidgetInbox.setIconSize(QtCore.QSize(identicon_size, identicon_size))
-        self.ui.treeWidgetChans.setIconSize(QtCore.QSize(identicon_size, identicon_size))
-        self.ui.treeWidgetYourIdentities.setIconSize(QtCore.QSize(identicon_size, identicon_size))
-        self.ui.treeWidgetSubscriptions.setIconSize(QtCore.QSize(identicon_size, identicon_size))
-        self.ui.tableWidgetAddressBook.setIconSize(QtCore.QSize(identicon_size, identicon_size))
-
-        self.UISignalThread = UISignaler.get()
-
-        QtCore.QObject.connect(self.UISignalThread, QtCore.SIGNAL(
-            "writeNewAddressToTable(PyQt_PyObject,PyQt_PyObject,PyQt_PyObject)"), self.writeNewAddressToTable)
-        QtCore.QObject.connect(self.UISignalThread, QtCore.SIGNAL(
-            "updateStatusBar(PyQt_PyObject)"), self.updateStatusBar)
-        QtCore.QObject.connect(self.UISignalThread, QtCore.SIGNAL(
-            "updateSentItemStatusByToAddress(PyQt_PyObject,PyQt_PyObject)"), self.updateSentItemStatusByToAddress)
-        QtCore.QObject.connect(self.UISignalThread, QtCore.SIGNAL(
-            "updateSentItemStatusByAckdata(PyQt_PyObject,PyQt_PyObject)"), self.updateSentItemStatusByAckdata)
-        QtCore.QObject.connect(self.UISignalThread, QtCore.SIGNAL(
-            "displayNewInboxMessage(PyQt_PyObject,PyQt_PyObject,PyQt_PyObject,PyQt_PyObject,PyQt_PyObject)"),
-            self.displayNewInboxMessage)
-        QtCore.QObject.connect(self.UISignalThread, QtCore.SIGNAL(
-            "displayNewSentMessage(PyQt_PyObject,PyQt_PyObject,PyQt_PyObject,PyQt_PyObject,"
-            "PyQt_PyObject,PyQt_PyObject)"),
-            self.displayNewSentMessage)
-        QtCore.QObject.connect(self.UISignalThread, QtCore.SIGNAL(
-            "setStatusIcon(PyQt_PyObject)"), self.setStatusIcon)
-        QtCore.QObject.connect(self.UISignalThread, QtCore.SIGNAL(
-            "changedInboxUnread(PyQt_PyObject)"), self.changedInboxUnread)
-        QtCore.QObject.connect(self.UISignalThread, QtCore.SIGNAL(
-            "rerenderMessagelistFromLabels()"), self.rerenderMessagelistFromLabels)
-        QtCore.QObject.connect(self.UISignalThread, QtCore.SIGNAL(
-            "rerenderMessgelistToLabels()"), self.rerenderMessagelistToLabels)
-        QtCore.QObject.connect(self.UISignalThread, QtCore.SIGNAL(
-            "rerenderAddressBook()"), self.rerenderAddressBook)
-        QtCore.QObject.connect(self.UISignalThread, QtCore.SIGNAL(
-            "rerenderSubscriptions()"), self.rerenderSubscriptions)
-        QtCore.QObject.connect(self.UISignalThread, QtCore.SIGNAL(
-            "removeInboxRowByMsgid(PyQt_PyObject)"), self.removeInboxRowByMsgid)
-        QtCore.QObject.connect(self.UISignalThread, QtCore.SIGNAL(
-            "newVersionAvailable(PyQt_PyObject)"), self.newVersionAvailable)
-        QtCore.QObject.connect(self.UISignalThread, QtCore.SIGNAL(
-            "displayAlert(PyQt_PyObject,PyQt_PyObject,PyQt_PyObject)"), self.displayAlert)
->>>>>>> 3a04e351
         self.UISignalThread.start()
 
         # Key press in tree view
@@ -933,25 +797,14 @@
         self.rerenderComboBoxSendFromBroadcast()
 
         # Put the TTL slider in the correct spot
-<<<<<<< HEAD
-        TTL = BMConfigParser().getint('bitmessagesettings', 'ttl')
+        TTL = config.getint('bitmessagesettings', 'ttl')
         if TTL < 3600:  # an hour
-=======
-        TTL = config.getint('bitmessagesettings', 'ttl')
-        if TTL < 3600: # an hour
->>>>>>> 3a04e351
             TTL = 3600
         elif TTL > 28 * 24 * 60 * 60:  # 28 days
             TTL = 28 * 24 * 60 * 60
         self.ui.horizontalSliderTTL.setSliderPosition(
             (TTL - 3600) ** (1 / 3.199))
         self.updateHumanFriendlyTTLDescription(TTL)
-<<<<<<< HEAD
-=======
-
-        QtCore.QObject.connect(self.ui.horizontalSliderTTL, QtCore.SIGNAL(
-            "valueChanged(int)"), self.updateTTL)
->>>>>>> 3a04e351
 
         self.ui.horizontalSliderTTL.valueChanged.connect(self.updateTTL)
         self.initSettings()
@@ -1022,22 +875,11 @@
             stylesheet = "QLabel { color : red; }"
             font.setBold(True)
         else:
-<<<<<<< HEAD
             numberOfDays = int(round(TTL / (24 * 60 * 60)))
             self.ui.labelHumanFriendlyTTLDescription.setText(
                 _translate(
                     "MainWindow", "%n day(s)", None, numberOfDays)
             )
-=======
-            numberOfDays = int(round(TTL / (24*60*60)))
-            self.ui.labelHumanFriendlyTTLDescription.setText(
-                _translate(
-                    "MainWindow",
-                    "%n day(s)",
-                    None,
-                    QtCore.QCoreApplication.CodecForTr,
-                    numberOfDays))
->>>>>>> 3a04e351
             font.setBold(False)
         self.ui.labelHumanFriendlyTTLDescription.setStyleSheet(stylesheet)
         self.ui.labelHumanFriendlyTTLDescription.setFont(font)
@@ -1699,7 +1541,6 @@
                 # may manage your keys by editing the keys.dat file stored in
                 # the same directory as this program. It is important that you
                 # back up this file.', QMessageBox.Ok)
-<<<<<<< HEAD
                 reply = QtWidgets.QMessageBox.information(
                     self, 'keys.dat?', _translate(
                         "MainWindow",
@@ -1734,49 +1575,10 @@
                     ), QtWidgets.QMessageBox.Yes, QtWidgets.QMessageBox.No)
             else:
                 reply = QtWidgets.QMessageBox.question(
-=======
-                reply = QtGui.QMessageBox.information(
-                    self,
-                    'keys.dat?',
-                    _translate(
-                        "MainWindow",
-                        "You may manage your keys by editing the keys.dat file stored in the same directory"
-                        "as this program. It is important that you back up this file."
-                    ),
-                    QtGui.QMessageBox.Ok)
-
-            else:
-                QtGui.QMessageBox.information(
-                    self,
-                    'keys.dat?',
-                    _translate(
-                        "MainWindow",
-                        "You may manage your keys by editing the keys.dat file stored in"
-                        "\n %1 \n"
-                        "It is important that you back up this file."
-                    ).arg(state.appdata),
-                    QtGui.QMessageBox.Ok)
-        elif sys.platform == 'win32' or sys.platform == 'win64':
-            if state.appdata == '':
-                reply = QtGui.QMessageBox.question(
                     self,
                     _translate("MainWindow", "Open keys.dat?"),
                     _translate(
                         "MainWindow",
-                        "You may manage your keys by editing the keys.dat file stored in the same directory as "
-                        "this program. It is important that you back up this file. "
-                        "Would you like to open the file now? "
-                        "(Be sure to close Bitmessage before making any changes.)"),
-                    QtGui.QMessageBox.Yes,
-                    QtGui.QMessageBox.No)
-            else:
-                reply = QtGui.QMessageBox.question(
->>>>>>> 3a04e351
-                    self,
-                    _translate("MainWindow", "Open keys.dat?"),
-                    _translate(
-                        "MainWindow",
-<<<<<<< HEAD
                         "You may manage your keys by editing the keys.dat"
                         " file stored in\n {0} \nIt is important that you"
                         " back up this file. Would you like to open the"
@@ -1786,18 +1588,10 @@
                     QtWidgets.QMessageBox.Yes, QtWidgets.QMessageBox.No
                 )
             if reply == QtWidgets.QMessageBox.Yes:
-=======
-                        "You may manage your keys by editing the keys.dat file stored in\n %1 \n"
-                        "It is important that you back up this file. Would you like to open the file now?"
-                        "(Be sure to close Bitmessage before making any changes.)").arg(state.appdata),
-                    QtGui.QMessageBox.Yes, QtGui.QMessageBox.No)
-            if reply == QtGui.QMessageBox.Yes:
->>>>>>> 3a04e351
                 openKeysFile()
 
     # menu button 'delete all treshed messages'
     def click_actionDeleteAllTrashedMessages(self):
-<<<<<<< HEAD
         if QtWidgets.QMessageBox.question(
             self, _translate("MainWindow", "Delete trash?"),
             _translate(
@@ -1805,14 +1599,6 @@
                 "Are you sure you want to delete all trashed messages?"
             ), QtWidgets.QMessageBox.Yes, QtWidgets.QMessageBox.No
         ) == QtWidgets.QMessageBox.No:
-=======
-        if QtGui.QMessageBox.question(
-                self,
-                _translate("MainWindow", "Delete trash?"),
-                _translate("MainWindow", "Are you sure you want to delete all trashed messages?"),
-                QtGui.QMessageBox.Yes,
-                QtGui.QMessageBox.No) == QtGui.QMessageBox.No:
->>>>>>> 3a04e351
             return
         sqlStoredProcedure('deleteandvacuume')
         self.rerenderTabTreeMessages()
@@ -1899,6 +1685,13 @@
             else:
                 self._firstrun = False
 
+    def showMigrationWizard(self, level):
+        self.migrationWizardInstance = Ui_MigrationWizard(["a"])
+        if self.migrationWizardInstance.exec_():
+            pass
+        else:
+            pass
+
     def changeEvent(self, event):
         if event.type() == QtCore.QEvent.LanguageChange:
             self.ui.retranslateUi(self)
@@ -2022,6 +1815,7 @@
             painter = QtGui.QPainter()
             painter.begin(pixmap)
             painter.setPen(QtGui.QPen(QtGui.QColor(255, 0, 0)))
+            painter.setBrush(QtCore.Qt.SolidPattern)
             painter.setFont(font)
             painter.drawText(24-rect.right()-marginX, -rect.top()+marginY, txt)
             painter.end()
@@ -2068,18 +1862,11 @@
                 if toAddress == rowAddress:
                     sent.item(i, 3).setToolTip(textToDisplay)
                     try:
-<<<<<<< HEAD
                         newlinePosition = textToDisplay.find('\n')
                     # If someone misses adding a "_translate" to a string
                     # before passing it to this function
                     # ? why textToDisplay isn't unicode
                     except AttributeError:
-=======
-                        newlinePosition = textToDisplay.indexOf('\n')
-                    except:
-                        # If someone misses adding a "_translate" to a string before passing it to this function,
-                        # this function won't receive a qstring which will cause an exception.
->>>>>>> 3a04e351
                         newlinePosition = 0
                     if newlinePosition > 1:
                         sent.item(i, 3).setText(
@@ -2103,18 +1890,11 @@
                 if sent.item(i, 3).data() == ackdata:
                     sent.item(i, 3).setToolTip(textToDisplay)
                     try:
-<<<<<<< HEAD
                         newlinePosition = textToDisplay.find('\n')
                     # If someone misses adding a "_translate" to a string
                     # before passing it to this function
                     # ? why textToDisplay isn't unicode
                     except AttributeError:
-=======
-                        newlinePosition = textToDisplay.indexOf('\n')
-                    except:
-                        # If someone misses adding a "_translate" to a string before passing it to this function, 
-                        # this function won't receive a qstring which will cause an exception.
->>>>>>> 3a04e351
                         newlinePosition = 0
                     if newlinePosition > 1:
                         textToDisplay = textToDisplay[:newlinePosition]
@@ -2160,32 +1940,16 @@
             os._exit(0)
 
     def rerenderMessagelistFromLabels(self):
-<<<<<<< HEAD
-        for messagelist in (
-            self.ui.tableWidgetInbox,
-            self.ui.tableWidgetInboxChans,
-            self.ui.tableWidgetInboxSubscriptions
-        ):
-=======
         for messagelist in (self.ui.tableWidgetInbox,
                             self.ui.tableWidgetInboxChans,
                             self.ui.tableWidgetInboxSubscriptions):
->>>>>>> 3a04e351
             for i in range(messagelist.rowCount()):
                 messagelist.item(i, 1).setLabel()
 
     def rerenderMessagelistToLabels(self):
-<<<<<<< HEAD
-        for messagelist in (
-            self.ui.tableWidgetInbox,
-            self.ui.tableWidgetInboxChans,
-            self.ui.tableWidgetInboxSubscriptions
-        ):
-=======
         for messagelist in (self.ui.tableWidgetInbox,
                             self.ui.tableWidgetInboxChans,
                             self.ui.tableWidgetInboxSubscriptions):
->>>>>>> 3a04e351
             for i in range(messagelist.rowCount()):
                 messagelist.item(i, 0).setLabel()
 
@@ -2218,14 +1982,10 @@
         # chans
         for address in config.addresses(True):
             account = accountClass(address)
-<<<<<<< HEAD
             if (
                 account.type == AccountMixin.CHAN
-                and BMConfigParser().safeGetBoolean(address, 'enabled')
+                and config.safeGetBoolean(address, 'enabled')
             ):
-=======
-            if (account.type == AccountMixin.CHAN and config.safeGetBoolean(address, 'enabled')):
->>>>>>> 3a04e351
                 newRows[address] = [account.getLabel(), AccountMixin.CHAN]
         # normal accounts
         queryreturn = sqlQuery('SELECT label, address FROM addressbook')
@@ -2255,7 +2015,6 @@
         self.rerenderTabTreeSubscriptions()
 
     def click_pushButtonTTL(self):
-<<<<<<< HEAD
         QtWidgets.QMessageBox.information(
             self, 'Time To Live', _translate(
                 "MainWindow",
@@ -2267,18 +2026,6 @@
                 " work your computer must do to send the message. A"
                 " Time-To-Live of four or five days is often appropriate."
             ), QtWidgets.QMessageBox.Ok)
-=======
-        QtGui.QMessageBox.information(
-            self,
-            'Time To Live',
-            _translate(
-                "MainWindow", """The TTL, or Time-To-Live is the length of time that the network will hold the message.
-                 The recipient must get it during this time. If your Bitmessage client does not hear an acknowledgement
-                 ,it will resend the message automatically. The longer the Time-To-Live, the
-                 more work your computer must do to send the message.
-                 A Time-To-Live of four or five days is often appropriate."""),
-            QtGui.QMessageBox.Ok)
->>>>>>> 3a04e351
 
     def click_pushButtonClear(self):
         self.ui.lineEditSubject.setText("")
@@ -2353,7 +2100,6 @@
                             subject = acct.subject
                             toAddress = acct.toAddress
                         else:
-<<<<<<< HEAD
                             if QtWidgets.QMessageBox.question(
                                 self, "Sending an email?",
                                 _translate(
@@ -2375,23 +2121,6 @@
                                         string.ascii_lowercase
                                     ) for _ in range(12)
                                 ) + "@mailchuck.com"
-=======
-                            if QtGui.QMessageBox.question(
-                                    self,
-                                    "Sending an email?",
-                                    _translate(
-                                        "MainWindow",
-                                        "You are trying to send an email instead of a bitmessage. "
-                                        "This requires registering with a gateway. Attempt to register?"),
-                                    QtGui.QMessageBox.Yes|QtGui.QMessageBox.No) != QtGui.QMessageBox.Yes:
-                                continue
-                            email = acct.getLabel()
-                            if email[-14:] != "@mailchuck.com": # attempt register
-                                # 12 character random email address
-                                email = ''.join(
-                                        random.SystemRandom().choice(string.ascii_lowercase) for _ in range(12)
-                                        ) + "@mailchuck.com"
->>>>>>> 3a04e351
                             acct = MailchuckAccount(fromAddress)
                             acct.register(email)
                             config.set(fromAddress, 'label', email)
@@ -2484,7 +2213,6 @@
                         toAddress = addBMIfNotPresent(toAddress)
 
                         if addressVersionNumber > 4 or addressVersionNumber <= 1:
-<<<<<<< HEAD
                             QtWidgets.QMessageBox.about(
                                 self,
                                 _translate(
@@ -2500,35 +2228,16 @@
                             continue
                         if streamNumber > 1 or streamNumber == 0:
                             QtWidgets.QMessageBox.about(
-=======
-                            QtGui.QMessageBox.about(
-                                self,
-                                _translate("MainWindow", "Address version number"),
-                                _translate(
-                                    "MainWindow",
-                                    "Concerning the address %1, Bitmessage cannot understand address version numbers"
-                                    " of %2. Perhaps upgrade Bitmessage to the latest version."
-                                ).arg(toAddress).arg(str(addressVersionNumber)))
-                            continue
-                        if streamNumber > 1 or streamNumber == 0:
-                            QtGui.QMessageBox.about(
->>>>>>> 3a04e351
                                 self,
                                 _translate("MainWindow", "Stream number"),
                                 _translate(
                                     "MainWindow",
-<<<<<<< HEAD
                                     "Concerning the address {0}, Bitmessage"
                                     " cannot handle stream numbers of {1}."
                                     " Perhaps upgrade Bitmessage to the"
                                     " latest version."
                                 ).format(toAddress, streamNumber)
                             )
-=======
-                                    "Concerning the address %1, Bitmessage cannot handle stream numbers of %2."
-                                    " Perhaps upgrade Bitmessage to the latest version."
-                                ).arg(toAddress).arg(str(streamNumber)))
->>>>>>> 3a04e351
                             continue
                         self.statusbar.clearMessage()
                         if state.statusIconColor == 'red':
@@ -2636,33 +2345,20 @@
 
     def rerenderComboBoxSendFrom(self):
         self.ui.comboBoxSendFrom.clear()
-<<<<<<< HEAD
-        for addressInKeysFile in getSortedAccounts():
-            isEnabled = BMConfigParser().getboolean(
-                addressInKeysFile, 'enabled')  # I realize that this is poor programming practice but I don't care. It's easier for others to read.
-            isMaillinglist = BMConfigParser().safeGetBoolean(
-                addressInKeysFile, 'mailinglist')
-            if isEnabled and not isMaillinglist:
-                label = (
-                    BMConfigParser().get(addressInKeysFile, 'label').decode(
-                        'utf-8', 'ignore').strip() or addressInKeysFile)
-                self.ui.comboBoxSendFrom.addItem(
-                    avatarize(addressInKeysFile), label, addressInKeysFile)
-        # self.ui.comboBoxSendFrom.model().sort(1, QtCore.Qt.AscendingOrder)
-=======
         for addressInKeysFile in config.addresses(True):
             # I realize that this is poor programming practice but I don't care.
             # It's easier for others to read.
             isEnabled = config.getboolean(
                 addressInKeysFile, 'enabled')
-            isMaillinglist = config.safeGetBoolean(addressInKeysFile, 'mailinglist')
+            isMaillinglist = config.safeGetBoolean(
+                addressInKeysFile, 'mailinglist')
             if isEnabled and not isMaillinglist:
-                label = unicode(config.get(addressInKeysFile, 'label'), 'utf-8', 'ignore').strip()
-                if label == "":
-                    label = addressInKeysFile
-                self.ui.comboBoxSendFrom.addItem(avatarize(addressInKeysFile), label, addressInKeysFile)
-#        self.ui.comboBoxSendFrom.model().sort(1, Qt.AscendingOrder)
->>>>>>> 3a04e351
+                label = (
+                    config.get(addressInKeysFile, 'label').decode(
+                        'utf-8', 'ignore').strip() or addressInKeysFile)
+                self.ui.comboBoxSendFrom.addItem(
+                    avatarize(addressInKeysFile), label, addressInKeysFile)
+        # self.ui.comboBoxSendFrom.model().sort(1, QtCore.Qt.AscendingOrder)
         for i in range(self.ui.comboBoxSendFrom.count()):
             address = self.ui.comboBoxSendFrom.itemData(
                 i, QtCore.Qt.UserRole)
@@ -2682,18 +2378,11 @@
                 addressInKeysFile, 'enabled')
             isChan = config.safeGetBoolean(addressInKeysFile, 'chan')
             if isEnabled and not isChan:
-<<<<<<< HEAD
                 label = (
-                    BMConfigParser().get(addressInKeysFile, 'label').decode(
+                    config.get(addressInKeysFile, 'label').decode(
                         'utf-8', 'ignore').strip() or addressInKeysFile)
                 self.ui.comboBoxSendFromBroadcast.addItem(
                     avatarize(addressInKeysFile), label, addressInKeysFile)
-=======
-                label = unicode(config.get(addressInKeysFile, 'label'), 'utf-8', 'ignore').strip()
-                if label == "":
-                    label = addressInKeysFile
-                self.ui.comboBoxSendFromBroadcast.addItem(avatarize(addressInKeysFile), label, addressInKeysFile)
->>>>>>> 3a04e351
         for i in range(self.ui.comboBoxSendFromBroadcast.count()):
             address = self.ui.comboBoxSendFromBroadcast.itemData(
                 i, QtCore.Qt.UserRole)
@@ -2804,7 +2493,7 @@
             (self.getCurrentFolder(treeWidget) != "inbox"
              and self.getCurrentFolder(treeWidget) is not None)
                 or self.getCurrentAccount(treeWidget) != acct.address):
-            # Ubuntu should notify of new message irespective of
+            # Ubuntu should notify of new message irrespective of
             # whether it's in current message list or not
             self.indicatorUpdate(True, to_label=acct.toLabel)
 
@@ -3063,12 +2752,7 @@
             elif reply == QtWidgets.QMessageBox.Cancel:
                 return
 
-<<<<<<< HEAD
-        if state.statusIconColor == 'red' \
-            and not BMConfigParser().safeGetBoolean(
-=======
         if state.statusIconColor == 'red' and not config.safeGetBoolean(
->>>>>>> 3a04e351
                 'bitmessagesettings', 'dontconnect'):
             reply = QtWidgets.QMessageBox.question(
                 self, _translate("MainWindow", "Not connected"),
@@ -3272,17 +2956,11 @@
 
     # Format predefined text on message reply.
     def quoted_text(self, message):
-<<<<<<< HEAD
-        if not BMConfigParser().safeGetBoolean(
-                'bitmessagesettings', 'replybelow'):
+        if not config.safeGetBoolean('bitmessagesettings', 'replybelow'):
             return (
                 '\n\n------------------------------------------------------\n' +
                 message
             )
-=======
-        if not config.safeGetBoolean('bitmessagesettings', 'replybelow'):
-            return '\n\n------------------------------------------------------\n' + message
->>>>>>> 3a04e351
 
         quoteWrapper = textwrap.TextWrapper(
             replace_whitespace=False, initial_indent='> ',
@@ -3369,28 +3047,17 @@
                 self.ui.tabWidgetSend.indexOf(self.ui.sendDirect)
             )
 #            toAddressAtCurrentInboxRow = fromAddressAtCurrentInboxRow
-<<<<<<< HEAD
-        elif not BMConfigParser().has_section(toAddressAtCurrentInboxRow):
+        elif not config.has_section(toAddressAtCurrentInboxRow):
             QtWidgets.QMessageBox.information(
                 self,
                 _translate("MainWindow", "Address is gone"),
-=======
-        elif not config.has_section(toAddressAtCurrentInboxRow):
-            QtGui.QMessageBox.information(
-                self, _translate("MainWindow", "Address is gone"),
->>>>>>> 3a04e351
                 _translate(
                     "MainWindow",
                     "Bitmessage cannot find your address {0}. Perhaps you"
                     " removed it?"
-<<<<<<< HEAD
                 ).format(toAddressAtCurrentInboxRow),
                 QtWidgets.QMessageBox.Ok)
-        elif not BMConfigParser().getboolean(
-=======
-                ).arg(toAddressAtCurrentInboxRow), QtGui.QMessageBox.Ok)
         elif not config.getboolean(
->>>>>>> 3a04e351
                 toAddressAtCurrentInboxRow, 'enabled'):
             QtWidgets.QMessageBox.information(
                 self,
@@ -3601,22 +3268,12 @@
             for row in queryreturn:
                 message, = row
 
-<<<<<<< HEAD
         defaultFilename = "".join(
             x for x in subjectAtCurrentInboxRow if x.isalnum()) + '.txt'
         filename = QtWidgets.QFileDialog.getSaveFileName(
             self, _translate("MainWindow", "Save As..."), defaultFilename,
             "Text files (*.txt);;All files (*.*)")[0]
         if not filename:
-=======
-        defaultFilename = "".join(x for x in subjectAtCurrentInboxRow if x.isalnum()) + '.txt'
-        filename = QtGui.QFileDialog.getSaveFileName(
-            self,
-            _translate("MainWindow","Save As..."),
-            defaultFilename,
-            "Text files (*.txt);;All files (*.*)")
-        if filename == '':
->>>>>>> 3a04e351
             return
         try:
             f = open(filename, 'w')
@@ -4013,15 +3670,9 @@
                         " messages, but you can still view messages you"
                         " already received.\n\nAre you sure you want to"
                         " delete the channel?"
-<<<<<<< HEAD
                     ), QtWidgets.QMessageBox.Yes | QtWidgets.QMessageBox.No
             ) == QtWidgets.QMessageBox.Yes:
-                BMConfigParser().remove_section(str(account.address))
-=======
-                    ), QtGui.QMessageBox.Yes | QtGui.QMessageBox.No
-            ) == QtGui.QMessageBox.Yes:
                 config.remove_section(str(account.address))
->>>>>>> 3a04e351
             else:
                 return
         else:
@@ -4079,18 +3730,11 @@
             myAddress = tableWidget.item(currentRow, 0).data(QtCore.Qt.UserRole)
             otherAddress = tableWidget.item(currentRow, 1).data(QtCore.Qt.UserRole)
         account = accountClass(myAddress)
-<<<<<<< HEAD
         if isinstance(account, GatewayAccount) \
             and otherAddress == account.relayAddress and (
                 (currentColumn in (0, 2) and currentFolder == "sent") or
                 (currentColumn in (1, 2) and currentFolder != "sent")):
             text = tableWidget.item(currentRow, currentColumn).label
-=======
-        if isinstance(account, GatewayAccount) and otherAddress == account.relayAddress and (
-                (currentColumn in [0, 2] and self.getCurrentFolder() == "sent") or
-                (currentColumn in [1, 2] and self.getCurrentFolder() != "sent")):
-            text = str(tableWidget.item(currentRow, currentColumn).label)
->>>>>>> 3a04e351
         else:
             text = tableWidget.item(currentRow, currentColumn).data(QtCore.Qt.UserRole)
         clipboard = QtWidgets.QApplication.clipboard()
@@ -4648,15 +4292,12 @@
     if myapp._firstrun:
         myapp.showConnectDialog()  # ask the user if we may connect
 
-<<<<<<< HEAD
-=======
 #    try:
 #        if config.get('bitmessagesettings', 'mailchuck') < 1:
 #            myapp.showMigrationWizard(config.get('bitmessagesettings', 'mailchuck'))
 #    except:
 #        myapp.showMigrationWizard(0)
 
->>>>>>> 3a04e351
     # only show after wizards and connect dialogs have completed
     if not config.getboolean('bitmessagesettings', 'startintray'):
         myapp.show()
