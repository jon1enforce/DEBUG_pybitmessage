--- conflicted
+++ resolved
@@ -14,19 +14,13 @@
 import time
 from datetime import datetime, timedelta
 from sqlite3 import register_adapter
-<<<<<<< HEAD
+import sqlite3
 import six
 from six.moves import range as xrange
 if six.PY3:
     from codecs import escape_decode
-if six.PY2:
-    import sqlite3
 
 from unqstr import ustr, unic
-=======
-import sqlite3
-
->>>>>>> d676ea3e
 from PyQt4 import QtCore, QtGui
 from PyQt4.QtNetwork import QLocalSocket, QLocalServer
 from dbcompat import dbstr
@@ -2958,22 +2952,10 @@
         if not msgid:
             return
         queryreturn = sqlQuery(
-<<<<<<< HEAD
-            'SELECT message FROM inbox WHERE msgid=?', msgid)
-        # for compatibility
-        if len(queryreturn) < 1:
-            if six.PY3:
-                queryreturn = sqlQuery(
-                    'SELECT message FROM inbox WHERE msgid=CAST(? AS TEXT)', msgid)
-            else:  # assume six.PY2
-                queryreturn = sqlQuery(
-                    'SELECT message FROM inbox WHERE msgid=?', sqlite3.Binary(msgid))
-=======
-            '''select message from inbox where msgid=?''', sqlite3.Binary(msgid))
+            'SELECT message FROM inbox WHERE msgid=?', sqlite3.Binary(msgid))
         if len(queryreturn) < 1:
             queryreturn = sqlQuery(
-                '''select message from inbox where msgid=CAST(? AS TEXT)''', msgid)
->>>>>>> d676ea3e
+                'SELECT message FROM inbox WHERE msgid=CAST(? AS TEXT)', msgid)
         if queryreturn != []:
             for row in queryreturn:
                 messageText, = row
@@ -3327,7 +3309,7 @@
         if total_row_count < 1:
             sqlExecuteChunked(
                 "UPDATE inbox SET folder='inbox' WHERE msgid IN({0})",
-                True, idCount, *inventoryHashesToTrash, as_text=True)
+                True, idCount, *inventoryHashesToTrash)
         tableWidget.selectRow(0 if currentRow == 0 else currentRow - 1)
         tableWidget.setUpdatesEnabled(True)
         self.propagateUnreadCount()
@@ -4219,32 +4201,13 @@
                     else ('inbox', 'msgid')
                 ), sqlite3.Binary(msgid)
             )
-<<<<<<< HEAD
-            # for compatibility
-            if len(queryreturn) < 1:
-                if six.PY3:
-                    queryreturn = sqlQuery(
-                        'SELECT message FROM %s WHERE %s=CAST(? AS TEXT)' % (
-                            ('sent', 'ackdata') if folder == 'sent'
-                            else ('inbox', 'msgid')
-                        ), msgid
-                    )
-                else:  # assume six.PY2
-                    queryreturn = sqlQuery(
-                        'SELECT message FROM %s WHERE %s=?' % (
-                            ('sent', 'ackdata') if folder == 'sent'
-                            else ('inbox', 'msgid')
-                        ), sqlite3.Binary(msgid)
-                    )
-=======
             if len(queryreturn) < 1:
                 queryreturn = sqlQuery(
-                    '''SELECT message FROM %s WHERE %s=CAST(? AS TEXT)''' % (
+                    'SELECT message FROM %s WHERE %s=CAST(? AS TEXT)' % (
                         ('sent', 'ackdata') if folder == 'sent'
                         else ('inbox', 'msgid')
                     ), msgid
                 )
->>>>>>> d676ea3e
 
         try:
             message = queryreturn[-1][0]
