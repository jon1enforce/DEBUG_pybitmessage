--- conflicted
+++ resolved
@@ -32,6 +32,7 @@
 import os
 from pyelliptic.openssl import OpenSSL
 import pickle
+import platform
 
 class MyForm(QtGui.QMainWindow):
 
@@ -454,7 +455,6 @@
 
         self.rerenderComboBoxSendFrom()
 
-<<<<<<< HEAD
     #Show or hide the application window after clicking an item within the tray icon or, on Windows, the try icon itself.
     def appIndicatorShowOrHideWindow(self):
         if not self.actionShow.isChecked():
@@ -472,29 +472,28 @@
                 #self.setWindowState(self.windowState() & ~QtCore.Qt.WindowMinimized | QtCore.Qt.WindowActive)
                 #self.activateWindow()
 
-    """# application indicator show or hide
-=======
+
     # pointer to the application
-    app = None
+    #app = None
 
     # show the application window
     def appIndicatorShow(self):
         if self.actionShow == None:
             return
-        self.actionShow.setChecked(True)
-        self.show()
-        self.setWindowState(self.windowState() & QtCore.Qt.WindowMaximized)
+        if not self.actionShow.isChecked():
+            self.actionShow.setChecked(True)
+            self.appIndicatorShowOrHideWindow()
 
     # unchecks the show item on the application indicator
     def appIndicatorHide(self):
         if self.actionShow == None:
             return
-        self.actionShow.setChecked(False)
-        self.hide()
-        self.setWindowState(self.windowState() & QtCore.Qt.WindowMinimized)
+        if self.actionShow.isChecked():
+            self.actionShow.setChecked(False)
+            self.appIndicatorShowOrHideWindow()
 
     # application indicator show or hide
->>>>>>> 4c006d12
+    """# application indicator show or hide
     def appIndicatorShowBitmessage(self):
         #if self.actionShow == None:
         #    return
@@ -532,38 +531,26 @@
 
     # Show the program window and select send tab
     def appIndicatorSend(self):
-        if not self.actionShow.isChecked():
-            self.actionShow.setChecked(True)
-            self.appIndicatorShowOrHideWindow()
+        self.appIndicatorShow()
         self.ui.tabWidget.setCurrentIndex(1)
 
     # Show the program window and select subscriptions tab
     def appIndicatorSubscribe(self):
-        if not self.actionShow.isChecked():
-            self.actionShow.setChecked(True)
-            self.appIndicatorShowOrHideWindow()
+        self.appIndicatorShow()
         self.ui.tabWidget.setCurrentIndex(4)
 
     # Show the program window and select the address book tab
     def appIndicatorAddressBook(self):
-        if not self.actionShow.isChecked():
-            self.actionShow.setChecked(True)
-            self.appIndicatorShowOrHideWindow()
+        self.appIndicatorShow()
         self.ui.tabWidget.setCurrentIndex(5)
 
-<<<<<<< HEAD
     # create application indicator
-    def createAppIndicator(self,app):
-        self.tray = QSystemTrayIcon(QtGui.QIcon("images/can-icon-24px.png"), app)
+    def appIndicatorInit(self,app):
+        self.tray = QSystemTrayIcon(QtGui.QIcon("images/can-icon-24px-red.png"), app)
         if sys.platform[0:3] == 'win':
             traySignal = "activated(QSystemTrayIcon::ActivationReason)"
             QtCore.QObject.connect(self.tray, QtCore.SIGNAL(traySignal), self.__icon_activated)
-=======
-    # initialise application indicator
-    def appIndicatorInit(self,app):
-        self.app = app
-        self.app.tray = QSystemTrayIcon(QtGui.QIcon("images/can-icon-24px-red.png"), self.app)
->>>>>>> 4c006d12
+
         m = QMenu()
 
         self.actionStatus = QtGui.QAction('Not Connected',m,checkable=False)
@@ -576,16 +563,10 @@
 
         # show bitmessage
         self.actionShow = QtGui.QAction('Show Bitmessage',m,checkable=True)
-<<<<<<< HEAD
-        self.actionShow.setChecked(True)
+        self.actionShow.setChecked(not shared.config.getboolean('bitmessagesettings', 'startintray'))
         self.actionShow.triggered.connect(self.appIndicatorShowOrHideWindow)
         if not sys.platform[0:3] == 'win':
-            m.addAction(self.actionShow)
-=======
-        self.actionShow.setChecked(not shared.config.getboolean('bitmessagesettings', 'startintray'))
-        self.actionShow.triggered.connect(self.appIndicatorShowBitmessage)
-        m.addAction(self.actionShow)
->>>>>>> 4c006d12
+            m.addAction(self.actionShow)       
 
         # Send
         actionSend = QtGui.QAction('Send',m,checkable=False)
@@ -608,27 +589,17 @@
         m.addAction(actionSeparator)
 
         # Quit
-<<<<<<< HEAD
-        m.addAction("Quit", self.close)
+        m.addAction("Quit", self.quit)
+
         self.tray.setContextMenu(m)
         self.tray.show()
-        if shared.config.getboolean('bitmessagesettings', 'startintray'):
-            #myapp.trayIcon.show()#This option seems to have been obsoleted by https://github.com/Bitmessage/PyBitmessage/pull/133/files
-            self.actionShow.setChecked(False)
-            self.appIndicatorShowOrHideWindow()
-            #if sys.platform[0:3] == 'win':
-            #    myapp.setWindowFlags(Qt.ToolTip)
-=======
-        m.addAction("Quit", self.quit)
-        self.app.tray.setContextMenu(m)
-        self.app.tray.show()
 
     # Ubuntu Messaging menu object
     mmapp = None
 
     # is the operating system Ubuntu?
     def isUbuntu(self):
-        for entry in os.uname():
+        for entry in platform.uname():
             if "Ubuntu" in entry:
                 return True
         return False
@@ -745,7 +716,6 @@
             return
         # Show with tray
         self.trayIcon.showMessage(title, subtitle, 1, 2000)
->>>>>>> 4c006d12
 
     def tableWidgetInboxKeyPressEvent(self,event):
         if event.key() == QtCore.Qt.Key_Delete:
@@ -800,14 +770,7 @@
         if shared.config.getboolean('bitmessagesettings', 'minimizetotray') and not 'darwin' in sys.platform:
             if event.type() == QtCore.QEvent.WindowStateChange:
                 if self.windowState() & QtCore.Qt.WindowMinimized:
-<<<<<<< HEAD
-                    self.hide()
-
-                    #self.trayIcon.show() #This may have been obsoleted by https://github.com/Bitmessage/PyBitmessage/issues/135
-                    #self.hidden = True
-=======
                     self.appIndicatorHide()
->>>>>>> 4c006d12
                     if 'win32' in sys.platform or 'win64' in sys.platform:
                         self.setWindowFlags(Qt.ToolTip)
                 elif event.oldState() & QtCore.Qt.WindowMinimized:
@@ -903,11 +866,6 @@
         if color == 'red':
             self.ui.pushButtonStatusIcon.setIcon(QIcon(":/newPrefix/images/redicon.png"))
             shared.statusIconColor = 'red'
-<<<<<<< HEAD
-            #if self.actionStatus != None:
-            self.actionStatus.setText('Not Connected')
-=======
-
             # if the connection is lost then show a notification
             if self.connected:
                 self.notifierShow('PyBitmessage','Connection lost')
@@ -915,44 +873,31 @@
 
             if self.actionStatus != None:
                 self.actionStatus.setText('Not Connected')
-                self.app.tray.setIcon(QtGui.QIcon("images/can-icon-24px-red.png"))
+                self.tray.setIcon(QtGui.QIcon("images/can-icon-24px-red.png"))
                 self.trayIcon.show()
->>>>>>> 4c006d12
         if color == 'yellow':
             if self.statusBar().currentMessage() == 'Warning: You are currently not connected. Bitmessage will do the work necessary to send the message but it won\'t send until you connect.':
                 self.statusBar().showMessage('')
             self.ui.pushButtonStatusIcon.setIcon(QIcon(":/newPrefix/images/yellowicon.png"))
             shared.statusIconColor = 'yellow'
-<<<<<<< HEAD
-            #if self.actionStatus != None:
-            self.actionStatus.setText('Connected')
-=======
-
             # if a new connection has been established then show a notification
             if not self.connected:
                 self.notifierShow('PyBitmessage','Connected')
             self.connected = True
 
             if self.actionStatus != None:
-                self.actionStatus.setText('Connection Ok')
-                self.app.tray.setIcon(QtGui.QIcon("images/can-icon-24px-yellow.png"))
->>>>>>> 4c006d12
+                self.actionStatus.setText('Connected')
+                self.tray.setIcon(QtGui.QIcon("images/can-icon-24px-yellow.png"))
         if color == 'green':
             if self.statusBar().currentMessage() == 'Warning: You are currently not connected. Bitmessage will do the work necessary to send the message but it won\'t send until you connect.':
                 self.statusBar().showMessage('')
             self.ui.pushButtonStatusIcon.setIcon(QIcon(":/newPrefix/images/greenicon.png"))
             shared.statusIconColor = 'green'
-<<<<<<< HEAD
-            #if self.actionStatus != None:
-            self.actionStatus.setText('Connected')
-=======
-
             self.connected = True
 
             if self.actionStatus != None:
-                self.actionStatus.setText('Connection Good')
-                self.app.tray.setIcon(QtGui.QIcon("images/can-icon-24px-green.png"))
->>>>>>> 4c006d12
+                self.actionStatus.setText('Connected')
+                self.tray.setIcon(QtGui.QIcon("images/can-icon-24px-green.png"))
 
     def updateSentItemStatusByHash(self,toRipe,textToDisplay):
         for i in range(self.ui.tableWidgetSent.rowCount()):
@@ -1656,32 +1601,23 @@
             return
         '''
         shared.doCleanShutdown()
-<<<<<<< HEAD
-        #self.trayIcon.hide()
         self.tray.hide()
-        self.statusBar().showMessage('All done. Closing user interface...')
-        event.accept()
-        shared.printLock.acquire()
-        print 'Done. (passed event.accept())'
-        shared.printLock.release()
-=======
         # unregister the messaging system
         if self.mmapp is not None:
             self.mmapp.unregister()
         self.trayIcon.hide()
         self.statusBar().showMessage('All done. Closing user interface...')
->>>>>>> 4c006d12
         os._exit(0)
 
     # window close event
     def closeEvent(self, event):
         self.appIndicatorHide()
-        minimizeonclose = True
+        minimizeonclose = False
 
         try:
             minimizeonclose = shared.config.getboolean('bitmessagesettings', 'minimizeonclose')
         except Exception:
-            print 'Is there a minimizeonclose entry in keys.dat?'
+            pass
 
         if minimizeonclose:
             # minimize the application
@@ -2317,19 +2253,10 @@
             else:
                 sys.stderr.write('Command sent to UISignaler not recognized: %s\n' % command)
 
-<<<<<<< HEAD
-
-=======
->>>>>>> 4c006d12
 def run():
     app = QtGui.QApplication(sys.argv)
     app.setStyleSheet("QStatusBar::item { border: 0px solid black }")
     myapp = MyForm()
-<<<<<<< HEAD
-    if not shared.config.getboolean('bitmessagesettings', 'startintray'):
-        myapp.show()
-    myapp.createAppIndicator(app)
-=======
 
     if shared.config.getboolean('bitmessagesettings', 'startintray'):
         if not myapp.isUbuntu():
@@ -2343,5 +2270,4 @@
     myapp.ubuntuMessagingMenuInit()
     myapp.notifierInit()
 
->>>>>>> 4c006d12
     sys.exit(app.exec_())