"""
All dialogs are available in this module.
"""
# pylint: disable=too-few-public-methods
<<<<<<< HEAD
from unqstr import ustr
from PyQt4 import QtGui
=======

from qtpy import QtWidgets
>>>>>>> d04d620c

import paths
from bitmessageqt import widgets
from .address_dialogs import (
    AddAddressDialog, EmailGatewayDialog, NewAddressDialog,
    NewSubscriptionDialog, RegenerateAddressesDialog,
    SpecialAddressBehaviorDialog
)
from .newchandialog import NewChanDialog
from .settings import SettingsDialog
from tr import _translate
from version import softwareVersion

__all__ = [
    "NewChanDialog", "AddAddressDialog", "NewAddressDialog",
    "NewSubscriptionDialog", "RegenerateAddressesDialog",
    "SpecialAddressBehaviorDialog", "EmailGatewayDialog",
    "SettingsDialog"
]


class AboutDialog(QtWidgets.QDialog):
    """The "About" dialog"""
    def __init__(self, parent=None):
        super(AboutDialog, self).__init__(parent)
        widgets.load('about.ui', self)
        last_commit = paths.lastCommit()
        version = softwareVersion
        commit = last_commit.get('commit')
        if commit:
            version += '-' + commit[:7]
        self.labelVersion.setText(
            ustr(self.labelVersion.text()).replace(
                ':version:', version
            ).replace(':branch:', commit or 'v%s' % version)
        )
        self.labelVersion.setOpenExternalLinks(True)

        try:
            self.label_2.setText(
                ustr(self.label_2.text()).replace(
                    '2022', ustr(last_commit.get('time').year)
                ))
        except AttributeError:
            pass

        self.setFixedSize(QtWidgets.QWidget.sizeHint(self))


class IconGlossaryDialog(QtWidgets.QDialog):
    """The "Icon Glossary" dialog, explaining the status icon colors"""
    def __init__(self, parent=None, config=None):
        super(IconGlossaryDialog, self).__init__(parent)
        widgets.load('iconglossary.ui', self)

        # .. todo:: FIXME: check the window title visibility here
        self.groupBox.setTitle('')

        self.labelPortNumber.setText(_translate(
            "iconGlossaryDialog",
<<<<<<< HEAD
            "You are using TCP port {0}. (This can be changed in the settings)."
        ).format(config.getint('bitmessagesettings', 'port')))
        self.setFixedSize(QtGui.QWidget.sizeHint(self))
=======
            "You are using TCP port {0}."
            " (This can be changed in the settings)."
        ).format(config.getint('bitmessagesettings', 'port')))
        self.setFixedSize(QtWidgets.QWidget.sizeHint(self))
>>>>>>> d04d620c


class HelpDialog(QtWidgets.QDialog):
    """The "Help" dialog"""
    def __init__(self, parent=None):
        super(HelpDialog, self).__init__(parent)
        widgets.load('help.ui', self)
        self.setFixedSize(QtWidgets.QWidget.sizeHint(self))


class ConnectDialog(QtWidgets.QDialog):
    """The "Connect" dialog"""
    def __init__(self, parent=None):
        super(ConnectDialog, self).__init__(parent)
        widgets.load('connect.ui', self)
        self.setFixedSize(QtWidgets.QWidget.sizeHint(self))<|MERGE_RESOLUTION|>--- conflicted
+++ resolved
@@ -2,13 +2,9 @@
 All dialogs are available in this module.
 """
 # pylint: disable=too-few-public-methods
-<<<<<<< HEAD
 from unqstr import ustr
-from PyQt4 import QtGui
-=======
 
 from qtpy import QtWidgets
->>>>>>> d04d620c
 
 import paths
 from bitmessageqt import widgets
@@ -69,16 +65,10 @@
 
         self.labelPortNumber.setText(_translate(
             "iconGlossaryDialog",
-<<<<<<< HEAD
-            "You are using TCP port {0}. (This can be changed in the settings)."
-        ).format(config.getint('bitmessagesettings', 'port')))
-        self.setFixedSize(QtGui.QWidget.sizeHint(self))
-=======
             "You are using TCP port {0}."
             " (This can be changed in the settings)."
         ).format(config.getint('bitmessagesettings', 'port')))
         self.setFixedSize(QtWidgets.QWidget.sizeHint(self))
->>>>>>> d04d620c
 
 
 class HelpDialog(QtWidgets.QDialog):
