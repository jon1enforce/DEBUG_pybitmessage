--- conflicted
+++ resolved
@@ -6,15 +6,10 @@
 import sys
 import time
 
-<<<<<<< HEAD
 from unqstr import ustr, unic
-from PyQt4 import QtCore
 from dbcompat import dbstr
 
 from bitmessageqt import account
-=======
-import account
->>>>>>> d04d620c
 import defaults
 import network.stats
 import paths
@@ -74,25 +69,16 @@
 
 
 def checkAddressBook(myapp):
-<<<<<<< HEAD
+    """
+    Add "PyBitmessage support" address to address book, remove old one if found.
+    """
     sqlExecute('DELETE from addressbook WHERE address=?', dbstr(OLD_SUPPORT_ADDRESS))
-    queryreturn = sqlQuery('SELECT * FROM addressbook WHERE address=?', dbstr(SUPPORT_ADDRESS))
+    queryreturn = sqlQuery(
+        'SELECT * FROM addressbook WHERE address=?', dbstr(SUPPORT_ADDRESS))
     if queryreturn == []:
         sqlExecute(
             'INSERT INTO addressbook VALUES (?,?)',
             dbstr(SUPPORT_LABEL), dbstr(SUPPORT_ADDRESS))
-=======
-    """
-    Add "PyBitmessage support" address to address book, remove old one if found.
-    """
-    sqlExecute('DELETE from addressbook WHERE address=?', OLD_SUPPORT_ADDRESS)
-    queryreturn = sqlQuery(
-        'SELECT * FROM addressbook WHERE address=?', SUPPORT_ADDRESS)
-    if queryreturn == []:
-        sqlExecute(
-            'INSERT INTO addressbook VALUES (?,?)',
-            SUPPORT_LABEL.encode('utf-8'), SUPPORT_ADDRESS)
->>>>>>> d04d620c
         myapp.rerenderAddressBook()
 
 
@@ -111,11 +97,7 @@
     if not checkHasNormalAddress():
         queues.addressGeneratorQueue.put((
             'createRandomAddress', 4, 1,
-<<<<<<< HEAD
             ustr(SUPPORT_MY_LABEL),
-=======
-            SUPPORT_MY_LABEL.encode('utf-8'),
->>>>>>> d04d620c
             1, "", False,
             defaults.networkDefaultProofOfWorkNonceTrialsPerByte,
             defaults.networkDefaultPayloadLengthExtraBytes
@@ -151,16 +133,9 @@
     if commit:
         version += " GIT " + commit
 
-<<<<<<< HEAD
-    os = sys.platform
-    if os == "win32":
-        windowsversion = sys.getwindowsversion()
-        os = "Windows " + ustr(windowsversion[0]) + "." + ustr(windowsversion[1])
-=======
     if sys.platform.startswith("win"):
         # pylint: disable=no-member
         osname = "Windows %s.%s" % sys.getwindowsversion()[:2]
->>>>>>> d04d620c
     else:
         try:
             unixversion = os.uname()
@@ -188,17 +163,11 @@
     upnp = config.safeGet('bitmessagesettings', 'upnp', 'N/A')
     connectedhosts = len(network.stats.connectedHostsList())
 
-<<<<<<< HEAD
     myapp.ui.textEditMessage.setText(unic(ustr(SUPPORT_MESSAGE).format(
-        version, os, architecture, pythonversion, opensslversion, frozen,
-        portablemode, cpow, openclpow, locale, socks, upnp, connectedhosts)))
-=======
-    myapp.ui.textEditMessage.setText(SUPPORT_MESSAGE.format(
         version, osname, architecture, pythonversion, opensslversion, qtapi,
         frozen, portablemode, cpow, openclpow, locale, socks, upnp,
         connectedhosts
-    ))
->>>>>>> d04d620c
+    )))
 
     # single msg tab
     myapp.ui.tabWidgetSend.setCurrentIndex(
