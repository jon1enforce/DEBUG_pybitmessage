"""
NewChanDialog class definition
"""

<<<<<<< HEAD
from unqstr import ustr, unic
from PyQt4 import QtCore, QtGui
=======
from qtpy import QtCore, QtWidgets
>>>>>>> d04d620c

from bitmessageqt import widgets
from addresses import addBMIfNotPresent
from .addressvalidator import AddressValidator, PassPhraseValidator
from queues import (
    addressGeneratorQueue, apiAddressGeneratorReturnQueue, UISignalQueue)
from tr import _translate
from .utils import str_chan


class NewChanDialog(QtWidgets.QDialog):
    """The "New Chan" dialog"""
    def __init__(self, parent=None):
        super(NewChanDialog, self).__init__(parent)
        widgets.load('newchandialog.ui', self)
        self.parent = parent
        self.chanAddress.setValidator(AddressValidator(
            self.chanAddress, self.chanPassPhrase, self.validatorFeedback,
            self.buttonBox.button(QtWidgets.QDialogButtonBox.Ok), False))
        self.chanPassPhrase.setValidator(PassPhraseValidator(
            self.chanPassPhrase, self.chanAddress, self.validatorFeedback,
            self.buttonBox.button(QtWidgets.QDialogButtonBox.Ok), False))

        self.timer = QtCore.QTimer()
        self.timer.timeout.connect(self.delayedUpdateStatus)
        self.timer.start(500)  # milliseconds
        self.setAttribute(QtCore.Qt.WA_DeleteOnClose)
        self.show()

    def delayedUpdateStatus(self):
        """Related to updating the UI for the chan passphrase validity"""
        self.chanPassPhrase.validator().checkQueue()

    def accept(self):
        """Proceed in joining the chan"""
        self.timer.stop()
        self.hide()
        apiAddressGeneratorReturnQueue.queue.clear()
<<<<<<< HEAD
        if ustr(self.chanAddress.text()) == "":
            addressGeneratorQueue.put(
                ('createChan', 4, 1, str_chan + ' ' + ustr(self.chanPassPhrase.text()),
                 ustr(self.chanPassPhrase.text()).encode("utf-8", "replace"),
                 True))
        else:
            addressGeneratorQueue.put(
                ('joinChan', addBMIfNotPresent(ustr(self.chanAddress.text())),
                 str_chan + ' ' + ustr(self.chanPassPhrase.text()),
                 ustr(self.chanPassPhrase.text()).encode("utf-8", "replace"),
                 True))
        addressGeneratorReturnValue = apiAddressGeneratorReturnQueue.get(True)
        if addressGeneratorReturnValue and addressGeneratorReturnValue[0] != 'chan name does not match address':
            UISignalQueue.put(('updateStatusBar', _translate(
                "newchandialog", "Successfully created / joined chan {0}").format(unic(ustr(self.chanPassPhrase.text())))))
=======
        passPhrase = self.chanPassPhrase.text().encode('utf-8')
        if self.chanAddress.text() == "":
            addressGeneratorQueue.put((
                'createChan', 4, 1,
                str_chan + ' ' + passPhrase, passPhrase, True
            ))
        else:
            addressGeneratorQueue.put((
                'joinChan', addBMIfNotPresent(self.chanAddress.text()),
                str_chan + ' ' + passPhrase, passPhrase, True
            ))
        addressGeneratorReturnValue = apiAddressGeneratorReturnQueue.get(True)
        if (
            len(addressGeneratorReturnValue) > 0
            and addressGeneratorReturnValue[0]
            != 'chan name does not match address'
        ):
            UISignalQueue.put((
                'updateStatusBar',
                _translate(
                    "newchandialog",
                    "Successfully created / joined chan {0}"
                ).format(passPhrase)
            ))
>>>>>>> d04d620c
            self.parent.ui.tabWidget.setCurrentIndex(
                self.parent.ui.tabWidget.indexOf(self.parent.ui.chans)
            )
            self.done(QtWidgets.QDialog.Accepted)
        else:
            UISignalQueue.put((
                'updateStatusBar',
                _translate("newchandialog", "Chan creation / joining failed")
            ))
            self.done(QtWidgets.QDialog.Rejected)

    def reject(self):
        """Cancel joining the chan"""
        self.timer.stop()
        self.hide()
        UISignalQueue.put((
            'updateStatusBar',
            _translate("newchandialog", "Chan creation / joining cancelled")
        ))
        self.done(QtWidgets.QDialog.Rejected)<|MERGE_RESOLUTION|>--- conflicted
+++ resolved
@@ -2,12 +2,8 @@
 NewChanDialog class definition
 """
 
-<<<<<<< HEAD
 from unqstr import ustr, unic
-from PyQt4 import QtCore, QtGui
-=======
 from qtpy import QtCore, QtWidgets
->>>>>>> d04d620c
 
 from bitmessageqt import widgets
 from addresses import addBMIfNotPresent
@@ -46,7 +42,6 @@
         self.timer.stop()
         self.hide()
         apiAddressGeneratorReturnQueue.queue.clear()
-<<<<<<< HEAD
         if ustr(self.chanAddress.text()) == "":
             addressGeneratorQueue.put(
                 ('createChan', 4, 1, str_chan + ' ' + ustr(self.chanPassPhrase.text()),
@@ -59,35 +54,9 @@
                  ustr(self.chanPassPhrase.text()).encode("utf-8", "replace"),
                  True))
         addressGeneratorReturnValue = apiAddressGeneratorReturnQueue.get(True)
-        if addressGeneratorReturnValue and addressGeneratorReturnValue[0] != 'chan name does not match address':
+        if len(addressGeneratorReturnValue) > 0 and addressGeneratorReturnValue[0] != 'chan name does not match address':
             UISignalQueue.put(('updateStatusBar', _translate(
                 "newchandialog", "Successfully created / joined chan {0}").format(unic(ustr(self.chanPassPhrase.text())))))
-=======
-        passPhrase = self.chanPassPhrase.text().encode('utf-8')
-        if self.chanAddress.text() == "":
-            addressGeneratorQueue.put((
-                'createChan', 4, 1,
-                str_chan + ' ' + passPhrase, passPhrase, True
-            ))
-        else:
-            addressGeneratorQueue.put((
-                'joinChan', addBMIfNotPresent(self.chanAddress.text()),
-                str_chan + ' ' + passPhrase, passPhrase, True
-            ))
-        addressGeneratorReturnValue = apiAddressGeneratorReturnQueue.get(True)
-        if (
-            len(addressGeneratorReturnValue) > 0
-            and addressGeneratorReturnValue[0]
-            != 'chan name does not match address'
-        ):
-            UISignalQueue.put((
-                'updateStatusBar',
-                _translate(
-                    "newchandialog",
-                    "Successfully created / joined chan {0}"
-                ).format(passPhrase)
-            ))
->>>>>>> d04d620c
             self.parent.ui.tabWidget.setCurrentIndex(
                 self.parent.ui.tabWidget.indexOf(self.parent.ui.chans)
             )
