import hashlib
import os

from PyQt5 import QtGui

import state
from addresses import addBMIfNotPresent
from bmconfigparser import config

str_broadcast_subscribers = '[Broadcast subscribers]'
str_chan = '[chan]'


def identiconize(address):
    size = 48

    if not config.getboolean('bitmessagesettings', 'useidenticons'):
        return QtGui.QIcon()

    # If you include another identicon library, please generate an
    # example identicon with the following md5 hash:
    # 3fd4bf901b9d4ea1394f0fb358725b28

    identicon_lib = config.safeGet(
        'bitmessagesettings', 'identiconlib', 'qidenticon_two_x')

    # As an 'identiconsuffix' you could put "@bitmessge.ch" or "@bm.addr"
    # to make it compatible with other identicon generators. (Note however,
    # that E-Mail programs might convert the BM-address to lowercase first.)
    # It can be used as a pseudo-password to salt the generation of
    # the identicons to decrease the risk of attacks where someone creates
    # an address to mimic someone else's identicon.
<<<<<<< HEAD
    data = addBMIfNotPresent(address) + BMConfigParser().get(
        'bitmessagesettings', 'identiconsuffix')
=======
    identiconsuffix = config.get('bitmessagesettings', 'identiconsuffix')
>>>>>>> 3a04e351
    if identicon_lib[:len('qidenticon')] == 'qidenticon':
        # originally by:
        # :Author:Shin Adachi <shn@glucose.jp>
        # Licesensed under FreeBSD License.
        # stripped from PIL and uses QT instead (by sendiulo, same license)
        import qidenticon
        icon_hash = hashlib.md5(data).hexdigest()
        use_two_colors = (
            identicon_lib[:len('qidenticon_two')] == 'qidenticon_two')
        opacity = int(
            identicon_lib not in (
                'qidenticon_x', 'qidenticon_two_x',
                'qidenticon_b', 'qidenticon_two_b'
            )) * 255
        penwidth = 0
        image = qidenticon.render_identicon(
            int(icon_hash, 16), size, use_two_colors, opacity, penwidth)
        # filename = './images/identicons/'+hash+'.png'
        # image.save(filename)
        idcon = QtGui.QIcon()
        idcon.addPixmap(image, QtGui.QIcon.Normal, QtGui.QIcon.Off)
        return idcon
    elif identicon_lib == 'pydenticon':
        # Here you could load pydenticon.py
        # (just put it in the "src" folder of your Bitmessage source)
        from pydenticon import Pydenticon
        # It is not included in the source, because it is licensed under GPLv3
        # GPLv3 is a copyleft license that would influence our licensing
        # Find the source here:
        # https://github.com/azaghal/pydenticon
        # note that it requires pillow (or PIL) to be installed:
        # https://python-pillow.org/
        idcon_render = Pydenticon(data, size * 3)
        rendering = idcon_render._render()
        data = rendering.convert("RGBA").tostring("raw", "RGBA")
        qim = QtGui.QImage(data, size, size, QtGui.QImage.Format_ARGB32)
        pix = QtGui.QPixmap.fromImage(qim)
        idcon = QtGui.QIcon()
        idcon.addPixmap(pix, QtGui.QIcon.Normal, QtGui.QIcon.Off)
        return idcon


def avatarize(address):
    """
    Loads a supported image for the given address' hash form 'avatars' folder
    falls back to default avatar if 'default.*' file exists
    falls back to identiconize(address)
    """
    idcon = QtGui.QIcon()
    icon_hash = hashlib.md5(addBMIfNotPresent(address)).hexdigest()
    if address == str_broadcast_subscribers:
        # don't hash [Broadcast subscribers]
        icon_hash = address
    # https://www.riverbankcomputing.com/static/Docs/PyQt4/qimagereader.html#supportedImageFormats
    # QImageReader.supportedImageFormats ()
    extensions = [
        'PNG', 'GIF', 'JPG', 'JPEG', 'SVG', 'BMP', 'MNG', 'PBM', 'PGM', 'PPM',
        'TIFF', 'XBM', 'XPM', 'TGA']
    # try to find a specific avatar
    for ext in extensions:
        lower_hash = state.appdata + 'avatars/' + icon_hash + '.' + ext.lower()
        upper_hash = state.appdata + 'avatars/' + icon_hash + '.' + ext.upper()
        if os.path.isfile(lower_hash):
            idcon.addFile(lower_hash)
            return idcon
        elif os.path.isfile(upper_hash):
            idcon.addFile(upper_hash)
            return idcon
    # if we haven't found any, try to find a default avatar
    for ext in extensions:
        lower_default = state.appdata + 'avatars/' + 'default.' + ext.lower()
        upper_default = state.appdata + 'avatars/' + 'default.' + ext.upper()
        if os.path.isfile(lower_default):
            idcon.addFile(lower_default)
            return idcon
        elif os.path.isfile(upper_default):
            idcon.addFile(upper_default)
            return idcon
    # If no avatar is found
    return identiconize(address)<|MERGE_RESOLUTION|>--- conflicted
+++ resolved
@@ -30,12 +30,8 @@
     # It can be used as a pseudo-password to salt the generation of
     # the identicons to decrease the risk of attacks where someone creates
     # an address to mimic someone else's identicon.
-<<<<<<< HEAD
-    data = addBMIfNotPresent(address) + BMConfigParser().get(
+    data = addBMIfNotPresent(address) + config.get(
         'bitmessagesettings', 'identiconsuffix')
-=======
-    identiconsuffix = config.get('bitmessagesettings', 'identiconsuffix')
->>>>>>> 3a04e351
     if identicon_lib[:len('qidenticon')] == 'qidenticon':
         # originally by:
         # :Author:Shin Adachi <shn@glucose.jp>
