--- conflicted
+++ resolved
@@ -4,12 +4,8 @@
 zoom and URL click warning popup.
 """
 
-<<<<<<< HEAD
 from unqstr import ustr, unic
-from PyQt4 import QtCore, QtGui
-=======
 from qtpy import QtCore, QtGui, QtWidgets
->>>>>>> d04d620c
 
 from .safehtmlparser import SafeHTMLParser
 from tr import _translate
@@ -64,13 +60,8 @@
             and event.angleDelta().y() != 0
         ):
             zoom = self.currentFont().pointSize() * 100 / self.defaultFontPointSize
-<<<<<<< HEAD
-            QtGui.QApplication.activeWindow().statusBar().showMessage(_translate(
-                "MainWindow", "Zoom level {0}%").format(ustr(zoom)))
-=======
             QtWidgets.QApplication.activeWindow().statusbar.showMessage(
                 _translate("MainWindow", "Zoom level {0}%").format(zoom))
->>>>>>> d04d620c
 
     def setWrappingWidth(self, width=None):
         """Set word-wrapping width"""
@@ -99,23 +90,12 @@
             self, _translate("MessageView", "Follow external link"),
             _translate(
                 "MessageView",
-<<<<<<< HEAD
-                "Follow external link"),
-            QtGui.QApplication.translate(
-                "MessageView",
-                "The link \"{0}\" will open in a browser. It may be a security risk, it could de-anonymise you"
-                " or download malicious data. Are you sure?").format(unic(ustr(link))),
-            QtGui.QMessageBox.Yes,
-            QtGui.QMessageBox.No)
-        if reply == QtGui.QMessageBox.Yes:
-=======
                 "The link \"{0}\" will open in a browser. It may be"
                 " a security risk, it could de-anonymise you or download"
                 " malicious data. Are you sure?"
-            ).format(link.toString()),
+            ).format(unic(ustr(link.toString()))),
             QtWidgets.QMessageBox.Yes, QtWidgets.QMessageBox.No)
         if reply == QtWidgets.QMessageBox.Yes:
->>>>>>> d04d620c
             QtGui.QDesktopServices.openUrl(link)
 
     def loadResource(self, restype, name):
@@ -147,14 +127,9 @@
                 pos = self.out.find(">", self.outpos)
                 if pos > self.outpos:
                     self.outpos = pos + 1
-<<<<<<< HEAD
-            cursor.movePosition(QtGui.QTextCursor.End, QtGui.QTextCursor.MoveAnchor)
-            cursor.insertHtml(unic(self.out[startpos:self.outpos]))
-=======
             cursor.movePosition(
                 QtGui.QTextCursor.End, QtGui.QTextCursor.MoveAnchor)
-            cursor.insertHtml(self.out[startpos:self.outpos])
->>>>>>> d04d620c
+            cursor.insertHtml(unic(self.out[startpos:self.outpos]))
         self.verticalScrollBar().setValue(position)
         self.rendering = False
 
@@ -163,17 +138,11 @@
         self.mode = MessageView.MODE_PLAIN
         out = self.html.raw
         if self.html.has_html:
-<<<<<<< HEAD
-            out = "<div align=\"center\" style=\"text-decoration: underline;\"><b>" + unic(ustr(
-                QtGui.QApplication.translate(
-                    "MessageView", "HTML detected, click here to display")) + "</b></div><br/>" + out)
-=======
             out = (
                 '<div align="center" style="text-decoration: underline;"><b>'
-                + _translate(
+                + unic(ustr(_translate(
                     "MessageView", "HTML detected, click here to display"
-                ) + '</b></div><br/>' + out)
->>>>>>> d04d620c
+                ))) + '</b></div><br/>' + out)
         self.out = out
         self.outpos = 0
         self.setHtml("")
@@ -182,17 +151,10 @@
     def showHTML(self):
         """Render message as HTML"""
         self.mode = MessageView.MODE_HTML
-<<<<<<< HEAD
-        out = self.html.sanitised
-        out = "<div align=\"center\" style=\"text-decoration: underline;\"><b>" + unic(ustr(
-            QtGui.QApplication.translate("MessageView", "Click here to disable HTML")) + "</b></div><br/>" + out)
-        self.out = out
-=======
         self.out = (
             '<div align="center" style="text-decoration: underline;"><b>'
             + _translate("MessageView", "Click here to disable HTML")
             + '</b></div><br/>' + self.html.sanitised)
->>>>>>> d04d620c
         self.outpos = 0
         self.setHtml("")
         self.lazyRender()
