"""
Account related functions.

"""

import inspect
import re
import sys
import time

import queues
from addresses import decodeAddress
from bmconfigparser import config
from helper_ackPayload import genAckPayload
from helper_sql import sqlQuery, sqlExecute
from foldertree import AccountMixin
from utils import str_broadcast_subscribers
from tr import _translate


<<<<<<< HEAD
def getSortedAccounts():
    """Get a sorted list of address config sections"""
    configSections = BMConfigParser().addresses()
    configSections.sort(
        key=lambda item:
        BMConfigParser().get(item, 'label').decode('utf-8').lower())
    return configSections


=======
>>>>>>> 3a04e351
def getSortedSubscriptions(count=False):
    """
    Actually return a grouped dictionary rather than a sorted list

    :param count: Whether to count messages for each fromaddress in the inbox
    :type count: bool, default False
    :retuns: dict keys are addresses, values are dicts containing settings
    :rtype: dict, default {}
    """
    queryreturn = sqlQuery(
        'SELECT label, address, enabled FROM subscriptions'
        ' ORDER BY label COLLATE NOCASE ASC')
    ret = {}
    for label, address, enabled in queryreturn:
        ret[address] = {'inbox': {}}
        ret[address]['inbox'].update(label=label, enabled=enabled, count=0)
    if count:
        queryreturn = sqlQuery(
            'SELECT fromaddress, folder, count(msgid) AS cnt'
            ' FROM inbox, subscriptions'
            ' ON subscriptions.address = inbox.fromaddress WHERE read = 0'
            ' AND toaddress = ? GROUP BY inbox.fromaddress, folder',
            str_broadcast_subscribers)
        for address, folder, cnt in queryreturn:
            if folder not in ret[address]:
                ret[address][folder] = {
                    'label': ret[address]['inbox']['label'],
                    'enabled': ret[address]['inbox']['enabled']
                }
            ret[address][folder]['count'] = cnt
    return ret


def accountClass(address):
    """Return a BMAccount for the address"""
    if not config.has_section(address):
        # .. todo:: This BROADCAST section makes no sense
        if address == str_broadcast_subscribers:
            subscription = BroadcastAccount(address)
            if subscription.type != AccountMixin.BROADCAST:
                return None
        else:
            subscription = SubscriptionAccount(address)
            if subscription.type != AccountMixin.SUBSCRIPTION:
                # e.g. deleted chan
                return NoAccount(address)
        return subscription
    try:
<<<<<<< HEAD
        gateway = BMConfigParser().get(address, "gateway")
        for _, cls in inspect.getmembers(
                sys.modules[__name__], inspect.isclass):
=======
        gateway = config.get(address, "gateway")
        for _, cls in inspect.getmembers(sys.modules[__name__], inspect.isclass):
>>>>>>> 3a04e351
            if issubclass(cls, GatewayAccount) and cls.gatewayName == gateway:
                return cls(address)
        # general gateway
        return GatewayAccount(address)
    except:
        pass
    # no gateway
    return BMAccount(address)


class AccountColor(AccountMixin):
    """Set the type of account"""

    def __init__(self, address, address_type=None):
        self.isEnabled = True
        self.address = address
        if address_type is None:
            if address is None:
                self.type = AccountMixin.ALL
            elif config.safeGetBoolean(self.address, 'mailinglist'):
                self.type = AccountMixin.MAILINGLIST
            elif config.safeGetBoolean(self.address, 'chan'):
                self.type = AccountMixin.CHAN
            elif sqlQuery(
                'SELECT label FROM subscriptions WHERE address=?',
                self.address
            ):
                self.type = AccountMixin.SUBSCRIPTION
            else:
                self.type = AccountMixin.NORMAL
        else:
            self.type = address_type


class NoAccount(object):
    """Minimal account like object (All accounts)"""
    # pylint: disable=too-many-instance-attributes
    def __init__(self, address=None):
        self.address = address
        self.type = AccountMixin.NORMAL
<<<<<<< HEAD
        self.toAddress = self.fromAddress = ''
        self.subject = self.message = ''
        self.fromLabel = self.toLabel = ''

    def getLabel(self, address=None):
        """Get a label for this bitmessage account"""
        return address or self.address
=======
        if config.has_section(address):
            if config.safeGetBoolean(self.address, 'chan'):
                self.type = AccountMixin.CHAN
            elif config.safeGetBoolean(self.address, 'mailinglist'):
                self.type = AccountMixin.MAILINGLIST
        elif self.address == str_broadcast_subscribers:
            self.type = AccountMixin.BROADCAST
        else:
            queryreturn = sqlQuery(
                '''select label from subscriptions where address=?''', self.address)
            if queryreturn:
                self.type = AccountMixin.SUBSCRIPTION

    def getLabel(self, address=None):
        """Get a label for this bitmessage account"""
        if address is None:
            address = self.address
        label = config.safeGet(address, 'label', address)
        queryreturn = sqlQuery(
            '''select label from addressbook where address=?''', address)
        if queryreturn != []:
            for row in queryreturn:
                label, = row
        else:
            queryreturn = sqlQuery(
                '''select label from subscriptions where address=?''', address)
            if queryreturn != []:
                for row in queryreturn:
                    label, = row
        return label
>>>>>>> 3a04e351

    def parseMessage(self, toAddress, fromAddress, subject, message):
        """Set metadata and address labels on self"""
        self.toAddress = toAddress
        self.fromAddress = fromAddress
        self.subject = subject
        self.message = message
        self.fromLabel = self.getLabel(fromAddress)
        self.toLabel = self.getLabel(toAddress)


class BMAccount(NoAccount):
    """Encapsulate a Bitmessage account"""

    def __init__(self, address=None):
        super(BMAccount, self).__init__(address)
        if BMConfigParser().has_section(address):
            if BMConfigParser().safeGetBoolean(self.address, 'chan'):
                self.type = AccountMixin.CHAN
            elif BMConfigParser().safeGetBoolean(self.address, 'mailinglist'):
                self.type = AccountMixin.MAILINGLIST
        elif self.address == str_broadcast_subscribers:
            self.type = AccountMixin.BROADCAST
        elif sqlQuery(
            'SELECT label FROM subscriptions WHERE address=?', self.address
        ):
            self.type = AccountMixin.SUBSCRIPTION

    def getLabel(self, address=None):
        """Get a label for this bitmessage account"""
        address = super(BMAccount, self).getLabel(address)
        label = BMConfigParser().safeGet(address, 'label', address)
        queryreturn = sqlQuery(
            'SELECT label FROM addressbook WHERE address=?', address)
        if queryreturn:
            label = queryreturn[-1][0]
        else:
            queryreturn = sqlQuery(
                'SELECT label FROM subscriptions WHERE address=?', address)
            if queryreturn:
                label = queryreturn[-1][0]
        return label.decode('utf-8')


class SubscriptionAccount(BMAccount):
    """Encapsulate a subscription account"""
    pass


class BroadcastAccount(BMAccount):
    """Encapsulate a broadcast account"""
    pass


class GatewayAccount(BMAccount):
    """Encapsulate a gateway account"""

    gatewayName = None
    ALL_OK = 0
    REGISTRATION_DENIED = 1

    def send(self):
<<<<<<< HEAD
        """The send method for gateway accounts"""
        streamNumber, ripe = decodeAddress(self.toAddress)[2:]
        stealthLevel = BMConfigParser().safeGetInt(
            'bitmessagesettings', 'ackstealthlevel')
=======
        """Override the send method for gateway accounts"""

        # pylint: disable=unused-variable
        status, addressVersionNumber, streamNumber, ripe = decodeAddress(self.toAddress)
        stealthLevel = config.safeGetInt('bitmessagesettings', 'ackstealthlevel')
>>>>>>> 3a04e351
        ackdata = genAckPayload(streamNumber, stealthLevel)
        sqlExecute(
            '''INSERT INTO sent VALUES (?,?,?,?,?,?,?,?,?,?,?,?,?,?,?)''',
            '',
            self.toAddress,
            ripe,
            self.fromAddress,
            self.subject,
            self.message,
            ackdata,
            int(time.time()),  # sentTime (this will never change)
            int(time.time()),  # lastActionTime
            0,  # sleepTill time. This will get set when the POW gets done.
            'msgqueued',
            0,  # retryNumber
            'sent',  # folder
            2,  # encodingtype
            # not necessary to have a TTL higher than 2 days
            min(config.getint('bitmessagesettings', 'ttl'), 86400 * 2)
        )

        queues.workerQueue.put(('sendmessage', self.toAddress))


class MailchuckAccount(GatewayAccount):
    """Encapsulate a particular kind of gateway account"""

    # set "gateway" in keys.dat to this
    gatewayName = "mailchuck"
    registrationAddress = "BM-2cVYYrhaY5Gbi3KqrX9Eae2NRNrkfrhCSA"
    unregistrationAddress = "BM-2cVMAHTRjZHCTPMue75XBK5Tco175DtJ9J"
    relayAddress = "BM-2cWim8aZwUNqxzjMxstnUMtVEUQJeezstf"
    regExpIncoming = re.compile(r"(.*)MAILCHUCK-FROM::(\S+) \| (.*)")
    regExpOutgoing = re.compile(r"(\S+) (.*)")

    def __init__(self, address):
        super(MailchuckAccount, self).__init__(address)
        self.feedback = self.ALL_OK

    def createMessage(self, toAddress, fromAddress, subject, message):
        """createMessage specific to a MailchuckAccount"""
        self.subject = toAddress + " " + subject
        self.toAddress = self.relayAddress
        self.fromAddress = fromAddress
        self.message = message

    def register(self, email):
        """register specific to a MailchuckAccount"""
        self.toAddress = self.registrationAddress
        self.subject = email
        self.message = ""
        self.fromAddress = self.address
        self.send()

    def unregister(self):
        """unregister specific to a MailchuckAccount"""
        self.toAddress = self.unregistrationAddress
        self.subject = ""
        self.message = ""
        self.fromAddress = self.address
        self.send()

    def status(self):
        """status specific to a MailchuckAccount"""
        self.toAddress = self.registrationAddress
        self.subject = "status"
        self.message = ""
        self.fromAddress = self.address
        self.send()

    def settings(self):
        """settings specific to a MailchuckAccount"""
        self.toAddress = self.registrationAddress
        self.subject = "config"
        self.message = _translate(
            "Mailchuck",
            """# You can use this to configure your email gateway account
# Uncomment the setting you want to use
# Here are the options:
#
# pgp: server
# The email gateway will create and maintain PGP keys for you and sign, verify,
# encrypt and decrypt on your behalf. When you want to use PGP but are lazy,
# use this. Requires subscription.
#
# pgp: local
# The email gateway will not conduct PGP operations on your behalf. You can
# either not use PGP at all, or use it locally.
#
# attachments: yes
# Incoming attachments in the email will be uploaded to MEGA.nz, and you can
# download them from there by following the link. Requires a subscription.
#
# attachments: no
# Attachments will be ignored.
#
# archive: yes
# Your incoming emails will be archived on the server. Use this if you need
# help with debugging problems or you need a third party proof of emails. This
# however means that the operator of the service will be able to read your
# emails even after they have been delivered to you.
#
# archive: no
# Incoming emails will be deleted from the server as soon as they are relayed
# to you.
#
# masterpubkey_btc: BIP44 xpub key or electrum v1 public seed
# offset_btc: integer (defaults to 0)
# feeamount: number with up to 8 decimal places
# feecurrency: BTC, XBT, USD, EUR or GBP
# Use these if you want to charge people who send you emails. If this is on and
# an unknown person sends you an email, they will be requested to pay the fee
# specified. As this scheme uses deterministic public keys, you will receive
# the money directly. To turn it off again, set "feeamount" to 0. Requires
# subscription.
""")
        self.fromAddress = self.address

    def parseMessage(self, toAddress, fromAddress, subject, message):
        """parseMessage specific to a MailchuckAccount"""
        super(MailchuckAccount, self).parseMessage(
            toAddress, fromAddress, subject, message
        )
        if fromAddress == self.relayAddress:
            matches = self.regExpIncoming.search(subject)
            if matches is not None:
                self.subject = ""
                if not matches.group(1) is None:
                    self.subject += matches.group(1)
                if not matches.group(3) is None:
                    self.subject += matches.group(3)
                if not matches.group(2) is None:
                    self.fromLabel = matches.group(2)
                    self.fromAddress = matches.group(2)
        if toAddress == self.relayAddress:
            matches = self.regExpOutgoing.search(subject)
            if matches is not None:
                if not matches.group(2) is None:
                    self.subject = matches.group(2)
                if not matches.group(1) is None:
                    self.toLabel = matches.group(1)
                    self.toAddress = matches.group(1)
        self.feedback = self.ALL_OK
        if fromAddress == self.registrationAddress \
                and self.subject == "Registration Request Denied":
            self.feedback = self.REGISTRATION_DENIED
        return self.feedback<|MERGE_RESOLUTION|>--- conflicted
+++ resolved
@@ -18,18 +18,6 @@
 from tr import _translate
 
 
-<<<<<<< HEAD
-def getSortedAccounts():
-    """Get a sorted list of address config sections"""
-    configSections = BMConfigParser().addresses()
-    configSections.sort(
-        key=lambda item:
-        BMConfigParser().get(item, 'label').decode('utf-8').lower())
-    return configSections
-
-
-=======
->>>>>>> 3a04e351
 def getSortedSubscriptions(count=False):
     """
     Actually return a grouped dictionary rather than a sorted list
@@ -78,14 +66,9 @@
                 return NoAccount(address)
         return subscription
     try:
-<<<<<<< HEAD
-        gateway = BMConfigParser().get(address, "gateway")
+        gateway = config.get(address, "gateway")
         for _, cls in inspect.getmembers(
                 sys.modules[__name__], inspect.isclass):
-=======
-        gateway = config.get(address, "gateway")
-        for _, cls in inspect.getmembers(sys.modules[__name__], inspect.isclass):
->>>>>>> 3a04e351
             if issubclass(cls, GatewayAccount) and cls.gatewayName == gateway:
                 return cls(address)
         # general gateway
@@ -126,7 +109,6 @@
     def __init__(self, address=None):
         self.address = address
         self.type = AccountMixin.NORMAL
-<<<<<<< HEAD
         self.toAddress = self.fromAddress = ''
         self.subject = self.message = ''
         self.fromLabel = self.toLabel = ''
@@ -134,38 +116,6 @@
     def getLabel(self, address=None):
         """Get a label for this bitmessage account"""
         return address or self.address
-=======
-        if config.has_section(address):
-            if config.safeGetBoolean(self.address, 'chan'):
-                self.type = AccountMixin.CHAN
-            elif config.safeGetBoolean(self.address, 'mailinglist'):
-                self.type = AccountMixin.MAILINGLIST
-        elif self.address == str_broadcast_subscribers:
-            self.type = AccountMixin.BROADCAST
-        else:
-            queryreturn = sqlQuery(
-                '''select label from subscriptions where address=?''', self.address)
-            if queryreturn:
-                self.type = AccountMixin.SUBSCRIPTION
-
-    def getLabel(self, address=None):
-        """Get a label for this bitmessage account"""
-        if address is None:
-            address = self.address
-        label = config.safeGet(address, 'label', address)
-        queryreturn = sqlQuery(
-            '''select label from addressbook where address=?''', address)
-        if queryreturn != []:
-            for row in queryreturn:
-                label, = row
-        else:
-            queryreturn = sqlQuery(
-                '''select label from subscriptions where address=?''', address)
-            if queryreturn != []:
-                for row in queryreturn:
-                    label, = row
-        return label
->>>>>>> 3a04e351
 
     def parseMessage(self, toAddress, fromAddress, subject, message):
         """Set metadata and address labels on self"""
@@ -182,10 +132,10 @@
 
     def __init__(self, address=None):
         super(BMAccount, self).__init__(address)
-        if BMConfigParser().has_section(address):
-            if BMConfigParser().safeGetBoolean(self.address, 'chan'):
+        if config.has_section(address):
+            if config.safeGetBoolean(self.address, 'chan'):
                 self.type = AccountMixin.CHAN
-            elif BMConfigParser().safeGetBoolean(self.address, 'mailinglist'):
+            elif config.safeGetBoolean(self.address, 'mailinglist'):
                 self.type = AccountMixin.MAILINGLIST
         elif self.address == str_broadcast_subscribers:
             self.type = AccountMixin.BROADCAST
@@ -197,7 +147,7 @@
     def getLabel(self, address=None):
         """Get a label for this bitmessage account"""
         address = super(BMAccount, self).getLabel(address)
-        label = BMConfigParser().safeGet(address, 'label', address)
+        label = config.safeGet(address, 'label', address)
         queryreturn = sqlQuery(
             'SELECT label FROM addressbook WHERE address=?', address)
         if queryreturn:
@@ -228,18 +178,10 @@
     REGISTRATION_DENIED = 1
 
     def send(self):
-<<<<<<< HEAD
         """The send method for gateway accounts"""
         streamNumber, ripe = decodeAddress(self.toAddress)[2:]
-        stealthLevel = BMConfigParser().safeGetInt(
+        stealthLevel = config.safeGetInt(
             'bitmessagesettings', 'ackstealthlevel')
-=======
-        """Override the send method for gateway accounts"""
-
-        # pylint: disable=unused-variable
-        status, addressVersionNumber, streamNumber, ripe = decodeAddress(self.toAddress)
-        stealthLevel = config.safeGetInt('bitmessagesettings', 'ackstealthlevel')
->>>>>>> 3a04e351
         ackdata = genAckPayload(streamNumber, stealthLevel)
         sqlExecute(
             '''INSERT INTO sent VALUES (?,?,?,?,?,?,?,?,?,?,?,?,?,?,?)''',
