#!/usr/bin/env python2.7
# Copyright (c) 2012 Jonathan Warren
# Copyright (c) 2012 The Bitmessage developers
# Distributed under the MIT/X11 software license. See the accompanying
# file COPYING or http://www.opensource.org/licenses/mit-license.php.

# Right now, PyBitmessage only support connecting to stream 1. It doesn't
# yet contain logic to expand into further streams.

# The software version variable is now held in shared.py

# import ctypes
try:
    from gevent import monkey
    monkey.patch_all()
except ImportError as ex:
    print "Not using the gevent module as it was not found. No need to worry."

import signal  # Used to capture a Ctrl-C keypress so that Bitmessage can shutdown gracefully.
# The next 3 are used for the API
from SimpleXMLRPCServer import *
import json
import singleton
import os

# Classes
from class_sqlThread import *
from class_singleCleaner import *
from class_singleWorker import *
from class_outgoingSynSender import *
from class_singleListener import *
from class_addressGenerator import *

# Helper Functions
import helper_bootstrap

import sys
if sys.platform == 'darwin':
    if float("{1}.{2}".format(*sys.version_info)) < 7.5:
        print "You should use python 2.7.5 or greater."
        print "Your version: {0}.{1}.{2}".format(*sys.version_info)
        sys.exit(0)

def connectToStream(streamNumber):
    selfInitiatedConnections[streamNumber] = {}
    if sys.platform[0:3] == 'win':
        maximumNumberOfHalfOpenConnections = 9
    else:
        maximumNumberOfHalfOpenConnections = 32
    for i in range(maximumNumberOfHalfOpenConnections):
        a = outgoingSynSender()
        a.setup(streamNumber, selfInitiatedConnections)
        a.start()


# This is one of several classes that constitute the API
# This class was written by Vaibhav Bhatia. Modified by Jonathan Warren (Atheros).
# http://code.activestate.com/recipes/501148-xmlrpc-serverclient-which-does-cookie-handling-and/
class MySimpleXMLRPCRequestHandler(SimpleXMLRPCRequestHandler):

    def do_POST(self):
        # Handles the HTTP POST request.
        # Attempts to interpret all HTTP POST requests as XML-RPC calls,
        # which are forwarded to the server's _dispatch method for handling.

        # Note: this method is the same as in SimpleXMLRPCRequestHandler,
        # just hacked to handle cookies

        # Check that the path is legal
        if not self.is_rpc_path_valid():
            self.report_404()
            return

        try:
            # Get arguments by reading body of request.
            # We read this in chunks to avoid straining
            # socket.read(); around the 10 or 15Mb mark, some platforms
            # begin to have problems (bug #792570).
            max_chunk_size = 10 * 1024 * 1024
            size_remaining = int(self.headers["content-length"])
            L = []
            while size_remaining:
                chunk_size = min(size_remaining, max_chunk_size)
                L.append(self.rfile.read(chunk_size))
                size_remaining -= len(L[-1])
            data = ''.join(L)

            # In previous versions of SimpleXMLRPCServer, _dispatch
            # could be overridden in this class, instead of in
            # SimpleXMLRPCDispatcher. To maintain backwards compatibility,
            # check to see if a subclass implements _dispatch and dispatch
            # using that method if present.
            response = self.server._marshaled_dispatch(
                data, getattr(self, '_dispatch', None)
            )
        except:  # This should only happen if the module is buggy
            # internal error, report as HTTP server error
            self.send_response(500)
            self.end_headers()
        else:
            # got a valid XML RPC response
            self.send_response(200)
            self.send_header("Content-type", "text/xml")
            self.send_header("Content-length", str(len(response)))

            # HACK :start -> sends cookies here
            if self.cookies:
                for cookie in self.cookies:
                    self.send_header('Set-Cookie', cookie.output(header=''))
            # HACK :end

            self.end_headers()
            self.wfile.write(response)

            # shut down the connection
            self.wfile.flush()
            self.connection.shutdown(1)

    def APIAuthenticateClient(self):
        if 'Authorization' in self.headers:
            # handle Basic authentication
            (enctype, encstr) = self.headers.get('Authorization').split()
            (emailid, password) = encstr.decode('base64').split(':')
            if emailid == shared.config.get('bitmessagesettings', 'apiusername') and password == shared.config.get('bitmessagesettings', 'apipassword'):
                return True
            else:
                return False
        else:
            print 'Authentication failed because header lacks Authentication field'
            time.sleep(2)
            return False

        return False

    def _dispatch(self, method, params):
        self.cookies = []

        validuser = self.APIAuthenticateClient()
        if not validuser:
            time.sleep(2)
            return "RPC Username or password incorrect or HTTP header lacks authentication at all."
        # handle request
        if method == 'helloWorld':
            (a, b) = params
            return a + '-' + b
        elif method == 'add':
            (a, b) = params
            return a + b
        elif method == 'statusBar':
            message, = params
            shared.UISignalQueue.put(('updateStatusBar', message))
        elif method == 'listAddresses':
            data = '{"addresses":['
            configSections = shared.config.sections()
            for addressInKeysFile in configSections:
                if addressInKeysFile != 'bitmessagesettings':
                    status, addressVersionNumber, streamNumber, hash = decodeAddress(
                        addressInKeysFile)
                    data
                    if len(data) > 20:
                        data += ','
                    data += json.dumps({'label': shared.config.get(addressInKeysFile, 'label'), 'address': addressInKeysFile, 'stream':
                                       streamNumber, 'enabled': shared.config.getboolean(addressInKeysFile, 'enabled')}, indent=4, separators=(',', ': '))
            data += ']}'
            return data
        elif method == 'createRandomAddress':
            if len(params) == 0:
                return 'API Error 0000: I need parameters!'
            elif len(params) == 1:
                label, = params
                eighteenByteRipe = False
                nonceTrialsPerByte = shared.config.get(
                    'bitmessagesettings', 'defaultnoncetrialsperbyte')
                payloadLengthExtraBytes = shared.config.get(
                    'bitmessagesettings', 'defaultpayloadlengthextrabytes')
            elif len(params) == 2:
                label, eighteenByteRipe = params
                nonceTrialsPerByte = shared.config.get(
                    'bitmessagesettings', 'defaultnoncetrialsperbyte')
                payloadLengthExtraBytes = shared.config.get(
                    'bitmessagesettings', 'defaultpayloadlengthextrabytes')
            elif len(params) == 3:
                label, eighteenByteRipe, totalDifficulty = params
                nonceTrialsPerByte = int(
                    shared.networkDefaultProofOfWorkNonceTrialsPerByte * totalDifficulty)
                payloadLengthExtraBytes = shared.config.get(
                    'bitmessagesettings', 'defaultpayloadlengthextrabytes')
            elif len(params) == 4:
                label, eighteenByteRipe, totalDifficulty, smallMessageDifficulty = params
                nonceTrialsPerByte = int(
                    shared.networkDefaultProofOfWorkNonceTrialsPerByte * totalDifficulty)
                payloadLengthExtraBytes = int(
                    shared.networkDefaultPayloadLengthExtraBytes * smallMessageDifficulty)
            else:
                return 'API Error 0000: Too many parameters!'
            label = label.decode('base64')
            try:
                unicode(label, 'utf-8')
            except:
                return 'API Error 0017: Label is not valid UTF-8 data.'
            shared.apiAddressGeneratorReturnQueue.queue.clear()
            streamNumberForAddress = 1
            shared.addressGeneratorQueue.put((
                'createRandomAddress', 3, streamNumberForAddress, label, 1, "", eighteenByteRipe, nonceTrialsPerByte, payloadLengthExtraBytes))
            return shared.apiAddressGeneratorReturnQueue.get()
        elif method == 'createDeterministicAddresses':
            if len(params) == 0:
                return 'API Error 0000: I need parameters!'
            elif len(params) == 1:
                passphrase, = params
                numberOfAddresses = 1
                addressVersionNumber = 0
                streamNumber = 0
                eighteenByteRipe = False
                nonceTrialsPerByte = shared.config.get(
                    'bitmessagesettings', 'defaultnoncetrialsperbyte')
                payloadLengthExtraBytes = shared.config.get(
                    'bitmessagesettings', 'defaultpayloadlengthextrabytes')
            elif len(params) == 2:
                passphrase, numberOfAddresses = params
                addressVersionNumber = 0
                streamNumber = 0
                eighteenByteRipe = False
                nonceTrialsPerByte = shared.config.get(
                    'bitmessagesettings', 'defaultnoncetrialsperbyte')
                payloadLengthExtraBytes = shared.config.get(
                    'bitmessagesettings', 'defaultpayloadlengthextrabytes')
            elif len(params) == 3:
                passphrase, numberOfAddresses, addressVersionNumber = params
                streamNumber = 0
                eighteenByteRipe = False
                nonceTrialsPerByte = shared.config.get(
                    'bitmessagesettings', 'defaultnoncetrialsperbyte')
                payloadLengthExtraBytes = shared.config.get(
                    'bitmessagesettings', 'defaultpayloadlengthextrabytes')
            elif len(params) == 4:
                passphrase, numberOfAddresses, addressVersionNumber, streamNumber = params
                eighteenByteRipe = False
                nonceTrialsPerByte = shared.config.get(
                    'bitmessagesettings', 'defaultnoncetrialsperbyte')
                payloadLengthExtraBytes = shared.config.get(
                    'bitmessagesettings', 'defaultpayloadlengthextrabytes')
            elif len(params) == 5:
                passphrase, numberOfAddresses, addressVersionNumber, streamNumber, eighteenByteRipe = params
                nonceTrialsPerByte = shared.config.get(
                    'bitmessagesettings', 'defaultnoncetrialsperbyte')
                payloadLengthExtraBytes = shared.config.get(
                    'bitmessagesettings', 'defaultpayloadlengthextrabytes')
            elif len(params) == 6:
                passphrase, numberOfAddresses, addressVersionNumber, streamNumber, eighteenByteRipe, totalDifficulty = params
                nonceTrialsPerByte = int(
                    shared.networkDefaultProofOfWorkNonceTrialsPerByte * totalDifficulty)
                payloadLengthExtraBytes = shared.config.get(
                    'bitmessagesettings', 'defaultpayloadlengthextrabytes')
            elif len(params) == 7:
                passphrase, numberOfAddresses, addressVersionNumber, streamNumber, eighteenByteRipe, totalDifficulty, smallMessageDifficulty = params
                nonceTrialsPerByte = int(
                    shared.networkDefaultProofOfWorkNonceTrialsPerByte * totalDifficulty)
                payloadLengthExtraBytes = int(
                    shared.networkDefaultPayloadLengthExtraBytes * smallMessageDifficulty)
            else:
                return 'API Error 0000: Too many parameters!'
            if len(passphrase) == 0:
                return 'API Error 0001: The specified passphrase is blank.'
            passphrase = passphrase.decode('base64')
            if addressVersionNumber == 0:  # 0 means "just use the proper addressVersionNumber"
                addressVersionNumber = 3
            if addressVersionNumber != 3:
                return 'API Error 0002: The address version number currently must be 3 (or 0 which means auto-select). ' + addressVersionNumber + ' isn\'t supported.'
            if streamNumber == 0:  # 0 means "just use the most available stream"
                streamNumber = 1
            if streamNumber != 1:
                return 'API Error 0003: The stream number must be 1 (or 0 which means auto-select). Others aren\'t supported.'
            if numberOfAddresses == 0:
                return 'API Error 0004: Why would you ask me to generate 0 addresses for you?'
            if numberOfAddresses > 999:
                return 'API Error 0005: You have (accidentally?) specified too many addresses to make. Maximum 999. This check only exists to prevent mischief; if you really want to create more addresses than this, contact the Bitmessage developers and we can modify the check or you can do it yourself by searching the source code for this message.'
            shared.apiAddressGeneratorReturnQueue.queue.clear()
            print 'Requesting that the addressGenerator create', numberOfAddresses, 'addresses.'
            shared.addressGeneratorQueue.put(
                ('createDeterministicAddresses', addressVersionNumber, streamNumber,
                 'unused API address', numberOfAddresses, passphrase, eighteenByteRipe, nonceTrialsPerByte, payloadLengthExtraBytes))
            data = '{"addresses":['
            queueReturn = shared.apiAddressGeneratorReturnQueue.get()
            for item in queueReturn:
                if len(data) > 20:
                    data += ','
                data += "\"" + item + "\""
            data += ']}'
            return data
        elif method == 'getDeterministicAddress':
            if len(params) != 3:
                return 'API Error 0000: I need exactly 3 parameters.'
            passphrase, addressVersionNumber, streamNumber = params
            numberOfAddresses = 1
            eighteenByteRipe = False
            if len(passphrase) == 0:
                return 'API Error 0001: The specified passphrase is blank.'
            passphrase = passphrase.decode('base64')
            if addressVersionNumber != 3:
                return 'API Error 0002: The address version number currently must be 3. ' + addressVersionNumber + ' isn\'t supported.'
            if streamNumber != 1:
                return 'API Error 0003: The stream number must be 1. Others aren\'t supported.'
            shared.apiAddressGeneratorReturnQueue.queue.clear()
            print 'Requesting that the addressGenerator create', numberOfAddresses, 'addresses.'
            shared.addressGeneratorQueue.put(
                ('getDeterministicAddress', addressVersionNumber,
                 streamNumber, 'unused API address', numberOfAddresses, passphrase, eighteenByteRipe))
            return shared.apiAddressGeneratorReturnQueue.get()
        elif method == 'getAllInboxMessages':
            shared.sqlLock.acquire()
            shared.sqlSubmitQueue.put(
                '''SELECT msgid, toaddress, fromaddress, subject, received, message, encodingtype, read FROM inbox where folder='inbox' ORDER BY received''')
            shared.sqlSubmitQueue.put('')
            queryreturn = shared.sqlReturnQueue.get()
            shared.sqlLock.release()
            data = '{"inboxMessages":['
            for row in queryreturn:
                msgid, toAddress, fromAddress, subject, received, message, encodingtype, read = row
                subject = shared.fixPotentiallyInvalidUTF8Data(subject)
                message = shared.fixPotentiallyInvalidUTF8Data(message)
                if len(data) > 25:
                    data += ','
                data += json.dumps({'msgid': msgid.encode('hex'), 'toAddress': toAddress, 'fromAddress': fromAddress, 'subject': subject.encode(
                    'base64'), 'message': message.encode('base64'), 'encodingType': encodingtype, 'receivedTime': received, 'read': read}, indent=4, separators=(',', ': '))
            data += ']}'
            return data
        elif method == 'getAllInboxMessageIds' or method == 'getAllInboxMessageIDs':
            shared.sqlLock.acquire()
            shared.sqlSubmitQueue.put(
                '''SELECT msgid FROM inbox where folder='inbox' ORDER BY received''')
            shared.sqlSubmitQueue.put('')
            queryreturn = shared.sqlReturnQueue.get()
            shared.sqlLock.release()
            data = '{"inboxMessageIds":['
            for row in queryreturn:
                msgid = row[0]
                if len(data) > 25:
                    data += ','
                data += json.dumps({'msgid': msgid.encode('hex')}, indent=4, separators=(',', ': '))
            data += ']}'
            return data
        elif method == 'getInboxMessageById' or method == 'getInboxMessageByID':
            if len(params) == 0:
                return 'API Error 0000: I need parameters!'
            msgid = params[0].decode('hex')
            v = (msgid,)
            shared.sqlLock.acquire()
            shared.sqlSubmitQueue.put('''SELECT msgid, toaddress, fromaddress, subject, received, message, encodingtype, read FROM inbox WHERE msgid=?''')
            shared.sqlSubmitQueue.put(v)
            queryreturn = shared.sqlReturnQueue.get()
            shared.sqlLock.release()
            data = '{"inboxMessage":['
            for row in queryreturn:
                msgid, toAddress, fromAddress, subject, received, message, encodingtype, read = row
                subject = shared.fixPotentiallyInvalidUTF8Data(subject)
                message = shared.fixPotentiallyInvalidUTF8Data(message)
                data += json.dumps({'msgid':msgid.encode('hex'), 'toAddress':toAddress, 'fromAddress':fromAddress, 'subject':subject.encode('base64'), 'message':message.encode('base64'), 'encodingType':encodingtype, 'receivedTime':received, 'read': read}, indent=4, separators=(',', ': '))
                data += ']}'
                return data
        elif method == 'getAllSentMessages':
            shared.sqlLock.acquire()
            shared.sqlSubmitQueue.put('''SELECT msgid, toaddress, fromaddress, subject, lastactiontime, message, encodingtype, status, ackdata FROM sent where folder='sent' ORDER BY lastactiontime''')
            shared.sqlSubmitQueue.put('')
            queryreturn = shared.sqlReturnQueue.get()
            shared.sqlLock.release()
            data = '{"sentMessages":['
            for row in queryreturn:
                msgid, toAddress, fromAddress, subject, lastactiontime, message, encodingtype, status, ackdata = row
                subject = shared.fixPotentiallyInvalidUTF8Data(subject)
                message = shared.fixPotentiallyInvalidUTF8Data(message)
                if len(data) > 25:
                    data += ','
                data += json.dumps({'msgid':msgid.encode('hex'), 'toAddress':toAddress, 'fromAddress':fromAddress, 'subject':subject.encode('base64'), 'message':message.encode('base64'), 'encodingType':encodingtype, 'lastActionTime':lastactiontime, 'status':status, 'ackData':ackdata.encode('hex')}, indent=4, separators=(',', ': '))
            data += ']}'
            return data
        elif method == 'getAllSentMessageIds' or method == 'getAllSentMessageIDs':
            shared.sqlLock.acquire()
            shared.sqlSubmitQueue.put('''SELECT msgid FROM sent where folder='sent' ORDER BY lastactiontime''')
            shared.sqlSubmitQueue.put('')
            queryreturn = shared.sqlReturnQueue.get()
            shared.sqlLock.release()
            data = '{"sentMessageIds":['
            for row in queryreturn:
                msgid = row[0]
                if len(data) > 25:
                    data += ','
                data += json.dumps({'msgid':msgid.encode('hex')}, indent=4, separators=(',', ': '))
            data += ']}'
            return data
        elif method == 'getInboxMessagesByReceiver' or method == 'getInboxMessagesByAddress': #after some time getInboxMessagesByAddress should be removed
            if len(params) == 0:
                return 'API Error 0000: I need parameters!'
            toAddress = params[0]
            v = (toAddress,)
            shared.sqlLock.acquire()
            shared.sqlSubmitQueue.put('''SELECT msgid, toaddress, fromaddress, subject, received, message, encodingtype FROM inbox WHERE folder='inbox' AND toAddress=?''')
            shared.sqlSubmitQueue.put(v)
            queryreturn = shared.sqlReturnQueue.get()
            shared.sqlLock.release()
            data = '{"inboxMessages":['
            for row in queryreturn:
                msgid, toAddress, fromAddress, subject, received, message, encodingtype = row
                subject = shared.fixPotentiallyInvalidUTF8Data(subject)
                message = shared.fixPotentiallyInvalidUTF8Data(message)
                if len(data) > 25:
                    data += ','
                data += json.dumps({'msgid':msgid.encode('hex'), 'toAddress':toAddress, 'fromAddress':fromAddress, 'subject':subject.encode('base64'), 'message':message.encode('base64'), 'encodingType':encodingtype, 'receivedTime':received}, indent=4, separators=(',', ': '))
            data += ']}'
            return data
        elif method == 'getSentMessageById' or method == 'getSentMessageByID':
            if len(params) == 0:
                return 'API Error 0000: I need parameters!'
            msgid = params[0].decode('hex')
            v = (msgid,)
            shared.sqlLock.acquire()
            shared.sqlSubmitQueue.put('''SELECT msgid, toaddress, fromaddress, subject, lastactiontime, message, encodingtype, status, ackdata FROM sent WHERE msgid=?''')
            shared.sqlSubmitQueue.put(v)
            queryreturn = shared.sqlReturnQueue.get()
            shared.sqlLock.release()
            data = '{"sentMessage":['
            for row in queryreturn:
                msgid, toAddress, fromAddress, subject, lastactiontime, message, encodingtype, status, ackdata = row
                subject = shared.fixPotentiallyInvalidUTF8Data(subject)
                message = shared.fixPotentiallyInvalidUTF8Data(message)
                data += json.dumps({'msgid':msgid.encode('hex'), 'toAddress':toAddress, 'fromAddress':fromAddress, 'subject':subject.encode('base64'), 'message':message.encode('base64'), 'encodingType':encodingtype, 'lastActionTime':lastactiontime, 'status':status, 'ackData':ackdata.encode('hex')}, indent=4, separators=(',', ': '))
                data += ']}'
                return data
        elif method == 'getSentMessagesByAddress' or method == 'getSentMessagesBySender':
            if len(params) == 0:
                return 'API Error 0000: I need parameters!'
            fromAddress = params[0]
            v = (fromAddress,)
            shared.sqlLock.acquire()
            shared.sqlSubmitQueue.put('''SELECT msgid, toaddress, fromaddress, subject, lastactiontime, message, encodingtype, status, ackdata FROM sent WHERE folder='sent' AND fromAddress=? ORDER BY lastactiontime''')
            shared.sqlSubmitQueue.put(v)
            queryreturn = shared.sqlReturnQueue.get()
            shared.sqlLock.release()
            data = '{"sentMessages":['
            for row in queryreturn:
                msgid, toAddress, fromAddress, subject, lastactiontime, message, encodingtype, status, ackdata = row
                subject = shared.fixPotentiallyInvalidUTF8Data(subject)
                message = shared.fixPotentiallyInvalidUTF8Data(message)
                if len(data) > 25:
                    data += ','
                data += json.dumps({'msgid':msgid.encode('hex'), 'toAddress':toAddress, 'fromAddress':fromAddress, 'subject':subject.encode('base64'), 'message':message.encode('base64'), 'encodingType':encodingtype, 'lastActionTime':lastactiontime, 'status':status, 'ackData':ackdata.encode('hex')}, indent=4, separators=(',', ': '))
            data += ']}'
            return data
        elif method == 'getSentMessageByAckData':
            if len(params) == 0:
                return 'API Error 0000: I need parameters!'
            ackData = params[0].decode('hex')
            v = (ackData,)
            shared.sqlLock.acquire()
            shared.sqlSubmitQueue.put('''SELECT msgid, toaddress, fromaddress, subject, lastactiontime, message, encodingtype, status, ackdata FROM sent WHERE ackdata=?''')
            shared.sqlSubmitQueue.put(v)
            queryreturn = shared.sqlReturnQueue.get()
            shared.sqlLock.release()
            data = '{"sentMessage":['
            for row in queryreturn:
                msgid, toAddress, fromAddress, subject, lastactiontime, message, encodingtype, status, ackdata = row
                subject = shared.fixPotentiallyInvalidUTF8Data(subject)
                message = shared.fixPotentiallyInvalidUTF8Data(message)
                data += json.dumps({'msgid':msgid.encode('hex'), 'toAddress':toAddress, 'fromAddress':fromAddress, 'subject':subject.encode('base64'), 'message':message.encode('base64'), 'encodingType':encodingtype, 'lastActionTime':lastactiontime, 'status':status, 'ackData':ackdata.encode('hex')}, indent=4, separators=(',', ': '))
            data += ']}'
            return data
        elif method == 'trashMessage':
            if len(params) == 0:
                return 'API Error 0000: I need parameters!'
            msgid = params[0].decode('hex')
            
            # Trash if in inbox table
            helper_inbox.trash(msgid)
            # Trash if in sent table
            t = (msgid,)
            shared.sqlLock.acquire()
            shared.sqlSubmitQueue.put('''UPDATE sent SET folder='trash' WHERE msgid=?''')
            shared.sqlSubmitQueue.put(t)
            shared.sqlReturnQueue.get()
            shared.sqlSubmitQueue.put('commit')
            shared.sqlLock.release()
            # shared.UISignalQueue.put(('removeSentRowByMsgid',msgid)) This function doesn't exist yet.
            return 'Trashed message (assuming message existed).'
        elif method == 'trashInboxMessage':
            if len(params) == 0:
                return 'API Error 0000: I need parameters!'
            msgid = params[0].decode('hex')
            helper_inbox.trash(msgid)
            return 'Trashed inbox message (assuming message existed).'
        elif method == 'trashSentMessage':
            if len(params) == 0:
                return 'API Error 0000: I need parameters!'
            msgid = params[0].decode('hex')
            t = (msgid,)
            shared.sqlLock.acquire()
            shared.sqlSubmitQueue.put('''UPDATE sent SET folder='trash' WHERE msgid=?''')
            shared.sqlSubmitQueue.put(t)
            shared.sqlReturnQueue.get()
            shared.sqlSubmitQueue.put('commit')
            shared.sqlLock.release()
            # shared.UISignalQueue.put(('removeSentRowByMsgid',msgid)) This function doesn't exist yet.
            return 'Trashed sent message (assuming message existed).'
        elif method == 'sendMessage':
            if len(params) == 0:
                return 'API Error 0000: I need parameters!'
            elif len(params) == 4:
                toAddress, fromAddress, subject, message = params
                encodingType = 2
            elif len(params) == 5:
                toAddress, fromAddress, subject, message, encodingType = params
            if encodingType != 2:
                return 'API Error 0006: The encoding type must be 2 because that is the only one this program currently supports.'
            subject = subject.decode('base64')
            message = message.decode('base64')
            status, addressVersionNumber, streamNumber, toRipe = decodeAddress(
                toAddress)
            if status != 'success':
                with shared.printLock:
                    print 'API Error 0007: Could not decode address:', toAddress, ':', status

                if status == 'checksumfailed':
                    return 'API Error 0008: Checksum failed for address: ' + toAddress
                if status == 'invalidcharacters':
                    return 'API Error 0009: Invalid characters in address: ' + toAddress
                if status == 'versiontoohigh':
                    return 'API Error 0010: Address version number too high (or zero) in address: ' + toAddress
                return 'API Error 0007: Could not decode address: ' + toAddress + ' : ' + status
            if addressVersionNumber < 2 or addressVersionNumber > 3:
                return 'API Error 0011: The address version number currently must be 2 or 3. Others aren\'t supported. Check the toAddress.'
            if streamNumber != 1:
                return 'API Error 0012: The stream number must be 1. Others aren\'t supported. Check the toAddress.'
            status, addressVersionNumber, streamNumber, fromRipe = decodeAddress(
                fromAddress)
            if status != 'success':
                with shared.printLock:
                    print 'API Error 0007: Could not decode address:', fromAddress, ':', status

                if status == 'checksumfailed':
                    return 'API Error 0008: Checksum failed for address: ' + fromAddress
                if status == 'invalidcharacters':
                    return 'API Error 0009: Invalid characters in address: ' + fromAddress
                if status == 'versiontoohigh':
                    return 'API Error 0010: Address version number too high (or zero) in address: ' + fromAddress
                return 'API Error 0007: Could not decode address: ' + fromAddress + ' : ' + status
            if addressVersionNumber < 2 or addressVersionNumber > 3:
                return 'API Error 0011: The address version number currently must be 2 or 3. Others aren\'t supported. Check the fromAddress.'
            if streamNumber != 1:
                return 'API Error 0012: The stream number must be 1. Others aren\'t supported. Check the fromAddress.'
            toAddress = addBMIfNotPresent(toAddress)
            fromAddress = addBMIfNotPresent(fromAddress)
            try:
                fromAddressEnabled = shared.config.getboolean(
                    fromAddress, 'enabled')
            except:
                return 'API Error 0013: Could not find your fromAddress in the keys.dat file.'
            if not fromAddressEnabled:
                return 'API Error 0014: Your fromAddress is disabled. Cannot send.'

            ackdata = OpenSSL.rand(32)

            t = ('', toAddress, toRipe, fromAddress, subject, message, ackdata, int(
                time.time()), 'msgqueued', 1, 1, 'sent', 2)
            helper_sent.insert(t)

            toLabel = ''
            t = (toAddress,)
            shared.sqlLock.acquire()
            shared.sqlSubmitQueue.put(
                '''select label from addressbook where address=?''')
            shared.sqlSubmitQueue.put(t)
            queryreturn = shared.sqlReturnQueue.get()
            shared.sqlLock.release()
            if queryreturn != []:
                for row in queryreturn:
                    toLabel, = row
            # apiSignalQueue.put(('displayNewSentMessage',(toAddress,toLabel,fromAddress,subject,message,ackdata)))
            shared.UISignalQueue.put(('displayNewSentMessage', (
                toAddress, toLabel, fromAddress, subject, message, ackdata)))

            shared.workerQueue.put(('sendmessage', toAddress))

            return ackdata.encode('hex')

        elif method == 'sendBroadcast':
            if len(params) == 0:
                return 'API Error 0000: I need parameters!'
            if len(params) == 3:
                fromAddress, subject, message = params
                encodingType = 2
            elif len(params) == 4:
                fromAddress, subject, message, encodingType = params
            if encodingType != 2:
                return 'API Error 0006: The encoding type must be 2 because that is the only one this program currently supports.'
            subject = subject.decode('base64')
            message = message.decode('base64')

            status, addressVersionNumber, streamNumber, fromRipe = decodeAddress(
                fromAddress)
            if status != 'success':
                with shared.printLock:
                    print 'API Error 0007: Could not decode address:', fromAddress, ':', status

                if status == 'checksumfailed':
                    return 'API Error 0008: Checksum failed for address: ' + fromAddress
                if status == 'invalidcharacters':
                    return 'API Error 0009: Invalid characters in address: ' + fromAddress
                if status == 'versiontoohigh':
                    return 'API Error 0010: Address version number too high (or zero) in address: ' + fromAddress
                return 'API Error 0007: Could not decode address: ' + fromAddress + ' : ' + status
            if addressVersionNumber < 2 or addressVersionNumber > 3:
                return 'API Error 0011: the address version number currently must be 2 or 3. Others aren\'t supported. Check the fromAddress.'
            if streamNumber != 1:
                return 'API Error 0012: the stream number must be 1. Others aren\'t supported. Check the fromAddress.'
            fromAddress = addBMIfNotPresent(fromAddress)
            try:
                fromAddressEnabled = shared.config.getboolean(
                    fromAddress, 'enabled')
            except:
                return 'API Error 0013: could not find your fromAddress in the keys.dat file.'
            ackdata = OpenSSL.rand(32)
            toAddress = '[Broadcast subscribers]'
            ripe = ''


            t = ('', toAddress, ripe, fromAddress, subject, message, ackdata, int(
                time.time()), 'broadcastqueued', 1, 1, 'sent', 2)
            helper_sent.insert(t)

            toLabel = '[Broadcast subscribers]'
            shared.UISignalQueue.put(('displayNewSentMessage', (
                toAddress, toLabel, fromAddress, subject, message, ackdata)))
            shared.workerQueue.put(('sendbroadcast', ''))

            return ackdata.encode('hex')
        elif method == 'getStatus':
            if len(params) != 1:
                return 'API Error 0000: I need one parameter!'
            ackdata, = params
            if len(ackdata) != 64:
                return 'API Error 0015: The length of ackData should be 32 bytes (encoded in hex thus 64 characters).'
            shared.sqlLock.acquire()
            shared.sqlSubmitQueue.put(
                '''SELECT status FROM sent where ackdata=?''')
            shared.sqlSubmitQueue.put((ackdata.decode('hex'),))
            queryreturn = shared.sqlReturnQueue.get()
            shared.sqlLock.release()
            if queryreturn == []:
                return 'notfound'
            for row in queryreturn:
                status, = row
                return status
        elif method == 'addSubscription':
            if len(params) == 0:
                return 'API Error 0000: I need parameters!'
            if len(params) == 1:
                address, = params
                label == ''
            if len(params) == 2:
                address, label = params
                label = label.decode('base64')
                try:
                    unicode(label, 'utf-8')
                except:
                    return 'API Error 0017: Label is not valid UTF-8 data.'
            if len(params) > 2:
                return 'API Error 0000: I need either 1 or 2 parameters!'
            address = addBMIfNotPresent(address)
            status, addressVersionNumber, streamNumber, toRipe = decodeAddress(
                address)
            if status != 'success':
                with shared.printLock:
                    print 'API Error 0007: Could not decode address:', address, ':', status

                if status == 'checksumfailed':
                    return 'API Error 0008: Checksum failed for address: ' + address
                if status == 'invalidcharacters':
                    return 'API Error 0009: Invalid characters in address: ' + address
                if status == 'versiontoohigh':
                    return 'API Error 0010: Address version number too high (or zero) in address: ' + address
                return 'API Error 0007: Could not decode address: ' + address + ' : ' + status
            if addressVersionNumber < 2 or addressVersionNumber > 3:
                return 'API Error 0011: The address version number currently must be 2 or 3. Others aren\'t supported.'
            if streamNumber != 1:
                return 'API Error 0012: The stream number must be 1. Others aren\'t supported.'
            # First we must check to see if the address is already in the
            # subscriptions list.
            shared.sqlLock.acquire()
            t = (address,)
            shared.sqlSubmitQueue.put(
                '''select * from subscriptions where address=?''')
            shared.sqlSubmitQueue.put(t)
            queryreturn = shared.sqlReturnQueue.get()
            shared.sqlLock.release()
            if queryreturn != []:
                return 'API Error 0016: You are already subscribed to that address.'
            t = (label, address, True)
            shared.sqlLock.acquire()
            shared.sqlSubmitQueue.put(
                '''INSERT INTO subscriptions VALUES (?,?,?)''')
            shared.sqlSubmitQueue.put(t)
            queryreturn = shared.sqlReturnQueue.get()
            shared.sqlSubmitQueue.put('commit')
            shared.sqlLock.release()
            shared.reloadBroadcastSendersForWhichImWatching()
            shared.UISignalQueue.put(('rerenderInboxFromLabels', ''))
            shared.UISignalQueue.put(('rerenderSubscriptions', ''))
            return 'Added subscription.'

        elif method == 'deleteSubscription':
            if len(params) != 1:
                return 'API Error 0000: I need 1 parameter!'
            address, = params
            address = addBMIfNotPresent(address)
            t = (address,)
            shared.sqlLock.acquire()
            shared.sqlSubmitQueue.put(
                '''DELETE FROM subscriptions WHERE address=?''')
            shared.sqlSubmitQueue.put(t)
            shared.sqlReturnQueue.get()
            shared.sqlSubmitQueue.put('commit')
            shared.sqlLock.release()
            shared.reloadBroadcastSendersForWhichImWatching()
            shared.UISignalQueue.put(('rerenderInboxFromLabels', ''))
            shared.UISignalQueue.put(('rerenderSubscriptions', ''))
            return 'Deleted subscription if it existed.'
        elif method == 'listSubscriptions':
            shared.sqlLock.acquire()
            shared.sqlSubmitQueue.put('''SELECT label, address, enabled FROM subscriptions''')
            shared.sqlSubmitQueue.put('')
            queryreturn = shared.sqlReturnQueue.get()
            shared.sqlLock.release()
            data = '{"subscriptions":['
            for row in queryreturn:
                label, address, enabled = row
                label = shared.fixPotentiallyInvalidUTF8Data(label)
                if len(data) > 20:
                    data += ','
                data += json.dumps({'label':label.encode('base64'), 'address': address, 'enabled': enabled == 1}, indent=4, separators=(',',': '))
            data += ']}'
            return data
        elif method == 'disseminatePreEncryptedMsg':
            # The device issuing this command to PyBitmessage supplies a msg object that has
            # already been encrypted and had the necessary proof of work done for it to be
            # disseminated to the rest of the Bitmessage network. PyBitmessage accepts this msg
            # object and sends it out to the rest of the Bitmessage network as if it had generated the
            # message itself. Please do not yet add this to the api doc.
            if len(params) != 1:
                return 'API Error 0000: I need 1 parameter!'
            encryptedPayload, = params
            encryptedPayload = encryptedPayload.decode('hex')
            toStreamNumber = decodeVarint(encryptedPayload[16:26])[0]
            inventoryHash = calculateInventoryHash(encryptedPayload)
            objectType = 'msg'
            shared.inventory[inventoryHash] = (
                objectType, toStreamNumber, encryptedPayload, int(time.time()))
            with shared.printLock:
                print 'Broadcasting inv for msg(API disseminatePreEncryptedMsg command):', inventoryHash.encode('hex')
            shared.broadcastToSendDataQueues((
                toStreamNumber, 'sendinv', inventoryHash))
        elif method == 'disseminatePubkey':
            # The device issuing this command to PyBitmessage supplies a pubkey object that has
            # already had the necessary proof of work done for it to be disseminated to the rest of the 
            # Bitmessage network. PyBitmessage accepts this pubkey object and sends it out to the 
            # rest of the Bitmessage network as if it had generated the pubkey object itself. Please
            # do not yet add this to the api doc.
            if len(params) != 1:
                return 'API Error 0000: I need 1 parameter!'
            payload, = params
            payload = payload.decode('hex')
            pubkeyReadPosition = 8 # bypass the nonce
            if payload[pubkeyReadPosition:pubkeyReadPosition+4] == '\x00\x00\x00\x00': # if this pubkey uses 8 byte time
                pubkeyReadPosition += 8
            else:
                pubkeyReadPosition += 4
            addressVersion, addressVersionLength = decodeVarint(payload[pubkeyReadPosition:pubkeyReadPosition+10])
            pubkeyReadPosition += addressVersionLength
            pubkeyStreamNumber = decodeVarint(payload[pubkeyReadPosition:pubkeyReadPosition+10])[0]
            inventoryHash = calculateInventoryHash(payload)
            objectType = 'pubkey'
            shared.inventory[inventoryHash] = (
                objectType, pubkeyStreamNumber, payload, int(time.time()))
            with shared.printLock:
                print 'broadcasting inv within API command disseminatePubkey with hash:', inventoryHash.encode('hex')
            shared.broadcastToSendDataQueues((
                streamNumber, 'sendinv', inventoryHash))
        elif method == 'getMessageDataByDestinationHash':
            # Method will eventually be used by a particular Android app to 
            # select relevant messages. Do not yet add this to the api
            # doc.
            
            if len(params) != 1:
                return 'API Error 0000: I need 1 parameter!'
            requestedHash, = params
            if len(requestedHash) != 40:
                return 'API Error 0019: The length of hash should be 20 bytes (encoded in hex thus 40 characters).'
            requestedHash = requestedHash.decode('hex')
            
            # This is not a particularly commonly used API function. Before we 
            # use it we'll need to fill out a field in our inventory database 
            # which is blank by default (first20bytesofencryptedmessage). 
            parameters = ''
            with shared.sqlLock:
                shared.sqlSubmitQueue.put('''SELECT hash, payload FROM inventory WHERE first20bytesofencryptedmessage = '' and objecttype = 'msg' ; ''')
                shared.sqlSubmitQueue.put(parameters)
                queryreturn = shared.sqlReturnQueue.get()
            
                for row in queryreturn:
                    hash, payload = row
                    readPosition = 16 # Nonce length + time length
                    readPosition += decodeVarint(payload[readPosition:readPosition+10])[1] # Stream Number length
                    t = (payload[readPosition:readPosition+20],hash)
                    shared.sqlSubmitQueue.put('''UPDATE inventory SET first20bytesofencryptedmessage=? WHERE hash=?; ''')
                    shared.sqlSubmitQueue.put(t)
                    shared.sqlReturnQueue.get()        
                
            parameters = (requestedHash,)
            with shared.sqlLock:
                shared.sqlSubmitQueue.put('commit')
                shared.sqlSubmitQueue.put('''SELECT payload FROM inventory WHERE first20bytesofencryptedmessage = ?''')
                shared.sqlSubmitQueue.put(parameters)
                queryreturn = shared.sqlReturnQueue.get()
            data = '{"receivedMessageDatas":['
            for row in queryreturn:
                payload, = row
                if len(data) > 25:
                    data += ','
                data += json.dumps({'data':payload.encode('hex')}, indent=4, separators=(',', ': '))
            data += ']}'
            return data
        elif method == 'getPubkeyByHash':
            # Method will eventually be used by a particular Android app to 
            # retrieve pubkeys. Please do not yet add this to the api docs.
            if len(params) != 1:
                return 'API Error 0000: I need 1 parameter!'
            requestedHash, = params
            if len(requestedHash) != 40:
                return 'API Error 0019: The length of hash should be 20 bytes (encoded in hex thus 40 characters).'
            requestedHash = requestedHash.decode('hex')
            parameters = (requestedHash,)
            with shared.sqlLock:
                shared.sqlSubmitQueue.put('''SELECT transmitdata FROM pubkeys WHERE hash = ? ; ''')
                shared.sqlSubmitQueue.put(parameters)
                queryreturn = shared.sqlReturnQueue.get()
            data = '{"pubkey":['
            for row in queryreturn:
                transmitdata, = row
                data += json.dumps({'data':transmitdata.encode('hex')}, indent=4, separators=(',', ': '))
            data += ']}'
            return data
        elif method == 'clientStatus':
            return '{ "networkConnections" : "%s" }' % str(len(shared.connectedHostsList))
        else:
            return 'API Error 0020: Invalid method: %s' % method

# This thread, of which there is only one, runs the API.


class singleAPI(threading.Thread):

    def __init__(self):
        threading.Thread.__init__(self)

    def run(self):
        se = SimpleXMLRPCServer((shared.config.get('bitmessagesettings', 'apiinterface'), shared.config.getint(
            'bitmessagesettings', 'apiport')), MySimpleXMLRPCRequestHandler, True, True)
        se.register_introspection_functions()
        se.serve_forever()

# This is a list of current connections (the thread pointers at least)
selfInitiatedConnections = {}


if shared.useVeryEasyProofOfWorkForTesting:
    shared.networkDefaultProofOfWorkNonceTrialsPerByte = int(
        shared.networkDefaultProofOfWorkNonceTrialsPerByte / 16)
    shared.networkDefaultPayloadLengthExtraBytes = int(
        shared.networkDefaultPayloadLengthExtraBytes / 7000)

class Main:
    def start(self, deamon=False):
        # is the application already running?  If yes then exit.
        thisapp = singleton.singleinstance()

        signal.signal(signal.SIGINT, helper_generic.signal_handler)
        # signal.signal(signal.SIGINT, signal.SIG_DFL)

        helper_bootstrap.knownNodes()
        # Start the address generation thread
        addressGeneratorThread = addressGenerator()
        addressGeneratorThread.daemon = True  # close the main program even if there are threads left
        addressGeneratorThread.start()
<<<<<<< HEAD

        # Start the thread that calculates POWs
        singleWorkerThread = singleWorker()
        singleWorkerThread.daemon = True  # close the main program even if there are threads left
        singleWorkerThread.start()

        # Start the SQL thread
        sqlLookup = sqlThread()
        sqlLookup.daemon = False  # DON'T close the main program even if there are threads left. The closeEvent should command this thread to exit gracefully.
        sqlLookup.start()

        # Start the cleanerThread
        singleCleanerThread = singleCleaner()
        singleCleanerThread.daemon = True  # close the main program even if there are threads left
        singleCleanerThread.start()

        shared.reloadMyAddressHashes()
        shared.reloadBroadcastSendersForWhichImWatching()

        if shared.safeConfigGetBoolean('bitmessagesettings', 'apienabled'):
            try:
                apiNotifyPath = shared.config.get(
                    'bitmessagesettings', 'apinotifypath')
            except:
                apiNotifyPath = ''
            if apiNotifyPath != '':
                with shared.printLock:
                    print 'Trying to call', apiNotifyPath

                call([apiNotifyPath, "startingUp"])
            singleAPIThread = singleAPI()
            singleAPIThread.daemon = True  # close the main program even if there are threads left
            singleAPIThread.start()

        connectToStream(1)

        singleListenerThread = singleListener()
        singleListenerThread.setup(selfInitiatedConnections)
        singleListenerThread.daemon = True  # close the main program even if there are threads left
        singleListenerThread.start()

        if deamon == False and shared.safeConfigGetBoolean('bitmessagesettings', 'daemon') == False:
            try:
                from PyQt4 import QtCore, QtGui
            except Exception as err:
                print 'PyBitmessage requires PyQt unless you want to run it as a daemon and interact with it using the API. You can download PyQt from http://www.riverbankcomputing.com/software/pyqt/download   or by searching Google for \'PyQt Download\'. If you want to run in daemon mode, see https://bitmessage.org/wiki/Daemon'
                print 'Error message:', err
                os._exit(0)

            import bitmessageqt
            bitmessageqt.run()
        else:
            shared.config.remove_option('bitmessagesettings', 'dontconnect')

=======

        # Start the thread that calculates POWs
        singleWorkerThread = singleWorker()
        singleWorkerThread.daemon = True  # close the main program even if there are threads left
        singleWorkerThread.start()

        # Start the SQL thread
        sqlLookup = sqlThread()
        sqlLookup.daemon = False  # DON'T close the main program even if there are threads left. The closeEvent should command this thread to exit gracefully.
        sqlLookup.start()

        # Start the cleanerThread
        singleCleanerThread = singleCleaner()
        singleCleanerThread.daemon = True  # close the main program even if there are threads left
        singleCleanerThread.start()

        shared.reloadMyAddressHashes()
        shared.reloadBroadcastSendersForWhichImWatching()

        if shared.safeConfigGetBoolean('bitmessagesettings', 'apienabled'):
            try:
                apiNotifyPath = shared.config.get(
                    'bitmessagesettings', 'apinotifypath')
            except:
                apiNotifyPath = ''
            if apiNotifyPath != '':
                with shared.printLock:
                    print 'Trying to call', apiNotifyPath

                call([apiNotifyPath, "startingUp"])
            singleAPIThread = singleAPI()
            singleAPIThread.daemon = True  # close the main program even if there are threads left
            singleAPIThread.start()

        connectToStream(1)

        singleListenerThread = singleListener()
        singleListenerThread.setup(selfInitiatedConnections)
        singleListenerThread.daemon = True  # close the main program even if there are threads left
        singleListenerThread.start()

        if deamon == False and shared.safeConfigGetBoolean('bitmessagesettings', 'daemon') == False:
            try:
                from PyQt4 import QtCore, QtGui
            except Exception as err:
                print 'PyBitmessage requires PyQt unless you want to run it as a daemon and interact with it using the API. You can download PyQt from http://www.riverbankcomputing.com/software/pyqt/download   or by searching Google for \'PyQt Download\'. If you want to run in daemon mode, see https://bitmessage.org/wiki/Daemon'
                print 'Error message:', err
                os._exit(0)

            import bitmessageqt
            bitmessageqt.run()
        else:
            shared.config.remove_option('bitmessagesettings', 'dontconnect')

>>>>>>> ac414690
            if deamon:
                with shared.printLock:
                    print 'Running as a daemon. The main program should exit this thread.'
            else:
                with shared.printLock:
                    print 'Running as a daemon. You can use Ctrl+C to exit.'
                while True:
                    time.sleep(20)
            
    def stop(self):
        with shared.printLock:
            print 'Stopping Bitmessage Deamon.'
        shared.doCleanShutdown()
        
        
    def getApiAddress(self):
        if not shared.safeConfigGetBoolean('bitmessagesettings', 'apienabled'):
            return None
            
        address = shared.config.get('bitmessagesettings', 'apiinterface')
        port = shared.config.getint('bitmessagesettings', 'apiport')
        return {'address':address,'port':port}
            
if __name__ == "__main__":
    mainprogram = Main()
    mainprogram.start()

    
# So far, the creation of and management of the Bitmessage protocol and this
# client is a one-man operation. Bitcoin tips are quite appreciated.
# 1H5XaDA6fYENLbknwZyjiYXYPQaFjjLX2u<|MERGE_RESOLUTION|>--- conflicted
+++ resolved
@@ -889,7 +889,6 @@
         addressGeneratorThread = addressGenerator()
         addressGeneratorThread.daemon = True  # close the main program even if there are threads left
         addressGeneratorThread.start()
-<<<<<<< HEAD
 
         # Start the thread that calculates POWs
         singleWorkerThread = singleWorker()
@@ -944,62 +943,6 @@
         else:
             shared.config.remove_option('bitmessagesettings', 'dontconnect')
 
-=======
-
-        # Start the thread that calculates POWs
-        singleWorkerThread = singleWorker()
-        singleWorkerThread.daemon = True  # close the main program even if there are threads left
-        singleWorkerThread.start()
-
-        # Start the SQL thread
-        sqlLookup = sqlThread()
-        sqlLookup.daemon = False  # DON'T close the main program even if there are threads left. The closeEvent should command this thread to exit gracefully.
-        sqlLookup.start()
-
-        # Start the cleanerThread
-        singleCleanerThread = singleCleaner()
-        singleCleanerThread.daemon = True  # close the main program even if there are threads left
-        singleCleanerThread.start()
-
-        shared.reloadMyAddressHashes()
-        shared.reloadBroadcastSendersForWhichImWatching()
-
-        if shared.safeConfigGetBoolean('bitmessagesettings', 'apienabled'):
-            try:
-                apiNotifyPath = shared.config.get(
-                    'bitmessagesettings', 'apinotifypath')
-            except:
-                apiNotifyPath = ''
-            if apiNotifyPath != '':
-                with shared.printLock:
-                    print 'Trying to call', apiNotifyPath
-
-                call([apiNotifyPath, "startingUp"])
-            singleAPIThread = singleAPI()
-            singleAPIThread.daemon = True  # close the main program even if there are threads left
-            singleAPIThread.start()
-
-        connectToStream(1)
-
-        singleListenerThread = singleListener()
-        singleListenerThread.setup(selfInitiatedConnections)
-        singleListenerThread.daemon = True  # close the main program even if there are threads left
-        singleListenerThread.start()
-
-        if deamon == False and shared.safeConfigGetBoolean('bitmessagesettings', 'daemon') == False:
-            try:
-                from PyQt4 import QtCore, QtGui
-            except Exception as err:
-                print 'PyBitmessage requires PyQt unless you want to run it as a daemon and interact with it using the API. You can download PyQt from http://www.riverbankcomputing.com/software/pyqt/download   or by searching Google for \'PyQt Download\'. If you want to run in daemon mode, see https://bitmessage.org/wiki/Daemon'
-                print 'Error message:', err
-                os._exit(0)
-
-            import bitmessageqt
-            bitmessageqt.run()
-        else:
-            shared.config.remove_option('bitmessagesettings', 'dontconnect')
-
->>>>>>> ac414690
             if deamon:
                 with shared.printLock:
                     print 'Running as a daemon. The main program should exit this thread.'
