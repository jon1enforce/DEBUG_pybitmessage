--- conflicted
+++ resolved
@@ -54,16 +54,6 @@
 from subprocess import call
 import time
 
-<<<<<<< HEAD
-
-#TODO: done twice  - quite paranoid
-if sys.platform == 'darwin':
-    if float("{1}.{2}".format(*sys.version_info)) < 7.5:
-        logger.critical("You should use python 2.7.5 or greater. Your version: %s", "{0}.{1}.{2}".format(*sys.version_info))
-        sys.exit(0)
-
-=======
->>>>>>> a756e445
 def connectToStream(streamNumber):
     shared.streamsInWhichIAmParticipating[streamNumber] = 'no data'
     selfInitiatedConnections[streamNumber] = {}
