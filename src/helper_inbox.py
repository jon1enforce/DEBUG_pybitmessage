"""Helper Inbox performs inbox messages related operations"""

import sqlite3

import queues
from helper_sql import sqlExecute, sqlQuery
from dbcompat import dbstr


def insert(t):
    """Perform an insert into the "inbox" table"""
<<<<<<< HEAD
    u = [t[0], dbstr(t[1]), dbstr(t[2]), dbstr(t[3]), dbstr(t[4]), dbstr(t[5]), dbstr(t[6]), t[7], t[8], t[9]]
=======
    u = [sqlite3.Binary(t[0]), t[1], t[2], t[3], t[4], t[5], t[6], t[7], t[8], sqlite3.Binary(t[9])]
>>>>>>> d676ea3e
    sqlExecute('''INSERT INTO inbox VALUES (?,?,?,?,?,?,?,?,?,?)''', *u)
    # shouldn't emit changedInboxUnread and displayNewInboxMessage
    # at the same time
    # queues.UISignalQueue.put(('changedInboxUnread', None))


def trash(msgid):
    """Mark a message in the `inbox` as `trash`"""
    rowcount = sqlExecute('''UPDATE inbox SET folder='trash' WHERE msgid=?''', sqlite3.Binary(msgid))
    if rowcount < 1:
        sqlExecute('''UPDATE inbox SET folder='trash' WHERE msgid=CAST(? AS TEXT)''', msgid)
    queues.UISignalQueue.put(('removeInboxRowByMsgid', msgid))


def delete(ack_data):
    """Permanent delete message from trash"""
    rowcount = sqlExecute("DELETE FROM inbox WHERE msgid = ?", sqlite3.Binary(ack_data))
    if rowcount < 1:
        sqlExecute("DELETE FROM inbox WHERE msgid = CAST(? AS TEXT)", ack_data)


def undeleteMessage(msgid):
    """Undelte the message"""
    rowcount = sqlExecute('''UPDATE inbox SET folder='inbox' WHERE msgid=?''', sqlite3.Binary(msgid))
    if rowcount < 1:
        sqlExecute('''UPDATE inbox SET folder='inbox' WHERE msgid=CAST(? AS TEXT)''', msgid)


def isMessageAlreadyInInbox(sigHash):
    """Check for previous instances of this message"""
    queryReturn = sqlQuery(
        '''SELECT COUNT(*) FROM inbox WHERE sighash=?''', sqlite3.Binary(sigHash))
    if len(queryReturn) < 1:
        queryReturn = sqlQuery(
            '''SELECT COUNT(*) FROM inbox WHERE sighash=CAST(? AS TEXT)''', sigHash)
    return queryReturn[0][0] != 0<|MERGE_RESOLUTION|>--- conflicted
+++ resolved
@@ -9,11 +9,7 @@
 
 def insert(t):
     """Perform an insert into the "inbox" table"""
-<<<<<<< HEAD
-    u = [t[0], dbstr(t[1]), dbstr(t[2]), dbstr(t[3]), dbstr(t[4]), dbstr(t[5]), dbstr(t[6]), t[7], t[8], t[9]]
-=======
-    u = [sqlite3.Binary(t[0]), t[1], t[2], t[3], t[4], t[5], t[6], t[7], t[8], sqlite3.Binary(t[9])]
->>>>>>> d676ea3e
+    u = [sqlite3.Binary(t[0]), dbstr(t[1]), dbstr(t[2]), dbstr(t[3]), dbstr(t[4]), dbstr(t[5]), dbstr(t[6]), t[7], t[8], sqlite3.Binary(t[9])]
     sqlExecute('''INSERT INTO inbox VALUES (?,?,?,?,?,?,?,?,?,?)''', *u)
     # shouldn't emit changedInboxUnread and displayNewInboxMessage
     # at the same time
