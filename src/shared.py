--- conflicted
+++ resolved
@@ -7,11 +7,7 @@
 import Queue
 import pickle
 import os
-<<<<<<< HEAD
-import signal
-=======
 import time
->>>>>>> b9e81ec5
 
 myECCryptorObjects = {}
 MyECSubscriptionCryptorObjects = {}
@@ -181,15 +177,7 @@
     print 'Finished flushing inventory.'
     printLock.release()
 
-<<<<<<< HEAD
-    #Messy hack to kill child processes immediately. May not work on all platforms.
-    try:
-      os.killpg(os.getpgid(os.getpid()), signal.SIGTERM)
-    except:
-      os.kill(os.getpid(), signal.SIGTERM)
-=======
     time.sleep(.25) #Wait long enough to guarantee that any running proof of work worker threads will check the shutdown variable and exit. If the main thread closes before they do then they won't stop.
->>>>>>> b9e81ec5
 
     if safeConfigGetBoolean('bitmessagesettings','daemon'):
         printLock.acquire()
