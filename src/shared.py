softwareVersion = '0.4.4'
verbose = 1
maximumAgeOfAnObjectThatIAmWillingToAccept = 216000  # This is obsolete with the change to protocol v3 but the singleCleaner thread still hasn't been updated so we need this a little longer.
lengthOfTimeToHoldOnToAllPubkeys = 2419200  # Equals 4 weeks. You could make this longer if you want but making it shorter would not be advisable because there is a very small possibility that it could keep you from obtaining a needed pubkey for a period of time.
maximumAgeOfNodesThatIAdvertiseToOthers = 10800  # Equals three hours
useVeryEasyProofOfWorkForTesting = False  # If you set this to True while on the normal network, you won't be able to send or sometimes receive messages.


# Libraries.
import collections
import ConfigParser
import os
import pickle
import Queue
import random
import socket
import sys
import stat
import threading
import time
import shutil  # used for moving the data folder and copying keys.dat
import datetime
from os import path, environ
from struct import Struct
import traceback

# Project imports.
from addresses import *
import highlevelcrypto
import shared
#import helper_startup
from helper_sql import *


config = ConfigParser.SafeConfigParser()
myECCryptorObjects = {}
MyECSubscriptionCryptorObjects = {}
myAddressesByHash = {} #The key in this dictionary is the RIPE hash which is encoded in an address and value is the address itself.
myAddressesByTag = {} # The key in this dictionary is the tag generated from the address.
broadcastSendersForWhichImWatching = {}
workerQueue = Queue.Queue()
UISignalQueue = Queue.Queue()
addressGeneratorQueue = Queue.Queue()
knownNodesLock = threading.Lock()
knownNodes = {}
sendDataQueues = [] #each sendData thread puts its queue in this list.
inventory = {} #of objects (like msg payloads and pubkey payloads) Does not include protocol headers (the first 24 bytes of each packet).
inventoryLock = threading.Lock() #Guarantees that two receiveDataThreads don't receive and process the same message concurrently (probably sent by a malicious individual)
printLock = threading.Lock()
objectProcessorQueueSizeLock = threading.Lock()
objectProcessorQueueSize = 0 # in Bytes. We maintain this to prevent nodes from flooing us with objects which take up too much memory. If this gets too big we'll sleep before asking for further objects.
appdata = '' #holds the location of the application data storage directory
statusIconColor = 'red'
connectedHostsList = {} #List of hosts to which we are connected. Used to guarantee that the outgoingSynSender threads won't connect to the same remote node twice.
shutdown = 0 #Set to 1 by the doCleanShutdown function. Used to tell the proof of work worker threads to exit.
alreadyAttemptedConnectionsList = {
}  # This is a list of nodes to which we have already attempted a connection
alreadyAttemptedConnectionsListLock = threading.Lock()
alreadyAttemptedConnectionsListResetTime = int(
    time.time())  # used to clear out the alreadyAttemptedConnectionsList periodically so that we will retry connecting to hosts to which we have already tried to connect.
numberOfObjectsThatWeHaveYetToGetPerPeer = {}
neededPubkeys = {}
eightBytesOfRandomDataUsedToDetectConnectionsToSelf = pack(
    '>Q', random.randrange(1, 18446744073709551615))
successfullyDecryptMessageTimings = [
    ]  # A list of the amounts of time it took to successfully decrypt msg messages
apiAddressGeneratorReturnQueue = Queue.Queue(
    )  # The address generator thread uses this queue to get information back to the API thread.
ackdataForWhichImWatching = {}
clientHasReceivedIncomingConnections = False #used by API command clientStatus
numberOfMessagesProcessed = 0
numberOfBroadcastsProcessed = 0
numberOfPubkeysProcessed = 0
numberOfInventoryLookupsPerformed = 0
numberOfBytesReceived = 0 # Used for the 'network status' page
numberOfBytesSent = 0 # Used for the 'network status' page
numberOfBytesReceivedLastSecond = 0 # used for the bandwidth rate limit
numberOfBytesSentLastSecond = 0 # used for the bandwidth rate limit
lastTimeWeResetBytesReceived = 0 # used for the bandwidth rate limit
lastTimeWeResetBytesSent = 0 # used for the bandwidth rate limit
sendDataLock = threading.Lock() # used for the bandwidth rate limit
receiveDataLock = threading.Lock() # used for the bandwidth rate limit
daemon = False
inventorySets = {} # key = streamNumer, value = a set which holds the inventory object hashes that we are aware of. This is used whenever we receive an inv message from a peer to check to see what items are new to us. We don't delete things out of it; instead, the singleCleaner thread clears and refills it every couple hours.
needToWriteKnownNodesToDisk = False # If True, the singleCleaner will write it to disk eventually.
maximumLengthOfTimeToBotherResendingMessages = 0
objectProcessorQueue = Queue.Queue(
    )  # receiveDataThreads dump objects they hear on the network into this queue to be processed.
streamsInWhichIAmParticipating = {}

#If changed, these values will cause particularly unexpected behavior: You won't be able to either send or receive messages because the proof of work you do (or demand) won't match that done or demanded by others. Don't change them!
networkDefaultProofOfWorkNonceTrialsPerByte = 1000 #The amount of work that should be performed (and demanded) per byte of the payload.
networkDefaultPayloadLengthExtraBytes = 1000 #To make sending short messages a little more difficult, this value is added to the payload length for use in calculating the proof of work target.

# Remember here the RPC port read from namecoin.conf so we can restore to
# it as default whenever the user changes the "method" selection for
# namecoin integration to "namecoind".
namecoinDefaultRpcPort = "8336"

# When using py2exe or py2app, the variable frozen is added to the sys
# namespace.  This can be used to setup a different code path for 
# binary distributions vs source distributions.
frozen = getattr(sys,'frozen', None)

# If the trustedpeer option is specified in keys.dat then this will
# contain a Peer which will be connected to instead of using the
# addresses advertised by other peers. The client will only connect to
# this peer and the timing attack mitigation will be disabled in order
# to download data faster. The expected use case is where the user has
# a fast connection to a trusted server where they run a BitMessage
# daemon permanently. If they then run a second instance of the client
# on a local machine periodically when they want to check for messages
# it will sync with the network a lot faster without compromising
# security.
trustedPeer = None

#Compiled struct for packing/unpacking headers
#New code should use CreatePacket instead of Header.pack
Header = Struct('!L12sL4s')

#Create a packet
def CreatePacket(command, payload=''):
    payload_length = len(payload)
    checksum = hashlib.sha512(payload).digest()[0:4]
    
    b = bytearray(Header.size + payload_length)
    Header.pack_into(b, 0, 0xE9BEB4D9, command, payload_length, checksum)
    b[Header.size:] = payload
    return bytes(b)

def isInSqlInventory(hash):
    queryreturn = sqlQuery('''select hash from inventory where hash=?''', hash)
    return queryreturn != []

def encodeHost(host):
    if host.find(':') == -1:
        return '\x00\x00\x00\x00\x00\x00\x00\x00\x00\x00\xFF\xFF' + \
            socket.inet_aton(host)
    else:
        return socket.inet_pton(socket.AF_INET6, host)

def assembleVersionMessage(remoteHost, remotePort, myStreamNumber):
    payload = ''
    payload += pack('>L', 3)  # protocol version.
    payload += pack('>q', 1)  # bitflags of the services I offer.
    payload += pack('>q', int(time.time()))

    payload += pack(
        '>q', 1)  # boolservices of remote connection; ignored by the remote host.
    payload += encodeHost(remoteHost)
    payload += pack('>H', remotePort)  # remote IPv6 and port

    payload += pack('>q', 1)  # bitflags of the services I offer.
    payload += '\x00\x00\x00\x00\x00\x00\x00\x00\x00\x00\xFF\xFF' + pack(
        '>L', 2130706433)  # = 127.0.0.1. This will be ignored by the remote host. The actual remote connected IP will be used.
    payload += pack('>H', shared.config.getint(
        'bitmessagesettings', 'port'))

    random.seed()
    payload += eightBytesOfRandomDataUsedToDetectConnectionsToSelf
    userAgent = '/PyBitmessage:' + shared.softwareVersion + '/'
    payload += encodeVarint(len(userAgent))
    payload += userAgent
    payload += encodeVarint(
        1)  # The number of streams about which I care. PyBitmessage currently only supports 1 per connection.
    payload += encodeVarint(myStreamNumber)

    return CreatePacket('version', payload)

def assembleErrorMessage(fatal=0, banTime=0, inventoryVector='', errorText=''):
    payload = encodeVarint(fatal)
    payload += encodeVarint(banTime)
    payload += encodeVarint(len(inventoryVector))
    payload += inventoryVector
    payload += encodeVarint(len(errorText))
    payload += errorText
    return CreatePacket('error', payload)

def lookupAppdataFolder():
    APPNAME = "PyBitmessage"
    if "BITMESSAGE_HOME" in environ:
        dataFolder = environ["BITMESSAGE_HOME"]
        if dataFolder[-1] not in [os.path.sep, os.path.altsep]:
            dataFolder += os.path.sep
    elif sys.platform == 'darwin':
        if "HOME" in environ:
            dataFolder = path.join(os.environ["HOME"], "Library/Application Support/", APPNAME) + '/'
        else:
            stringToLog = 'Could not find home folder, please report this message and your OS X version to the BitMessage Github.'
            if 'logger' in globals():
                logger.critical(stringToLog)
            else:
                print stringToLog
            sys.exit()

    elif 'win32' in sys.platform or 'win64' in sys.platform:
        dataFolder = path.join(environ['APPDATA'].decode(sys.getfilesystemencoding(), 'ignore'), APPNAME) + path.sep
    else:
        from shutil import move
        try:
            dataFolder = path.join(environ["XDG_CONFIG_HOME"], APPNAME)
        except KeyError:
            dataFolder = path.join(environ["HOME"], ".config", APPNAME)

        # Migrate existing data to the proper location if this is an existing install
        try:
            move(path.join(environ["HOME"], ".%s" % APPNAME), dataFolder)
            stringToLog = "Moving data folder to %s" % (dataFolder)
            if 'logger' in globals():
                logger.info(stringToLog)
            else:
                print stringToLog
        except IOError:
            # Old directory may not exist.
            pass
        dataFolder = dataFolder + '/'
    return dataFolder

def isAddressInMyAddressBook(address):
    queryreturn = sqlQuery(
        '''select address from addressbook where address=?''',
        address)
    return queryreturn != []

#At this point we should really just have a isAddressInMy(book, address)...
def isAddressInMySubscriptionsList(address):
    queryreturn = sqlQuery(
        '''select * from subscriptions where address=?''',
        str(address))
    return queryreturn != []

def isAddressInMyAddressBookSubscriptionsListOrWhitelist(address):
    if isAddressInMyAddressBook(address):
        return True

    queryreturn = sqlQuery('''SELECT address FROM whitelist where address=? and enabled = '1' ''', address)
    if queryreturn <> []:
        return True

    queryreturn = sqlQuery(
        '''select address from subscriptions where address=? and enabled = '1' ''',
        address)
    if queryreturn <> []:
        return True
    return False

def safeConfigGetBoolean(section,field):
    try:
        return config.getboolean(section,field)
    except Exception, err:
        return False

def decodeWalletImportFormat(WIFstring):
    fullString = arithmetic.changebase(WIFstring,58,256)
    privkey = fullString[:-4]
    if fullString[-4:] != hashlib.sha256(hashlib.sha256(privkey).digest()).digest()[:4]:
        logger.critical('Major problem! When trying to decode one of your private keys, the checksum '
                     'failed. Here are the first 6 characters of the PRIVATE key: %s' % str(WIFstring)[:6])
        os._exit(0)
        return ""
    else:
        #checksum passed
        if privkey[0] == '\x80':
            return privkey[1:]
        else:
            logger.critical('Major problem! When trying to decode one of your private keys, the '
                         'checksum passed but the key doesn\'t begin with hex 80. Here is the '
                         'PRIVATE key: %s' % str(WIFstring))
            os._exit(0)
            return ""


def reloadMyAddressHashes():
    logger.debug('reloading keys from keys.dat file')
    myECCryptorObjects.clear()
    myAddressesByHash.clear()
    myAddressesByTag.clear()
    #myPrivateKeys.clear()

    keyfileSecure = checkSensitiveFilePermissions(appdata + 'keys.dat')
    configSections = config.sections()
    hasEnabledKeys = False
    for addressInKeysFile in configSections:
        if addressInKeysFile <> 'bitmessagesettings':
            isEnabled = config.getboolean(addressInKeysFile, 'enabled')
            if isEnabled:
                hasEnabledKeys = True
                status,addressVersionNumber,streamNumber,hash = decodeAddress(addressInKeysFile)
                if addressVersionNumber == 2 or addressVersionNumber == 3 or addressVersionNumber == 4:
                    # Returns a simple 32 bytes of information encoded in 64 Hex characters,
                    # or null if there was an error.
                    privEncryptionKey = decodeWalletImportFormat(
                            config.get(addressInKeysFile, 'privencryptionkey')).encode('hex')

                    if len(privEncryptionKey) == 64:#It is 32 bytes encoded as 64 hex characters
                        myECCryptorObjects[hash] = highlevelcrypto.makeCryptor(privEncryptionKey)
                        myAddressesByHash[hash] = addressInKeysFile
                        tag = hashlib.sha512(hashlib.sha512(encodeVarint(
                            addressVersionNumber) + encodeVarint(streamNumber) + hash).digest()).digest()[32:]
                        myAddressesByTag[tag] = addressInKeysFile

                else:
                    logger.error('Error in reloadMyAddressHashes: Can\'t handle address versions other than 2, 3, or 4.\n')

    if not keyfileSecure:
        fixSensitiveFilePermissions(appdata + 'keys.dat', hasEnabledKeys)

def reloadBroadcastSendersForWhichImWatching():
    broadcastSendersForWhichImWatching.clear()
    MyECSubscriptionCryptorObjects.clear()
    queryreturn = sqlQuery('SELECT address FROM subscriptions where enabled=1')
    logger.debug('reloading subscriptions...')
    for row in queryreturn:
        address, = row
        status,addressVersionNumber,streamNumber,hash = decodeAddress(address)
        if addressVersionNumber == 2:
            broadcastSendersForWhichImWatching[hash] = 0
        #Now, for all addresses, even version 2 addresses, we should create Cryptor objects in a dictionary which we will use to attempt to decrypt encrypted broadcast messages.
        
        if addressVersionNumber <= 3:
            privEncryptionKey = hashlib.sha512(encodeVarint(addressVersionNumber)+encodeVarint(streamNumber)+hash).digest()[:32]
            MyECSubscriptionCryptorObjects[hash] = highlevelcrypto.makeCryptor(privEncryptionKey.encode('hex'))
        else:
            doubleHashOfAddressData = hashlib.sha512(hashlib.sha512(encodeVarint(
                addressVersionNumber) + encodeVarint(streamNumber) + hash).digest()).digest()
            tag = doubleHashOfAddressData[32:]
            privEncryptionKey = doubleHashOfAddressData[:32]
            MyECSubscriptionCryptorObjects[tag] = highlevelcrypto.makeCryptor(privEncryptionKey.encode('hex'))

def isProofOfWorkSufficient(data,
                            nonceTrialsPerByte=0,
                            payloadLengthExtraBytes=0):
    if nonceTrialsPerByte < networkDefaultProofOfWorkNonceTrialsPerByte:
        nonceTrialsPerByte = networkDefaultProofOfWorkNonceTrialsPerByte
    if payloadLengthExtraBytes < networkDefaultPayloadLengthExtraBytes:
        payloadLengthExtraBytes = networkDefaultPayloadLengthExtraBytes
    endOfLifeTime, = unpack('>Q', data[8:16])
    TTL = endOfLifeTime - int(time.time())
    if TTL < 300:
        TTL = 300
    POW, = unpack('>Q', hashlib.sha512(hashlib.sha512(data[
                  :8] + hashlib.sha512(data[8:]).digest()).digest()).digest()[0:8])
    return POW <= 2 ** 64 / (nonceTrialsPerByte*(len(data) + payloadLengthExtraBytes + ((TTL*(len(data)+payloadLengthExtraBytes))/(2 ** 16))))

def doCleanShutdown():
    global shutdown
    shutdown = 1 #Used to tell proof of work worker threads and the objectProcessorThread to exit.
    broadcastToSendDataQueues((0, 'shutdown', 'no data'))   
    with shared.objectProcessorQueueSizeLock:
        data = 'no data'
        shared.objectProcessorQueueSize += len(data)
        objectProcessorQueue.put(('checkShutdownVariable',data))
    
    knownNodesLock.acquire()
    UISignalQueue.put(('updateStatusBar','Saving the knownNodes list of peers to disk...'))
    output = open(appdata + 'knownnodes.dat', 'wb')
    logger.info('finished opening knownnodes.dat. Now pickle.dump')
    pickle.dump(knownNodes, output)
    logger.info('Completed pickle.dump. Closing output...')
    output.close()
    knownNodesLock.release()
    logger.info('Finished closing knownnodes.dat output file.')
    UISignalQueue.put(('updateStatusBar','Done saving the knownNodes list of peers to disk.'))

    logger.info('Flushing inventory in memory out to disk...')
    UISignalQueue.put((
        'updateStatusBar',
        'Flushing inventory in memory out to disk. This should normally only take a second...'))
    flushInventory()
    
    # Verify that the objectProcessor has finished exiting. It should have incremented the 
    # shutdown variable from 1 to 2. This must finish before we command the sqlThread to exit.
    while shutdown == 1:
        time.sleep(.1)
    
    # This one last useless query will guarantee that the previous flush committed and that the
    # objectProcessorThread committed before we close the program.
    sqlQuery('SELECT address FROM subscriptions')
    logger.info('Finished flushing inventory.')
    sqlStoredProcedure('exit')
    
    # Wait long enough to guarantee that any running proof of work worker threads will check the
    # shutdown variable and exit. If the main thread closes before they do then they won't stop.
    time.sleep(.25) 

    if safeConfigGetBoolean('bitmessagesettings','daemon'):
        logger.info('Clean shutdown complete.')
        os._exit(0)

# If you want to command all of the sendDataThreads to do something, like shutdown or send some data, this
# function puts your data into the queues for each of the sendDataThreads. The sendDataThreads are
# responsible for putting their queue into (and out of) the sendDataQueues list.
def broadcastToSendDataQueues(data):
    # logger.debug('running broadcastToSendDataQueues')
    for q in sendDataQueues:
        q.put(data)
        
def flushInventory():
    #Note that the singleCleanerThread clears out the inventory dictionary from time to time, although it only clears things that have been in the dictionary for a long time. This clears the inventory dictionary Now.
    with SqlBulkExecute() as sql:
        for hash, storedValue in inventory.items():
            objectType, streamNumber, payload, expiresTime, tag = storedValue
            sql.execute('''INSERT INTO inventory VALUES (?,?,?,?,?,?)''',
                       hash,objectType,streamNumber,payload,expiresTime,tag)
            del inventory[hash]

def fixPotentiallyInvalidUTF8Data(text):
    try:
        unicode(text,'utf-8')
        return text
    except:
        output = 'Part of the message is corrupt. The message cannot be displayed the normal way.\n\n' + repr(text)
        return output

# Checks sensitive file permissions for inappropriate umask during keys.dat creation.
# (Or unwise subsequent chmod.)
#
# Returns true iff file appears to have appropriate permissions.
def checkSensitiveFilePermissions(filename):
    if sys.platform == 'win32':
        # TODO: This might deserve extra checks by someone familiar with
        # Windows systems.
        return True
    elif sys.platform[:7] == 'freebsd':
        # FreeBSD file systems are the same as major Linux file systems
        present_permissions = os.stat(filename)[0]
        disallowed_permissions = stat.S_IRWXG | stat.S_IRWXO
        return present_permissions & disallowed_permissions == 0
    else:
        try:
            # Skip known problems for non-Win32 filesystems without POSIX permissions.
            import subprocess
            fstype = subprocess.check_output('stat -f -c "%%T" %s' % (filename),
                                             shell=True,
                                             stderr=subprocess.STDOUT)
            if 'fuseblk' in fstype:
                logger.info('Skipping file permissions check for %s. Filesystem fuseblk detected.',
                            filename)
                return True
        except:
            # Swallow exception here, but we might run into trouble later!
            logger.error('Could not determine filesystem type. %s', filename)
        present_permissions = os.stat(filename)[0]
        disallowed_permissions = stat.S_IRWXG | stat.S_IRWXO
        return present_permissions & disallowed_permissions == 0

# Fixes permissions on a sensitive file.
def fixSensitiveFilePermissions(filename, hasEnabledKeys):
    if hasEnabledKeys:
        logger.warning('Keyfile had insecure permissions, and there were enabled keys. '
                       'The truly paranoid should stop using them immediately.')
    else:
        logger.warning('Keyfile had insecure permissions, but there were no enabled keys.')
    try:
        present_permissions = os.stat(filename)[0]
        disallowed_permissions = stat.S_IRWXG | stat.S_IRWXO
        allowed_permissions = ((1<<32)-1) ^ disallowed_permissions
        new_permissions = (
            allowed_permissions & present_permissions)
        os.chmod(filename, new_permissions)

        logger.info('Keyfile permissions automatically fixed.')

    except Exception, e:
        logger.exception('Keyfile permissions could not be fixed.')
        raise
    
def isBitSetWithinBitfield(fourByteString, n):
    # Uses MSB 0 bit numbering across 4 bytes of data
    n = 31 - n
    x, = unpack('>L', fourByteString)
    return x & 2**n != 0


def decryptAndCheckPubkeyPayload(data, address):
    """
    Version 4 pubkeys are encrypted. This function is run when we already have the 
    address to which we want to try to send a message. The 'data' may come either
    off of the wire or we might have had it already in our inventory when we tried
    to send a msg to this particular address. 
    """
    try:
        status, addressVersion, streamNumber, ripe = decodeAddress(address)
        
        readPosition = 20  # bypass the nonce, time, and object type
        embeddedAddressVersion, varintLength = decodeVarint(data[readPosition:readPosition + 10])
        readPosition += varintLength
        embeddedStreamNumber, varintLength = decodeVarint(data[readPosition:readPosition + 10])
        readPosition += varintLength
        storedData = data[20:readPosition] # We'll store the address version and stream number (and some more) in the pubkeys table.
        
        if addressVersion != embeddedAddressVersion:
            logger.info('Pubkey decryption was UNsuccessful due to address version mismatch.')
            return 'failed'
        if streamNumber != embeddedStreamNumber:
            logger.info('Pubkey decryption was UNsuccessful due to stream number mismatch.')
            return 'failed'
        
        tag = data[readPosition:readPosition + 32]
        readPosition += 32
        signedData = data[8:readPosition] # the time through the tag. More data is appended onto signedData below after the decryption. 
        encryptedData = data[readPosition:]
    
        # Let us try to decrypt the pubkey
        toAddress, cryptorObject = shared.neededPubkeys[tag]
        if toAddress != address:
            logger.critical('decryptAndCheckPubkeyPayload failed due to toAddress mismatch. This is very peculiar. toAddress: %s, address %s' % (toAddress, address))
            # the only way I can think that this could happen is if someone encodes their address data two different ways.
            # That sort of address-malleability should have been caught by the UI or API and an error given to the user. 
            return 'failed'
        try:
            decryptedData = cryptorObject.decrypt(encryptedData)
        except:
            # Someone must have encrypted some data with a different key
            # but tagged it with a tag for which we are watching.
            logger.info('Pubkey decryption was unsuccessful.')
            return 'failed'
        
        readPosition = 0
        bitfieldBehaviors = decryptedData[readPosition:readPosition + 4]
        readPosition += 4
        publicSigningKey = '\x04' + decryptedData[readPosition:readPosition + 64]
        readPosition += 64
        publicEncryptionKey = '\x04' + decryptedData[readPosition:readPosition + 64]
        readPosition += 64
        specifiedNonceTrialsPerByte, specifiedNonceTrialsPerByteLength = decodeVarint(
            decryptedData[readPosition:readPosition + 10])
        readPosition += specifiedNonceTrialsPerByteLength
        specifiedPayloadLengthExtraBytes, specifiedPayloadLengthExtraBytesLength = decodeVarint(
            decryptedData[readPosition:readPosition + 10])
        readPosition += specifiedPayloadLengthExtraBytesLength
        storedData += decryptedData[:readPosition]
        signedData += decryptedData[:readPosition]
        signatureLength, signatureLengthLength = decodeVarint(
            decryptedData[readPosition:readPosition + 10])
        readPosition += signatureLengthLength
        signature = decryptedData[readPosition:readPosition + signatureLength]
        
        if highlevelcrypto.verify(signedData, signature, publicSigningKey.encode('hex')):
            logger.info('ECDSA verify passed (within decryptAndCheckPubkeyPayload)')
        else:
            logger.info('ECDSA verify failed (within decryptAndCheckPubkeyPayload)')
            return 'failed'
    
        sha = hashlib.new('sha512')
        sha.update(publicSigningKey + publicEncryptionKey)
        ripeHasher = hashlib.new('ripemd160')
        ripeHasher.update(sha.digest())
        embeddedRipe = ripeHasher.digest()
    
        if embeddedRipe != ripe:
            # Although this pubkey object had the tag were were looking for and was
            # encrypted with the correct encryption key, it doesn't contain the
            # correct pubkeys. Someone is either being malicious or using buggy software.
            logger.info('Pubkey decryption was UNsuccessful due to RIPE mismatch.')
            return 'failed'
        
        # Everything checked out. Insert it into the pubkeys table.
        
        logger.info('within decryptAndCheckPubkeyPayload, addressVersion: %s, streamNumber: %s \n\
                    ripe %s\n\
                    publicSigningKey in hex: %s\n\
                    publicEncryptionKey in hex: %s' % (addressVersion,
                                                       streamNumber, 
                                                       ripe.encode('hex'), 
                                                       publicSigningKey.encode('hex'), 
                                                       publicEncryptionKey.encode('hex')
                                                       )
                    )
    
        t = (ripe, addressVersion, storedData, int(time.time()), 'yes')
        sqlExecute('''INSERT INTO pubkeys VALUES (?,?,?,?,?)''', *t)
        return 'successful'
    except varintDecodeError as e:
        logger.info('Pubkey decryption was UNsuccessful due to a malformed varint.')
        return 'failed'
    except Exception as e:
        logger.critical('Pubkey decryption was UNsuccessful because of an unhandled exception! This is definitely a bug! \n%s' % traceback.format_exc())
        return 'failed'

Peer = collections.namedtuple('Peer', ['host', 'port'])

def checkAndShareObjectWithPeers(data):
    """
    This function is called after either receiving an object off of the wire
    or after receiving one as ackdata. 
    Returns the length of time that we should reserve to process this message
    if we are receiving it off of the wire.
    """
    if len(data) > 2 ** 18:
        logger.info('The payload length of this object is too large (%s bytes). Ignoring it.' % len(data))
        return
    # Let us check to make sure that the proof of work is sufficient.
    if not isProofOfWorkSufficient(data):
        logger.info('Proof of work is insufficient.')
        return 0
    
    endOfLifeTime, = unpack('>Q', data[8:16])
    if endOfLifeTime - int(time.time()) > 28 * 24 * 60 * 60 + 10800: # The TTL may not be larger than 28 days + 3 hours of wiggle room
        logger.info('This object\'s End of Life time is too far in the future. Ignoring it. Time is %s' % endOfLifeTime)
        return 0
    if endOfLifeTime - int(time.time()) < - 3600: # The EOL time was more than an hour ago. That's too much.
        logger.info('This object\'s End of Life time was more than an hour ago. Ignoring the object. Time is %s' % endOfLifeTime)
        return 0
    intObjectType, = unpack('>I', data[16:20])
    try:
        if intObjectType == 0:
            _checkAndShareGetpubkeyWithPeers(data)
            return 0.1
        elif intObjectType == 1:
            _checkAndSharePubkeyWithPeers(data)
            return 0.1
        elif intObjectType == 2:
            _checkAndShareMsgWithPeers(data)
            return 0.6
        elif intObjectType == 3:
            _checkAndShareBroadcastWithPeers(data)
            return 0.6
        else:
            _checkAndShareUndefinedObjectWithPeers(data)
            return 0.6
    except varintDecodeError as e:
        logger.debug("There was a problem with a varint while checking to see whether it was appropriate to share an object with peers. Some details: %s" % e)
    except Exception as e:
        logger.critical('There was a problem while checking to see whether it was appropriate to share an object with peers. This is definitely a bug! \n%s' % traceback.format_exc())
    return 0
        

def _checkAndShareUndefinedObjectWithPeers(data):
    embeddedTime, = unpack('>Q', data[8:16])
    readPosition = 20 # bypass nonce, time, and object type
    objectVersion, objectVersionLength = decodeVarint(
        data[readPosition:readPosition + 9])
    readPosition += objectVersionLength
    streamNumber, streamNumberLength = decodeVarint(
        data[readPosition:readPosition + 9])
    if not streamNumber in streamsInWhichIAmParticipating:
        logger.debug('The streamNumber %s isn\'t one we are interested in.' % streamNumber)
        return
    
    inventoryHash = calculateInventoryHash(data)
    shared.numberOfInventoryLookupsPerformed += 1
    inventoryLock.acquire()
    if inventoryHash in inventory:
        logger.debug('We have already received this undefined object. Ignoring.')
        inventoryLock.release()
        return
    elif isInSqlInventory(inventoryHash):
        logger.debug('We have already received this undefined object (it is stored on disk in the SQL inventory). Ignoring it.')
        inventoryLock.release()
        return
    objectType, = unpack('>I', data[16:20])
    inventory[inventoryHash] = (
        objectType, streamNumber, data, embeddedTime,'')
    inventorySets[streamNumber].add(inventoryHash)
    inventoryLock.release()
    logger.debug('advertising inv with hash: %s' % inventoryHash.encode('hex'))
    broadcastToSendDataQueues((streamNumber, 'advertiseobject', inventoryHash))
    
    
def _checkAndShareMsgWithPeers(data):
    embeddedTime, = unpack('>Q', data[8:16])
    readPosition = 20 # bypass nonce, time, and object type
    streamNumber, streamNumberLength = decodeVarint(
        data[readPosition:readPosition + 9])
    if not streamNumber in streamsInWhichIAmParticipating:
        logger.debug('The streamNumber %s isn\'t one we are interested in.' % streamNumber)
        return
    readPosition += streamNumberLength
    inventoryHash = calculateInventoryHash(data)
    shared.numberOfInventoryLookupsPerformed += 1
    inventoryLock.acquire()
    if inventoryHash in inventory:
        logger.debug('We have already received this msg message. Ignoring.')
        inventoryLock.release()
        return
    elif isInSqlInventory(inventoryHash):
        logger.debug('We have already received this msg message (it is stored on disk in the SQL inventory). Ignoring it.')
        inventoryLock.release()
        return
    # This msg message is valid. Let's let our peers know about it.
    objectType = 2
    inventory[inventoryHash] = (
        objectType, streamNumber, data, embeddedTime,'')
    inventorySets[streamNumber].add(inventoryHash)
    inventoryLock.release()
    logger.debug('advertising inv with hash: %s' % inventoryHash.encode('hex'))
    broadcastToSendDataQueues((streamNumber, 'advertiseobject', inventoryHash))

    # Now let's enqueue it to be processed ourselves.
    # If we already have too much data in the queue to be processed, just sleep for now.
    while shared.objectProcessorQueueSize > 120000000:
        time.sleep(2)
    with shared.objectProcessorQueueSizeLock:
        shared.objectProcessorQueueSize += len(data)
        objectProcessorQueue.put((objectType,data))

def _checkAndShareGetpubkeyWithPeers(data):
    if len(data) < 42:
        logger.info('getpubkey message doesn\'t contain enough data. Ignoring.')
        return
    if len(data) > 200:
        logger.info('getpubkey is abnormally long. Sanity check failed. Ignoring object.')
    embeddedTime, = unpack('>Q', data[8:16])
    readPosition = 20  # bypass the nonce, time, and object type
    requestedAddressVersionNumber, addressVersionLength = decodeVarint(
        data[readPosition:readPosition + 10])
    readPosition += addressVersionLength
    streamNumber, streamNumberLength = decodeVarint(
        data[readPosition:readPosition + 10])
    if not streamNumber in streamsInWhichIAmParticipating:
        logger.debug('The streamNumber %s isn\'t one we are interested in.' % streamNumber)
        return
    readPosition += streamNumberLength

    shared.numberOfInventoryLookupsPerformed += 1
    inventoryHash = calculateInventoryHash(data)
    inventoryLock.acquire()
    if inventoryHash in inventory:
        logger.debug('We have already received this getpubkey request. Ignoring it.')
        inventoryLock.release()
        return
    elif isInSqlInventory(inventoryHash):
        logger.debug('We have already received this getpubkey request (it is stored on disk in the SQL inventory). Ignoring it.')
        inventoryLock.release()
        return

    objectType = 0
    inventory[inventoryHash] = (
        objectType, streamNumber, data, embeddedTime,'')
    inventorySets[streamNumber].add(inventoryHash)
    inventoryLock.release()
    # This getpubkey request is valid. Forward to peers.
    logger.debug('advertising inv with hash: %s' % inventoryHash.encode('hex'))
    broadcastToSendDataQueues((streamNumber, 'advertiseobject', inventoryHash))

    # Now let's queue it to be processed ourselves.
    # If we already have too much data in the queue to be processed, just sleep for now.
    while shared.objectProcessorQueueSize > 120000000:
        time.sleep(2)
    with shared.objectProcessorQueueSizeLock:
        shared.objectProcessorQueueSize += len(data)
        objectProcessorQueue.put((objectType,data))

def _checkAndSharePubkeyWithPeers(data):
    if len(data) < 146 or len(data) > 440:  # sanity check
        return
    embeddedTime, = unpack('>Q', data[8:16])
    readPosition = 20  # bypass the nonce, time, and object type
    addressVersion, varintLength = decodeVarint(
        data[readPosition:readPosition + 10])
    readPosition += varintLength
    streamNumber, varintLength = decodeVarint(
        data[readPosition:readPosition + 10])
    readPosition += varintLength
    if not streamNumber in streamsInWhichIAmParticipating:
        logger.debug('The streamNumber %s isn\'t one we are interested in.' % streamNumber)
        return
    if addressVersion >= 4:
        tag = data[readPosition:readPosition + 32]
        logger.debug('tag in received pubkey is: %s' % tag.encode('hex'))
    else:
        tag = ''

    shared.numberOfInventoryLookupsPerformed += 1
    inventoryHash = calculateInventoryHash(data)
    inventoryLock.acquire()
    if inventoryHash in inventory:
        logger.debug('We have already received this pubkey. Ignoring it.')
        inventoryLock.release()
        return
    elif isInSqlInventory(inventoryHash):
        logger.debug('We have already received this pubkey (it is stored on disk in the SQL inventory). Ignoring it.')
        inventoryLock.release()
        return
    objectType = 1
    inventory[inventoryHash] = (
        objectType, streamNumber, data, embeddedTime, tag)
    inventorySets[streamNumber].add(inventoryHash)
    inventoryLock.release()
    # This object is valid. Forward it to peers.
    logger.debug('advertising inv with hash: %s' % inventoryHash.encode('hex'))
    broadcastToSendDataQueues((streamNumber, 'advertiseobject', inventoryHash))


    # Now let's queue it to be processed ourselves.
    # If we already have too much data in the queue to be processed, just sleep for now.
    while shared.objectProcessorQueueSize > 120000000:
        time.sleep(2)
    with shared.objectProcessorQueueSizeLock:
        shared.objectProcessorQueueSize += len(data)
        objectProcessorQueue.put((objectType,data))


def _checkAndShareBroadcastWithPeers(data):
    if len(data) < 180:
        logger.debug('The payload length of this broadcast packet is unreasonably low. Someone is probably trying funny business. Ignoring message.')
        return
    embeddedTime, = unpack('>Q', data[8:16])
    readPosition = 20  # bypass the nonce, time, and object type
    broadcastVersion, broadcastVersionLength = decodeVarint(
        data[readPosition:readPosition + 10])
    readPosition += broadcastVersionLength
    if broadcastVersion >= 2:
        streamNumber, streamNumberLength = decodeVarint(data[readPosition:readPosition + 10])
        readPosition += streamNumberLength
        if not streamNumber in streamsInWhichIAmParticipating:
            logger.debug('The streamNumber %s isn\'t one we are interested in.' % streamNumber)
            return
    if broadcastVersion >= 3:
        tag = data[readPosition:readPosition+32]
    else:
        tag = ''
    shared.numberOfInventoryLookupsPerformed += 1
    inventoryLock.acquire()
    inventoryHash = calculateInventoryHash(data)
    if inventoryHash in inventory:
        logger.debug('We have already received this broadcast object. Ignoring.')
        inventoryLock.release()
        return
    elif isInSqlInventory(inventoryHash):
        logger.debug('We have already received this broadcast object (it is stored on disk in the SQL inventory). Ignoring it.')
        inventoryLock.release()
        return
    # It is valid. Let's let our peers know about it.
    objectType = 3
    inventory[inventoryHash] = (
        objectType, streamNumber, data, embeddedTime, tag)
    inventorySets[streamNumber].add(inventoryHash)
    inventoryLock.release()
    # This object is valid. Forward it to peers.
    logger.debug('advertising inv with hash: %s' % inventoryHash.encode('hex'))
    broadcastToSendDataQueues((streamNumber, 'advertiseobject', inventoryHash))

    # Now let's queue it to be processed ourselves.
    # If we already have too much data in the queue to be processed, just sleep for now.
    while shared.objectProcessorQueueSize > 120000000:
        time.sleep(2)
    with shared.objectProcessorQueueSizeLock:
        shared.objectProcessorQueueSize += len(data)
        objectProcessorQueue.put((objectType,data))

<<<<<<< HEAD
=======
def openKeysFile():
    if 'linux' in sys.platform:
        subprocess.call(["xdg-open", shared.appdata + 'keys.dat'])
    else:
        os.startfile(shared.appdata + 'keys.dat')

def writeKeysFile():
    fileName = shared.appdata + 'keys.dat'
    fileNameBak = fileName + "." + datetime.datetime.now().strftime("%Y%j%H%M%S%f") + '.bak'
    # create a backup copy to prevent the accidental loss due to the disk write failure
    shutil.copyfile(fileName, fileNameBak)
    # write the file
    with open(fileName, 'wb') as configfile:
        shared.config.write(configfile)
    # delete a backup
    os.remove(fileNameBak)

helper_startup.loadConfig()
>>>>>>> 5beaeff2
from debug import logger<|MERGE_RESOLUTION|>--- conflicted
+++ resolved
@@ -840,8 +840,6 @@
         shared.objectProcessorQueueSize += len(data)
         objectProcessorQueue.put((objectType,data))
 
-<<<<<<< HEAD
-=======
 def openKeysFile():
     if 'linux' in sys.platform:
         subprocess.call(["xdg-open", shared.appdata + 'keys.dat'])
@@ -860,5 +858,4 @@
     os.remove(fileNameBak)
 
 helper_startup.loadConfig()
->>>>>>> 5beaeff2
 from debug import logger