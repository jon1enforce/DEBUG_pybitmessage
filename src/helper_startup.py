--- conflicted
+++ resolved
@@ -68,11 +68,8 @@
                 'bitmessagesettings', 'maxacceptablenoncetrialsperbyte', '0')
             shared.config.set(
                 'bitmessagesettings', 'maxacceptablepayloadlengthextrabytes', '0')
-<<<<<<< HEAD
+            shared.config.set('bitmessagesettings', 'dontconnect', 'true')
             ensureNamecoinOptions()
-=======
-            shared.config.set('bitmessagesettings', 'dontconnect', 'true')
->>>>>>> 77ea6c18
 
             if storeConfigFilesInSameDirectoryAsProgramByDefault:
                 # Just use the same directory as the program and forget about
