"""
addressGenerator thread class definition
"""

import time
from binascii import hexlify

from six.moves import configparser, queue

import defaults
import highlevelcrypto
import queues
import shared
import state
from addresses import decodeAddress, encodeAddress, encodeVarint
from bmconfigparser import config
from network import StoppableThread
from tr import _translate


class AddressGeneratorException(Exception):
    '''Generic AddressGenerator exception'''
    pass


class addressGenerator(StoppableThread):
    """A thread for creating addresses"""

    name = "addressGenerator"

    def stopThread(self):
        """Tell the thread to stop putting a special command to it's queue"""
        try:
            queues.addressGeneratorQueue.put(("stopThread", "data"))
        except queue.Full:
            self.logger.error('addressGeneratorQueue is Full')

        super(addressGenerator, self).stopThread()

    def run(self):
        """
        Process the requests for addresses generation
        from `.queues.addressGeneratorQueue`
        """
        # pylint: disable=too-many-locals,too-many-branches,too-many-statements
        # pylint: disable=too-many-nested-blocks

        while state.shutdown == 0:
            queueValue = queues.addressGeneratorQueue.get()
            nonceTrialsPerByte = 0
            payloadLengthExtraBytes = 0
            live = True
            if queueValue[0] == 'createChan':
                command, addressVersionNumber, streamNumber, label, \
                    deterministicPassphrase, live = queueValue
                eighteenByteRipe = False
                numberOfAddressesToMake = 1
                numberOfNullBytesDemandedOnFrontOfRipeHash = 1
            elif queueValue[0] == 'joinChan':
                command, chanAddress, label, deterministicPassphrase, \
                    live = queueValue
                eighteenByteRipe = False
                addressVersionNumber = decodeAddress(chanAddress)[1]
                streamNumber = decodeAddress(chanAddress)[2]
                numberOfAddressesToMake = 1
                numberOfNullBytesDemandedOnFrontOfRipeHash = 1
            elif len(queueValue) == 7:
                command, addressVersionNumber, streamNumber, label, \
                    numberOfAddressesToMake, deterministicPassphrase, \
                    eighteenByteRipe = queueValue

                numberOfNullBytesDemandedOnFrontOfRipeHash = \
                    config.safeGetInt(
                        'bitmessagesettings',
                        'numberofnullbytesonaddress',
                        2 if eighteenByteRipe else 1
                    )
            elif len(queueValue) == 9:
                command, addressVersionNumber, streamNumber, label, \
                    numberOfAddressesToMake, deterministicPassphrase, \
                    eighteenByteRipe, nonceTrialsPerByte, \
                    payloadLengthExtraBytes = queueValue

                numberOfNullBytesDemandedOnFrontOfRipeHash = \
                    config.safeGetInt(
                        'bitmessagesettings',
                        'numberofnullbytesonaddress',
                        2 if eighteenByteRipe else 1
                    )
            elif queueValue[0] == 'stopThread':
                break
            else:
                self.logger.error(
                    'Programming error: A structure with the wrong number'
                    ' of values was passed into the addressGeneratorQueue.'
                    ' Here is the queueValue: %r\n', queueValue)
            if addressVersionNumber < 3 or addressVersionNumber > 4:
                self.logger.error(
                    'Program error: For some reason the address generator'
                    ' queue has been given a request to create at least'
                    ' one version %s address which it cannot do.\n',
                    addressVersionNumber)
            if nonceTrialsPerByte == 0:
                nonceTrialsPerByte = config.getint(
                    'bitmessagesettings', 'defaultnoncetrialsperbyte')
            if nonceTrialsPerByte < \
                    defaults.networkDefaultProofOfWorkNonceTrialsPerByte:
                nonceTrialsPerByte = \
                    defaults.networkDefaultProofOfWorkNonceTrialsPerByte
            if payloadLengthExtraBytes == 0:
                payloadLengthExtraBytes = config.getint(
                    'bitmessagesettings', 'defaultpayloadlengthextrabytes')
            if payloadLengthExtraBytes < \
                    defaults.networkDefaultPayloadLengthExtraBytes:
                payloadLengthExtraBytes = \
                    defaults.networkDefaultPayloadLengthExtraBytes
            if command == 'createRandomAddress':
                queues.UISignalQueue.put((
                    'updateStatusBar',
                    _translate(
                        "MainWindow", "Generating one new address")
                ))
                # This next section is a little bit strange. We're going
                # to generate keys over and over until we find one
                # that starts with either \x00 or \x00\x00. Then when
                # we pack them into a Bitmessage address, we won't store
                # the \x00 or \x00\x00 bytes thus making the address shorter.
                startTime = time.time()
                numberOfAddressesWeHadToMakeBeforeWeFoundOneWithTheCorrectRipePrefix = 0
                privSigningKey, pubSigningKey = highlevelcrypto.random_keys()
                while True:
                    numberOfAddressesWeHadToMakeBeforeWeFoundOneWithTheCorrectRipePrefix += 1
                    potentialPrivEncryptionKey, potentialPubEncryptionKey = \
                        highlevelcrypto.random_keys()
                    ripe = highlevelcrypto.to_ripe(
                        pubSigningKey, potentialPubEncryptionKey)
                    if (
                        ripe[:numberOfNullBytesDemandedOnFrontOfRipeHash]
                        == b'\x00' * numberOfNullBytesDemandedOnFrontOfRipeHash
                    ):
                        break
                self.logger.info(
                    'Generated address with ripe digest: %s', hexlify(ripe))
                try:
                    self.logger.info(
                        'Address generator calculated %s addresses at %s'
                        ' addresses per second before finding one with'
                        ' the correct ripe-prefix.',
                        numberOfAddressesWeHadToMakeBeforeWeFoundOneWithTheCorrectRipePrefix,
                        numberOfAddressesWeHadToMakeBeforeWeFoundOneWithTheCorrectRipePrefix
                        / (time.time() - startTime))
                except ZeroDivisionError:
                    # The user must have a pretty fast computer.
                    # time.time() - startTime equaled zero.
                    pass
                address = encodeAddress(
                    addressVersionNumber, streamNumber, ripe)

                privSigningKeyWIF = highlevelcrypto.encodeWalletImportFormat(
                    privSigningKey)
                privEncryptionKeyWIF = highlevelcrypto.encodeWalletImportFormat(
                    potentialPrivEncryptionKey)

                config.add_section(address)
                config.set(address, 'label', label)
                config.set(address, 'enabled', 'true')
                config.set(address, 'decoy', 'false')
                config.set(address, 'noncetrialsperbyte', str(
                    nonceTrialsPerByte))
                config.set(address, 'payloadlengthextrabytes', str(
                    payloadLengthExtraBytes))
                config.set(
                    address, 'privsigningkey', privSigningKeyWIF.decode())
                config.set(
                    address, 'privencryptionkey',
                    privEncryptionKeyWIF.decode())
                config.save()

                # The API and the join and create Chan functionality
                # both need information back from the address generator.
                queues.apiAddressGeneratorReturnQueue.put(address)

                queues.UISignalQueue.put((
                    'updateStatusBar',
                    _translate(
                        "MainWindow",
                        "Done generating address. Doing work necessary"
                        " to broadcast it...")
                ))
                queues.UISignalQueue.put(('writeNewAddressToTable', (
                    label, address, streamNumber)))
                shared.reloadMyAddressHashes()
                if addressVersionNumber == 3:
                    queues.workerQueue.put((
                        'sendOutOrStoreMyV3Pubkey', ripe))
                elif addressVersionNumber == 4:
                    queues.workerQueue.put((
                        'sendOutOrStoreMyV4Pubkey', address))

            elif command in (
<<<<<<< HEAD
                'createDeterministicAddresses',
                'getDeterministicAddress', 'createChan', 'joinChan'
            ):
                if len(deterministicPassphrase) == 0:
=======
                'createDeterministicAddresses', 'createChan',
                'getDeterministicAddress', 'joinChan'
            ):
                if not deterministicPassphrase:
>>>>>>> 3a04e351
                    self.logger.warning(
                        'You are creating deterministic'
                        ' address(es) using a blank passphrase.'
                        ' Bitmessage will do it but it is rather stupid.')
                if command == 'createDeterministicAddresses':
                    queues.UISignalQueue.put((
                        'updateStatusBar',
<<<<<<< HEAD
                        tr._translate(
                            "MainWindow", "Generating {0} new addresses."
                        ).format(str(numberOfAddressesToMake))
=======
                        _translate(
                            "MainWindow",
                            "Generating %1 new addresses."
                        ).arg(str(numberOfAddressesToMake))
>>>>>>> 3a04e351
                    ))
                signingKeyNonce = 0
                encryptionKeyNonce = 1
                # We fill out this list no matter what although we only
                # need it if we end up passing the info to the API.
                listOfNewAddressesToSendOutThroughTheAPI = []

                for _ in range(numberOfAddressesToMake):
                    # This next section is a little bit strange. We're
                    # going to generate keys over and over until we find
                    # one that has a RIPEMD hash that starts with either
                    # \x00 or \x00\x00. Then when we pack them into a
                    # Bitmessage address, we won't store the \x00 or
                    # \x00\x00 bytes thus making the address shorter.
                    startTime = time.time()
                    numberOfAddressesWeHadToMakeBeforeWeFoundOneWithTheCorrectRipePrefix = 0
                    while True:
                        numberOfAddressesWeHadToMakeBeforeWeFoundOneWithTheCorrectRipePrefix += 1
                        potentialPrivSigningKey, potentialPubSigningKey = \
                            highlevelcrypto.deterministic_keys(
                                deterministicPassphrase,
                                encodeVarint(signingKeyNonce))
                        potentialPrivEncryptionKey, potentialPubEncryptionKey = \
                            highlevelcrypto.deterministic_keys(
                                deterministicPassphrase,
                                encodeVarint(encryptionKeyNonce))

                        signingKeyNonce += 2
                        encryptionKeyNonce += 2
                        ripe = highlevelcrypto.to_ripe(
                            potentialPubSigningKey, potentialPubEncryptionKey)
                        if (
                            ripe[:numberOfNullBytesDemandedOnFrontOfRipeHash]
                            == b'\x00' * numberOfNullBytesDemandedOnFrontOfRipeHash
                        ):
                            break

                    self.logger.info(
                        'Generated address with ripe digest: %s', hexlify(ripe))
                    try:
                        self.logger.info(
                            'Address generator calculated %s addresses'
                            ' at %s addresses per second before finding'
                            ' one with the correct ripe-prefix.',
                            numberOfAddressesWeHadToMakeBeforeWeFoundOneWithTheCorrectRipePrefix,
                            numberOfAddressesWeHadToMakeBeforeWeFoundOneWithTheCorrectRipePrefix
                            / (time.time() - startTime)
                        )
                    except ZeroDivisionError:
                        # The user must have a pretty fast computer.
                        # time.time() - startTime equaled zero.
                        pass
                    address = encodeAddress(
                        addressVersionNumber, streamNumber, ripe)

                    saveAddressToDisk = True
                    # If we are joining an existing chan, let us check
                    # to make sure it matches the provided Bitmessage address
                    if command == 'joinChan':
                        if address != chanAddress:
                            listOfNewAddressesToSendOutThroughTheAPI.append(
                                'chan name does not match address')
                            saveAddressToDisk = False
                    if command == 'getDeterministicAddress':
                        saveAddressToDisk = False

                    if saveAddressToDisk and live:
                        privSigningKeyWIF = \
                            highlevelcrypto.encodeWalletImportFormat(
                                potentialPrivSigningKey)
                        privEncryptionKeyWIF = \
                            highlevelcrypto.encodeWalletImportFormat(
                                potentialPrivEncryptionKey)

                        try:
                            config.add_section(address)
                            addressAlreadyExists = False
                        except configparser.DuplicateSectionError:
                            addressAlreadyExists = True

                        if addressAlreadyExists:
                            self.logger.info(
                                '%s already exists. Not adding it again.',
                                address
                            )
                            queues.UISignalQueue.put((
                                'updateStatusBar',
                                _translate(
                                    "MainWindow",
                                    "{0} is already in 'Your Identities'."
                                    " Not adding it again."
                                ).format(address)
                            ))
                        else:
                            self.logger.debug('label: %s', label)
<<<<<<< HEAD
                            BMConfigParser().set(address, 'label', label)
                            BMConfigParser().set(address, 'enabled', 'true')
                            BMConfigParser().set(address, 'decoy', 'false')
                            if command in ('joinChan', 'createChan'):
                                BMConfigParser().set(address, 'chan', 'true')
                            BMConfigParser().set(
=======
                            config.set(address, 'label', label)
                            config.set(address, 'enabled', 'true')
                            config.set(address, 'decoy', 'false')
                            if command in ('createChan', 'joinChan'):
                                config.set(address, 'chan', 'true')
                            config.set(
>>>>>>> 3a04e351
                                address, 'noncetrialsperbyte',
                                str(nonceTrialsPerByte))
                            config.set(
                                address, 'payloadlengthextrabytes',
                                str(payloadLengthExtraBytes))
                            config.set(
                                address, 'privsigningkey',
                                privSigningKeyWIF.decode())
                            config.set(
                                address, 'privencryptionkey',
                                privEncryptionKeyWIF.decode())
                            config.save()

                            queues.UISignalQueue.put((
                                'writeNewAddressToTable',
                                (label, address, str(streamNumber))
                            ))
                            listOfNewAddressesToSendOutThroughTheAPI.append(
                                address)
                            shared.myECCryptorObjects[ripe] = \
                                highlevelcrypto.makeCryptor(
                                    hexlify(potentialPrivEncryptionKey))
                            shared.myAddressesByHash[ripe] = address
                            tag = highlevelcrypto.double_sha512(
                                encodeVarint(addressVersionNumber)
                                + encodeVarint(streamNumber) + ripe
                            )[32:]
                            shared.myAddressesByTag[tag] = address
                            if addressVersionNumber == 3:
                                # If this is a chan address,
                                # the worker thread won't send out
                                # the pubkey over the network.
                                queues.workerQueue.put((
                                    'sendOutOrStoreMyV3Pubkey', ripe))
                            elif addressVersionNumber == 4:
                                queues.workerQueue.put((
                                    'sendOutOrStoreMyV4Pubkey', address))
                            queues.UISignalQueue.put((
                                'updateStatusBar',
                                _translate(
                                    "MainWindow", "Done generating address")
                            ))
                    elif saveAddressToDisk and not live \
                            and not config.has_section(address):
                        listOfNewAddressesToSendOutThroughTheAPI.append(
                            address)

                # Done generating addresses.
                if command in (
<<<<<<< HEAD
                    'createDeterministicAddresses',
                    'joinChan', 'createChan'
=======
                    'createDeterministicAddresses', 'createChan', 'joinChan'
>>>>>>> 3a04e351
                ):
                    queues.apiAddressGeneratorReturnQueue.put(
                        listOfNewAddressesToSendOutThroughTheAPI)
                elif command == 'getDeterministicAddress':
                    queues.apiAddressGeneratorReturnQueue.put(address)
            else:
                raise AddressGeneratorException(
                    "Error in the addressGenerator thread. Thread was"
                    + " given a command it could not understand: " + command)
            queues.addressGeneratorQueue.task_done()<|MERGE_RESOLUTION|>--- conflicted
+++ resolved
@@ -198,17 +198,10 @@
                         'sendOutOrStoreMyV4Pubkey', address))
 
             elif command in (
-<<<<<<< HEAD
-                'createDeterministicAddresses',
-                'getDeterministicAddress', 'createChan', 'joinChan'
-            ):
-                if len(deterministicPassphrase) == 0:
-=======
                 'createDeterministicAddresses', 'createChan',
                 'getDeterministicAddress', 'joinChan'
             ):
                 if not deterministicPassphrase:
->>>>>>> 3a04e351
                     self.logger.warning(
                         'You are creating deterministic'
                         ' address(es) using a blank passphrase.'
@@ -216,16 +209,10 @@
                 if command == 'createDeterministicAddresses':
                     queues.UISignalQueue.put((
                         'updateStatusBar',
-<<<<<<< HEAD
-                        tr._translate(
-                            "MainWindow", "Generating {0} new addresses."
-                        ).format(str(numberOfAddressesToMake))
-=======
                         _translate(
                             "MainWindow",
-                            "Generating %1 new addresses."
-                        ).arg(str(numberOfAddressesToMake))
->>>>>>> 3a04e351
+                            "Generating {0} new addresses."
+                        ).format(str(numberOfAddressesToMake))
                     ))
                 signingKeyNonce = 0
                 encryptionKeyNonce = 1
@@ -321,21 +308,12 @@
                             ))
                         else:
                             self.logger.debug('label: %s', label)
-<<<<<<< HEAD
-                            BMConfigParser().set(address, 'label', label)
-                            BMConfigParser().set(address, 'enabled', 'true')
-                            BMConfigParser().set(address, 'decoy', 'false')
-                            if command in ('joinChan', 'createChan'):
-                                BMConfigParser().set(address, 'chan', 'true')
-                            BMConfigParser().set(
-=======
                             config.set(address, 'label', label)
                             config.set(address, 'enabled', 'true')
                             config.set(address, 'decoy', 'false')
                             if command in ('createChan', 'joinChan'):
                                 config.set(address, 'chan', 'true')
                             config.set(
->>>>>>> 3a04e351
                                 address, 'noncetrialsperbyte',
                                 str(nonceTrialsPerByte))
                             config.set(
@@ -385,12 +363,7 @@
 
                 # Done generating addresses.
                 if command in (
-<<<<<<< HEAD
-                    'createDeterministicAddresses',
-                    'joinChan', 'createChan'
-=======
                     'createDeterministicAddresses', 'createChan', 'joinChan'
->>>>>>> 3a04e351
                 ):
                     queues.apiAddressGeneratorReturnQueue.put(
                         listOfNewAddressesToSendOutThroughTheAPI)
