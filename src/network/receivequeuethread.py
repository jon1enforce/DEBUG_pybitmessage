"""
Process data incoming from network
"""
import errno
from six.moves import queue as Queue
import socket

from network import connectionpool
from network.advanceddispatcher import UnknownStateError
<<<<<<< HEAD
from queues import receiveDataQueue
from .threads import StoppableThread
=======
from network import receiveDataQueue
from threads import StoppableThread
>>>>>>> cf371695


class ReceiveQueueThread(StoppableThread):
    """This thread processes data received from the network
    (which is done by the asyncore thread)"""
    def __init__(self, num=0):
        super(ReceiveQueueThread, self).__init__(name="ReceiveQueue_%i" % num)

    def run(self):
        while not self._stopped:
            try:
                dest = receiveDataQueue.get(block=True, timeout=1)
            except Queue.Empty:
                continue

            if self._stopped:
                break

            # cycle as long as there is data
            # methods should return False if there isn't enough data,
            # or the connection is to be aborted

            # state_* methods should return False if there isn't
            # enough data, or the connection is to be aborted

            try:
                connection = connectionpool.pool.getConnectionByAddr(dest)
            # connection object not found
            except KeyError:
                receiveDataQueue.task_done()
                continue
            try:
                connection.process()
            # state isn't implemented
            except UnknownStateError:
                pass
            except socket.error as err:
                if err.errno == errno.EBADF:
                    connection.set_state("close", 0)
                else:
                    self.logger.error('Socket error: %s', err)
            except:  # noqa:E722
                self.logger.error('Error processing', exc_info=True)
            receiveDataQueue.task_done()<|MERGE_RESOLUTION|>--- conflicted
+++ resolved
@@ -7,13 +7,8 @@
 
 from network import connectionpool
 from network.advanceddispatcher import UnknownStateError
-<<<<<<< HEAD
-from queues import receiveDataQueue
+from network import receiveDataQueue
 from .threads import StoppableThread
-=======
-from network import receiveDataQueue
-from threads import StoppableThread
->>>>>>> cf371695
 
 
 class ReceiveQueueThread(StoppableThread):
