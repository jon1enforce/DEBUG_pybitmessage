--- conflicted
+++ resolved
@@ -5,12 +5,7 @@
 from six.moves import queue
 
 # magic imports!
-<<<<<<< HEAD
 from network import connectionpool
-from helper_random import randomshuffle
-=======
-import connectionpool
->>>>>>> e578759a
 from protocol import assembleAddrMessage
 from queues import addrQueue  # FIXME: init with queue
 
