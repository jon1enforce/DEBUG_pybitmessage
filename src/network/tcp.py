"""
TCP protocol handler
"""
# pylint: disable=too-many-ancestors

import logging
import math
import random
import socket
import time
import six

# magic imports!
import addresses
import l10n
import protocol
import state
<<<<<<< HEAD
import network.connectionpool  # use long name to address recursive import
from network import dandelion
=======
import connectionpool
>>>>>>> e578759a
from bmconfigparser import config
from highlevelcrypto import randomBytes
from network import dandelion_ins
from queues import invQueue, receiveDataQueue, UISignalQueue
from tr import _translate

from network import asyncore_pollchoose as asyncore
from network import knownnodes
from network.advanceddispatcher import AdvancedDispatcher
from network.bmproto import BMProto
from network.objectracker import ObjectTracker
from network.socks4a import Socks4aConnection
from network.socks5 import Socks5Connection
from network.tls import TLSDispatcher
from .node import Peer


logger = logging.getLogger('default')


maximumAgeOfNodesThatIAdvertiseToOthers = 10800  #: Equals three hours
maximumTimeOffsetWrongCount = 3  #: Connections with wrong time offset


def _ends_with(s, tail):
    try:
        return s.endswith(tail)
    except:
        return s.decode("utf-8", "replace").endswith(tail)

class TCPConnection(BMProto, TLSDispatcher):
    # pylint: disable=too-many-instance-attributes
    """
    .. todo:: Look to understand and/or fix the non-parent-init-called
    """

    def __init__(self, address=None, sock=None):
        BMProto.__init__(self, address=address, sock=sock)
        self.verackReceived = False
        self.verackSent = False
        self.streams = [0]
        self.fullyEstablished = False
        self.skipUntil = 0
        if address is None and sock is not None:
            self.destination = Peer(*sock.getpeername())
            self.isOutbound = False
            TLSDispatcher.__init__(self, sock, server_side=True)
            self.connectedAt = time.time()
            logger.debug(
                'Received connection from %s:%i',
                self.destination.host, self.destination.port)
            self.nodeid = randomBytes(8)
        elif address is not None and sock is not None:
            TLSDispatcher.__init__(self, sock, server_side=False)
            self.isOutbound = True
            logger.debug(
                'Outbound proxy connection to %s:%i',
                self.destination.host, self.destination.port)
        else:
            self.destination = address
            self.isOutbound = True
            self.create_socket(
                socket.AF_INET6 if ":" in address.host else socket.AF_INET,
                socket.SOCK_STREAM)
            self.socket.setsockopt(socket.SOL_SOCKET, socket.SO_REUSEADDR, 1)
            TLSDispatcher.__init__(self, sock, server_side=False)
            self.connect(self.destination)
            logger.debug(
                'Connecting to %s:%i',
                self.destination.host, self.destination.port)
        try:
            self.local = (
                protocol.checkIPAddress(
                    protocol.encodeHost(self.destination.host), True)
                and not protocol.checkSocksIP(self.destination.host)
            )
        except socket.error:
            # it's probably a hostname
            pass
        self.network_group = protocol.network_group(self.destination.host)
        ObjectTracker.__init__(self)  # pylint: disable=non-parent-init-called
        self.bm_proto_reset()
        self.set_state("bm_header", expectBytes=protocol.Header.size)

    def antiIntersectionDelay(self, initial=False):
        """
        This is a defense against the so called intersection attacks.

        It is called when you notice peer is requesting non-existing
        objects, or right after the connection is established. It will
        estimate how long an object will take to propagate across the
        network, and skip processing "getdata" requests until then. This
        means an attacker only has one shot per IP to perform the attack.
        """
        # estimated time for a small object to propagate across the
        # whole network
        max_known_nodes = max(
            len(knownnodes.knownNodes[x]) for x in knownnodes.knownNodes)
        delay = math.ceil(math.log(max_known_nodes + 2, 20)) * (
            0.2 + invQueue.queueCount / 2.0)
        # take the stream with maximum amount of nodes
        # +2 is to avoid problems with log(0) and log(1)
        # 20 is avg connected nodes count
        # 0.2 is avg message transmission time
        if delay > 0:
            if initial:
                self.skipUntil = self.connectedAt + delay
                if self.skipUntil > time.time():
                    logger.debug(
                        'Initial skipping processing getdata for %.2fs',
                        self.skipUntil - time.time())
            else:
                logger.debug(
                    'Skipping processing getdata due to missing object'
                    ' for %.2fs', delay)
                self.skipUntil = time.time() + delay

    def checkTimeOffsetNotification(self):
        """
        Check if we have connected to too many nodes which have too high
        time offset from us
        """
        if BMProto.timeOffsetWrongCount > \
                maximumTimeOffsetWrongCount and \
                not self.fullyEstablished:
            UISignalQueue.put((
                'updateStatusBar',
                _translate(
                    "MainWindow",
                    "The time on your computer, {0}, may be wrong. "
                    "Please verify your settings."
                ).format(l10n.formatTimestamp())))

    def state_connection_fully_established(self):
        """
        State after the bitmessage protocol handshake is completed
        (version/verack exchange, and if both side support TLS,
        the TLS handshake as well).
        """
        self.set_connection_fully_established()
        self.set_state("bm_header")
        self.bm_proto_reset()
        return True

    def set_connection_fully_established(self):
        """Initiate inventory synchronisation."""
        if not self.isOutbound and not self.local:
            state.clientHasReceivedIncomingConnections = True
            UISignalQueue.put(('setStatusIcon', 'green'))
        UISignalQueue.put((
            'updateNetworkStatusTab', (self.isOutbound, True, self.destination)
        ))
        self.antiIntersectionDelay(True)
        self.fullyEstablished = True
        # The connection having host suitable for knownnodes
        if self.isOutbound or not self.local and not state.socksIP:
            knownnodes.increaseRating(self.destination)
            knownnodes.addKnownNode(
                self.streams, self.destination, time.time())
            dandelion_ins.maybeAddStem(self, invQueue)
        self.sendAddr()
        self.sendBigInv()

    def sendAddr(self):
        """Send a partial list of known addresses to peer."""
        # We are going to share a maximum number of 1000 addrs (per overlapping
        # stream) with our peer. 500 from overlapping streams, 250 from the
        # left child stream, and 250 from the right child stream.
        maxAddrCount = config.safeGetInt(
            "bitmessagesettings", "maxaddrperstreamsend", 500)

        templist = []
        addrs = {}
        for stream in self.streams:
            with knownnodes.knownNodesLock:
                for n, s in enumerate((stream, stream * 2, stream * 2 + 1)):
                    nodes = knownnodes.knownNodes.get(s)
                    if not nodes:
                        continue
                    # only if more recent than 3 hours
                    # and having positive or neutral rating
                    filtered = [
                        (k, v) for k, v in six.iteritems(nodes)
                        if v["lastseen"] > int(time.time())
                        - maximumAgeOfNodesThatIAdvertiseToOthers
                        and v["rating"] >= 0 and not _ends_with(k.host, '.onion')
                    ]
                    # sent 250 only if the remote isn't interested in it
                    elemCount = min(
                        len(filtered),
                        maxAddrCount / 2 if n else maxAddrCount)
                    addrs[s] = random.sample(filtered, elemCount)
        for substream in addrs:
            for peer, params in addrs[substream]:
                templist.append((substream, peer, params["lastseen"]))
        if templist:
            self.append_write_buf(protocol.assembleAddrMessage(templist))

    def sendBigInv(self):
        """
        Send hashes of all inventory objects, chunked as the protocol has
        a per-command limit.
        """
        def sendChunk():
            """Send one chunk of inv entries in one command"""
            if objectCount == 0:
                return
            logger.debug(
                'Sending huge inv message with %i objects to just this'
                ' one peer', objectCount)
            self.append_write_buf(protocol.CreatePacket(
                b'inv', addresses.encodeVarint(objectCount) + payload))

        # Select all hashes for objects in this stream.
        bigInvList = {}
        for stream in self.streams:
            # may lock for a long time, but I think it's better than
            # thousands of small locks
            with self.objectsNewToThemLock:
                for objHash in state.Inventory.unexpired_hashes_by_stream(stream):
                    # don't advertise stem objects on bigInv
                    if dandelion_ins.hasHash(objHash):
                        continue
                    bigInvList[objHash] = 0
        objectCount = 0
        payload = b''
        # Now let us start appending all of these hashes together.
        # They will be sent out in a big inv message to our new peer.
        for obj_hash, _ in bigInvList.items():
            payload += obj_hash
            objectCount += 1

            # Remove -1 below when sufficient time has passed for users to
            # upgrade to versions of PyBitmessage that accept inv with 50,000
            # items
            if objectCount >= protocol.MAX_OBJECT_COUNT - 1:
                sendChunk()
                payload = b''
                objectCount = 0

        # flush
        sendChunk()

    def handle_connect(self):
        """Callback for TCP connection being established."""
        try:
            AdvancedDispatcher.handle_connect(self)
        except socket.error as e:
            # pylint: disable=protected-access
            if e.errno in asyncore._DISCONNECTED:
                logger.debug(
                    '%s:%i: Connection failed: %s',
                    self.destination.host, self.destination.port, e)
                return
        self.nodeid = randomBytes(8)
        self.append_write_buf(
            protocol.assembleVersionMessage(
                self.destination.host, self.destination.port,
<<<<<<< HEAD
                network.connectionpool.pool.streams,
=======
                connectionpool.pool.streams, dandelion_ins.enabled,
>>>>>>> e578759a
                False, nodeid=self.nodeid))
        self.connectedAt = time.time()
        receiveDataQueue.put(self.destination)

    def handle_read(self):
        """Callback for reading from a socket"""
        TLSDispatcher.handle_read(self)
        receiveDataQueue.put(self.destination)

    def handle_write(self):
        """Callback for writing to a socket"""
        TLSDispatcher.handle_write(self)

    def handle_close(self):
        """Callback for connection being closed."""
        host_is_global = self.isOutbound or not self.local and not state.socksIP
        if self.fullyEstablished:
            UISignalQueue.put((
                'updateNetworkStatusTab',
                (self.isOutbound, False, self.destination)
            ))
            if host_is_global:
                knownnodes.addKnownNode(
                    self.streams, self.destination, time.time())
                dandelion_ins.maybeRemoveStem(self)
        else:
            self.checkTimeOffsetNotification()
            if host_is_global:
                knownnodes.decreaseRating(self.destination)
        BMProto.handle_close(self)


class Socks5BMConnection(Socks5Connection, TCPConnection):
    """SOCKS5 wrapper for TCP connections"""

    def __init__(self, address):
        Socks5Connection.__init__(self, address=address)
        TCPConnection.__init__(self, address=address, sock=self.socket)
        self.set_state("init")

    def state_proxy_handshake_done(self):
        """
        State when SOCKS5 connection succeeds, we need to send a
        Bitmessage handshake to peer.
        """
        Socks5Connection.state_proxy_handshake_done(self)
        self.nodeid = randomBytes(8)
        self.append_write_buf(
            protocol.assembleVersionMessage(
                self.destination.host, self.destination.port,
<<<<<<< HEAD
                network.connectionpool.pool.streams,
=======
                connectionpool.pool.streams, dandelion_ins.enabled,
>>>>>>> e578759a
                False, nodeid=self.nodeid))
        self.set_state("bm_header", expectBytes=protocol.Header.size)
        return True


class Socks4aBMConnection(Socks4aConnection, TCPConnection):
    """SOCKS4a wrapper for TCP connections"""

    def __init__(self, address):
        Socks4aConnection.__init__(self, address=address)
        TCPConnection.__init__(self, address=address, sock=self.socket)
        self.set_state("init")

    def state_proxy_handshake_done(self):
        """
        State when SOCKS4a connection succeeds, we need to send a
        Bitmessage handshake to peer.
        """
        Socks4aConnection.state_proxy_handshake_done(self)
        self.nodeid = randomBytes(8)
        self.append_write_buf(
            protocol.assembleVersionMessage(
                self.destination.host, self.destination.port,
<<<<<<< HEAD
                network.connectionpool.pool.streams,
=======
                connectionpool.pool.streams, dandelion_ins.enabled,
>>>>>>> e578759a
                False, nodeid=self.nodeid))
        self.set_state("bm_header", expectBytes=protocol.Header.size)
        return True


def bootstrap(connection_class):
    """Make bootstrapper class for connection type (connection_class)"""
    class Bootstrapper(connection_class):
        """Base class for bootstrappers"""
        _connection_base = connection_class

        def __init__(self, host, port):
            self._connection_base.__init__(self, Peer(host, port))
            self.close_reason = self._succeed = False

        def bm_command_addr(self):
            """
            Got addr message - the bootstrap succeed.
            Let BMProto process the addr message and switch state to 'close'
            """
            BMProto.bm_command_addr(self)
            self._succeed = True
            self.close_reason = "Thanks for bootstrapping!"
            self.set_state("close")

        def set_connection_fully_established(self):
            """Only send addr here"""
            # pylint: disable=attribute-defined-outside-init
            self.fullyEstablished = True
            self.sendAddr()

        def handle_close(self):
            """
            After closing the connection switch knownnodes.knownNodesActual
            back to False if the bootstrapper failed.
            """
            BMProto.handle_close(self)
            if not self._succeed:
                knownnodes.knownNodesActual = False

    return Bootstrapper


class TCPServer(AdvancedDispatcher):
    """TCP connection server for Bitmessage protocol"""

    def __init__(self, host='127.0.0.1', port=8444):
        if not hasattr(self, '_map'):
            AdvancedDispatcher.__init__(self)
        self.create_socket(socket.AF_INET, socket.SOCK_STREAM)
        self.set_reuse_addr()
        for attempt in range(50):
            try:
                if attempt > 0:
                    logger.warning('Failed to bind on port %s', port)
                    port = random.randint(32767, 65535)  # nosec B311
                self.bind((host, port))
            except socket.error as e:
                if e.errno in (asyncore.EADDRINUSE, asyncore.WSAEADDRINUSE):
                    continue
            else:
                if attempt > 0:
                    logger.warning('Setting port to %s', port)
                    config.set(
                        'bitmessagesettings', 'port', str(port))
                    config.save()
                break
        self.destination = Peer(host, port)
        self.bound = True
        self.listen(5)

    def is_bound(self):
        """Is the socket bound?"""
        try:
            return self.bound
        except AttributeError:
            return False

    def handle_accept(self):
        """Incoming connection callback"""
        try:
            sock = self.accept()[0]
        except (TypeError, IndexError):
            return

        state.ownAddresses[Peer(*sock.getsockname())] = True
        if (
            len(network.connectionpool.pool)
            > config.safeGetInt(
                'bitmessagesettings', 'maxtotalconnections')
                + config.safeGetInt(
                    'bitmessagesettings', 'maxbootstrapconnections') + 10
        ):
            # 10 is a sort of buffer, in between it will go through
            # the version handshake and return an error to the peer
            logger.warning("Server full, dropping connection")
            sock.close()
            return
        try:
            network.connectionpool.pool.addConnection(
                TCPConnection(sock=sock))
        except socket.error:
            pass<|MERGE_RESOLUTION|>--- conflicted
+++ resolved
@@ -15,12 +15,7 @@
 import l10n
 import protocol
 import state
-<<<<<<< HEAD
 import network.connectionpool  # use long name to address recursive import
-from network import dandelion
-=======
-import connectionpool
->>>>>>> e578759a
 from bmconfigparser import config
 from highlevelcrypto import randomBytes
 from network import dandelion_ins
@@ -279,11 +274,7 @@
         self.append_write_buf(
             protocol.assembleVersionMessage(
                 self.destination.host, self.destination.port,
-<<<<<<< HEAD
-                network.connectionpool.pool.streams,
-=======
-                connectionpool.pool.streams, dandelion_ins.enabled,
->>>>>>> e578759a
+                network.connectionpool.pool.streams, dandelion_ins.enabled,
                 False, nodeid=self.nodeid))
         self.connectedAt = time.time()
         receiveDataQueue.put(self.destination)
@@ -334,11 +325,7 @@
         self.append_write_buf(
             protocol.assembleVersionMessage(
                 self.destination.host, self.destination.port,
-<<<<<<< HEAD
-                network.connectionpool.pool.streams,
-=======
-                connectionpool.pool.streams, dandelion_ins.enabled,
->>>>>>> e578759a
+                network.connectionpool.pool.streams, dandelion_ins.enabled,
                 False, nodeid=self.nodeid))
         self.set_state("bm_header", expectBytes=protocol.Header.size)
         return True
@@ -362,11 +349,7 @@
         self.append_write_buf(
             protocol.assembleVersionMessage(
                 self.destination.host, self.destination.port,
-<<<<<<< HEAD
-                network.connectionpool.pool.streams,
-=======
-                connectionpool.pool.streams, dandelion_ins.enabled,
->>>>>>> e578759a
+                network.connectionpool.pool.streams, dandelion_ins.enabled,
                 False, nodeid=self.nodeid))
         self.set_state("bm_header", expectBytes=protocol.Header.size)
         return True
