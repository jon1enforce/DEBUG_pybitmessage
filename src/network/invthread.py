--- conflicted
+++ resolved
@@ -8,16 +8,9 @@
 import addresses
 import protocol
 import state
-<<<<<<< HEAD
 from network import connectionpool
-from network import dandelion_ins
-from queues import invQueue
+from network import dandelion_ins, invQueue
 from .threads import StoppableThread
-=======
-import connectionpool
-from network import dandelion_ins, invQueue
-from threads import StoppableThread
->>>>>>> cf371695
 
 
 def handleExpiredDandelion(expired):
