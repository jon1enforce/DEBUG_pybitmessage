"""
Thread to send inv annoucements
"""
from six.moves import queue as Queue
import random
from time import time

import addresses
import protocol
import state
<<<<<<< HEAD
from network import connectionpool
=======
import dandelion
import connectionpool
>>>>>>> a209d65a
from queues import invQueue
from .threads import StoppableThread


def handleExpiredDandelion(expired):
    """For expired dandelion objects, mark all remotes as not having
       the object"""
    if not expired:
        return
    for i in connectionpool.pool.connections():
        if not i.fullyEstablished:
            continue
        for x in expired:
            streamNumber, hashid, _ = x
            try:
                del i.objectsNewToMe[hashid]
            except KeyError:
                if streamNumber in i.streams:
                    with i.objectsNewToThemLock:
                        i.objectsNewToThem[hashid] = time()


class InvThread(StoppableThread):
    """Main thread that sends inv annoucements"""

    name = "InvBroadcaster"

    @staticmethod
    def handleLocallyGenerated(stream, hashId):
        """Locally generated inventory items require special handling"""
        dandelion.instance.addHash(hashId, stream=stream)
        for connection in connectionpool.pool.connections():
            if state.dandelion_enabled and connection != \
                    dandelion.instance.objectChildStem(hashId):
                continue
            connection.objectsNewToThem[hashId] = time()

    def run(self):  # pylint: disable=too-many-branches
        while not state.shutdown:  # pylint: disable=too-many-nested-blocks
            chunk = []
            while True:
                # Dandelion fluff trigger by expiration
                handleExpiredDandelion(dandelion.instance.expire())
                try:
                    data = invQueue.get(False)
                    chunk.append((data[0], data[1]))
                    # locally generated
                    if len(data) == 2 or data[2] is None:
                        self.handleLocallyGenerated(data[0], data[1])
                except Queue.Empty:
                    break

            if chunk:
                for connection in connectionpool.pool.connections():
                    fluffs = []
                    stems = []
                    for inv in chunk:
                        if inv[0] not in connection.streams:
                            continue
                        try:
                            with connection.objectsNewToThemLock:
                                del connection.objectsNewToThem[inv[1]]
                        except KeyError:
                            continue
                        try:
                            if connection == dandelion.instance.objectChildStem(inv[1]):
                                # Fluff trigger by RNG
                                # auto-ignore if config set to 0, i.e. dandelion is off
                                if random.randint(1, 100) >= state.dandelion_enabled:  # nosec B311
                                    fluffs.append(inv[1])
                                # send a dinv only if the stem node supports dandelion
                                elif connection.services & protocol.NODE_DANDELION > 0:
                                    stems.append(inv[1])
                                else:
                                    fluffs.append(inv[1])
                        except KeyError:
                            fluffs.append(inv[1])

                    if fluffs:
                        random.shuffle(fluffs)
                        connection.append_write_buf(protocol.CreatePacket(
                            b'inv',
                            addresses.encodeVarint(
                                len(fluffs)) + b''.join(fluffs)))
                    if stems:
                        random.shuffle(stems)
                        connection.append_write_buf(protocol.CreatePacket(
                            b'dinv',
                            addresses.encodeVarint(
                                len(stems)) + b''.join(stems)))

            invQueue.iterate()
            for _ in range(len(chunk)):
                invQueue.task_done()

            if dandelion.instance.refresh < time():
                dandelion.instance.reRandomiseStems()

            self.stop.wait(1)<|MERGE_RESOLUTION|>--- conflicted
+++ resolved
@@ -8,12 +8,8 @@
 import addresses
 import protocol
 import state
-<<<<<<< HEAD
 from network import connectionpool
-=======
 import dandelion
-import connectionpool
->>>>>>> a209d65a
 from queues import invQueue
 from .threads import StoppableThread
 
