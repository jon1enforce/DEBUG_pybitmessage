"""
`UploadThread` class definition
"""
import time

import helper_random
import protocol
import state
<<<<<<< HEAD
from network import connectionpool
=======
import dandelion
import connectionpool
>>>>>>> a209d65a
from randomtrackingdict import RandomTrackingDict
from .threads import StoppableThread


class UploadThread(StoppableThread):
    """
    This is a thread that uploads the objects that the peers requested from me
    """
    maxBufSize = 2097152  # 2MB
    name = "Uploader"

    def run(self):
        while not self._stopped:
            uploaded = 0
            # Choose uploading peers randomly
            connections = connectionpool.pool.establishedConnections()
            helper_random.randomshuffle(connections)
            for i in connections:
                now = time.time()
                # avoid unnecessary delay
                if i.skipUntil >= now:
                    continue
                if len(i.write_buf) > self.maxBufSize:
                    continue
                try:
                    request = i.pendingUpload.randomKeys(
                        RandomTrackingDict.maxPending)
                except KeyError:
                    continue
                payload = bytearray()
                chunk_count = 0
                for chunk in request:
                    del i.pendingUpload[chunk]
                    if dandelion.instance.hasHash(chunk) and \
                       i != dandelion.instance.objectChildStem(chunk):
                        i.antiIntersectionDelay()
                        self.logger.info(
                            '%s asked for a stem object we didn\'t offer to it.',
                            i.destination)
                        break
                    try:
                        payload.extend(protocol.CreatePacket(
                            b'object', state.Inventory[chunk].payload))
                        chunk_count += 1
                    except KeyError:
                        i.antiIntersectionDelay()
                        self.logger.info(
                            '%s asked for an object we don\'t have.',
                            i.destination)
                        break
                if not chunk_count:
                    continue
                i.append_write_buf(payload)
                self.logger.debug(
                    '%s:%i Uploading %i objects',
                    i.destination.host, i.destination.port, chunk_count)
                uploaded += chunk_count
            if not uploaded:
                self.stop.wait(1)<|MERGE_RESOLUTION|>--- conflicted
+++ resolved
@@ -6,12 +6,8 @@
 import helper_random
 import protocol
 import state
-<<<<<<< HEAD
 from network import connectionpool
-=======
 import dandelion
-import connectionpool
->>>>>>> a209d65a
 from randomtrackingdict import RandomTrackingDict
 from .threads import StoppableThread
 
