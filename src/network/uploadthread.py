"""
`UploadThread` class definition
"""
import time

import random
import protocol
import state
<<<<<<< HEAD
from network import connectionpool
from network import dandelion
from randomtrackingdict import RandomTrackingDict
from .threads import StoppableThread
=======
import connectionpool
from randomtrackingdict import RandomTrackingDict
from network import dandelion_ins
from threads import StoppableThread
>>>>>>> e578759a


class UploadThread(StoppableThread):
    """
    This is a thread that uploads the objects that the peers requested from me
    """
    maxBufSize = 2097152  # 2MB
    name = "Uploader"

    def run(self):
        while not self._stopped:
            uploaded = 0
            # Choose uploading peers randomly
            connections = connectionpool.pool.establishedConnections()
            random.shuffle(connections)
            for i in connections:
                now = time.time()
                # avoid unnecessary delay
                if i.skipUntil >= now:
                    continue
                if len(i.write_buf) > self.maxBufSize:
                    continue
                try:
                    request = i.pendingUpload.randomKeys(
                        RandomTrackingDict.maxPending)
                except KeyError:
                    continue
                payload = bytearray()
                chunk_count = 0
                for chunk in request:
                    del i.pendingUpload[chunk]
                    if dandelion_ins.hasHash(chunk) and \
                       i != dandelion_ins.objectChildStem(chunk):
                        i.antiIntersectionDelay()
                        self.logger.info(
                            '%s asked for a stem object we didn\'t offer to it.',
                            i.destination)
                        break
                    try:
                        payload.extend(protocol.CreatePacket(
                            b'object', state.Inventory[chunk].payload))
                        chunk_count += 1
                    except KeyError:
                        i.antiIntersectionDelay()
                        self.logger.info(
                            '%s asked for an object we don\'t have.',
                            i.destination)
                        break
                if not chunk_count:
                    continue
                i.append_write_buf(payload)
                self.logger.debug(
                    '%s:%i Uploading %i objects',
                    i.destination.host, i.destination.port, chunk_count)
                uploaded += chunk_count
            if not uploaded:
                self.stop.wait(1)<|MERGE_RESOLUTION|>--- conflicted
+++ resolved
@@ -6,17 +6,10 @@
 import random
 import protocol
 import state
-<<<<<<< HEAD
 from network import connectionpool
-from network import dandelion
-from randomtrackingdict import RandomTrackingDict
-from .threads import StoppableThread
-=======
-import connectionpool
 from randomtrackingdict import RandomTrackingDict
 from network import dandelion_ins
-from threads import StoppableThread
->>>>>>> e578759a
+from .threads import StoppableThread
 
 
 class UploadThread(StoppableThread):
