"""
Select which node to connect to
"""
# pylint: disable=too-many-branches
import logging
import random

<<<<<<< HEAD
from network import knownnodes
=======
from six.moves import queue

import knownnodes
>>>>>>> cf371695
import protocol
import state

from bmconfigparser import config
from network import portCheckerQueue

logger = logging.getLogger('default')


def _ends_with(s, tail):
    try:
        return s.endswith(tail)
    except:
        return s.decode("utf-8", "replace").endswith(tail)

def getDiscoveredPeer():
    """Get a peer from the local peer discovery list"""
    try:
        peer = random.choice(list(state.discoveredPeers.keys()))  # nosec B311
    except (IndexError, KeyError):
        raise ValueError
    try:
        del state.discoveredPeers[peer]
    except KeyError:
        pass
    return peer


def chooseConnection(stream):
    """Returns an appropriate connection"""
    haveOnion = config.safeGet(
        "bitmessagesettings", "socksproxytype")[0:5] == 'SOCKS'
    onionOnly = config.safeGetBoolean(
        "bitmessagesettings", "onionservicesonly")
    try:
        retval = portCheckerQueue.get(False)
        portCheckerQueue.task_done()
        return retval
    except queue.Empty:
        pass
    # with a probability of 0.5, connect to a discovered peer
    if random.choice((False, True)) and not haveOnion:  # nosec B311
        # discovered peers are already filtered by allowed streams
        return getDiscoveredPeer()
    for _ in range(50):
        peer = random.choice(  # nosec B311
            list(knownnodes.knownNodes[stream].keys()))
        try:
            peer_info = knownnodes.knownNodes[stream][peer]
            if peer_info.get('self'):
                continue
            rating = peer_info["rating"]
        except TypeError:
            logger.warning('Error in %s', peer)
            rating = 0
        if haveOnion:
            # do not connect to raw IP addresses
            # --keep all traffic within Tor overlay
            if onionOnly and not _ends_with(peer.host, '.onion'):
                continue
            # onion addresses have a higher priority when SOCKS
            if _ends_with(peer.host, '.onion') and rating > 0:
                rating = 1
            # TODO: need better check
            elif not peer.host.startswith('bootstrap'):
                encodedAddr = protocol.encodeHost(peer.host)
                # don't connect to local IPs when using SOCKS
                if not protocol.checkIPAddress(encodedAddr, False):
                    continue
        if rating > 1:
            rating = 1
        try:
            if 0.05 / (1.0 - rating) > random.random():  # nosec B311
                return peer
        except ZeroDivisionError:
            return peer
    raise ValueError<|MERGE_RESOLUTION|>--- conflicted
+++ resolved
@@ -5,13 +5,9 @@
 import logging
 import random
 
-<<<<<<< HEAD
-from network import knownnodes
-=======
 from six.moves import queue
 
-import knownnodes
->>>>>>> cf371695
+from network import knownnodes
 import protocol
 import state
 
