--- conflicted
+++ resolved
@@ -7,16 +7,10 @@
 import addresses
 import helper_random
 import protocol
-<<<<<<< HEAD
 from network import connectionpool
 from .objectracker import missingObjects
 from .threads import StoppableThread
-=======
 import dandelion
-import connectionpool
-from objectracker import missingObjects
-from threads import StoppableThread
->>>>>>> a209d65a
 
 
 class DownloadThread(StoppableThread):
