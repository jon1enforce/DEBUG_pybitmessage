--- conflicted
+++ resolved
@@ -16,12 +16,8 @@
 from network import knownnodes
 import protocol
 import state
-<<<<<<< HEAD
 import network.connectionpool  # use long name to address recursive import
-=======
 import dandelion
-import connectionpool
->>>>>>> a209d65a
 from bmconfigparser import config
 from queues import invQueue, objectProcessorQueue, portCheckerQueue
 from randomtrackingdict import RandomTrackingDict
@@ -371,13 +367,8 @@
         if extend_dandelion_stem and not state.dandelion_enabled:
             return True
 
-<<<<<<< HEAD
         for i in items:
-            if i in state.Inventory and not state.Dandelion.hasHash(i):
-=======
-        for i in map(str, items):
             if i in state.Inventory and not dandelion.instance.hasHash(i):
->>>>>>> a209d65a
                 continue
             if extend_dandelion_stem and not dandelion.instance.hasHash(i):
                 dandelion.instance.addHash(i, self)
