"""
Module for tracking objects
"""
import time
from threading import RLock
import six

<<<<<<< HEAD
import state
import network.connectionpool  # use long name to address recursive import
=======
import dandelion
import connectionpool
>>>>>>> a209d65a
from randomtrackingdict import RandomTrackingDict

haveBloom = False

try:
    # pybloomfiltermmap
    from pybloomfilter import BloomFilter
    haveBloom = True
except ImportError:
    try:
        # pybloom
        from pybloom import BloomFilter
        haveBloom = True
    except ImportError:
        pass

# it isn't actually implemented yet so no point in turning it on
haveBloom = False

# tracking pending downloads globally, for stats
missingObjects = {}


class ObjectTracker(object):
    """Object tracker mixin"""
    invCleanPeriod = 300
    invInitialCapacity = 50000
    invErrorRate = 0.03
    trackingExpires = 3600
    initialTimeOffset = 60

    def __init__(self):
        self.objectsNewToMe = RandomTrackingDict()
        self.objectsNewToThem = {}
        self.objectsNewToThemLock = RLock()
        self.initInvBloom()
        self.initAddrBloom()
        self.lastCleaned = time.time()

    def initInvBloom(self):
        """Init bloom filter for tracking. WIP."""
        if haveBloom:
            # lock?
            self.invBloom = BloomFilter(
                capacity=ObjectTracker.invInitialCapacity,
                error_rate=ObjectTracker.invErrorRate)

    def initAddrBloom(self):
        """Init bloom filter for tracking addrs, WIP.
        This either needs to be moved to addrthread.py or removed."""
        if haveBloom:
            # lock?
            self.addrBloom = BloomFilter(
                capacity=ObjectTracker.invInitialCapacity,
                error_rate=ObjectTracker.invErrorRate)

    def clean(self):
        """Clean up tracking to prevent memory bloat"""
        if self.lastCleaned < time.time() - ObjectTracker.invCleanPeriod:
            if haveBloom:
                if missingObjects == 0:
                    self.initInvBloom()
                self.initAddrBloom()
            else:
                # release memory
                deadline = time.time() - ObjectTracker.trackingExpires
                with self.objectsNewToThemLock:
                    self.objectsNewToThem = {
                        k: v
                        for k, v in six.iteritems(self.objectsNewToThem)
                        if v >= deadline}
            self.lastCleaned = time.time()

    def hasObj(self, hashid):
        """Do we already have object?"""
        hashid_bytes = bytes(hashid)
        if haveBloom:
            return hashid_bytes in self.invBloom
        return hashid_bytes in self.objectsNewToMe

    def handleReceivedInventory(self, hashId):
        """Handling received inventory"""
        hashId_bytes = bytes(hashId)
        if haveBloom:
            self.invBloom.add(hashId_bytes)
        try:
            with self.objectsNewToThemLock:
                del self.objectsNewToThem[hashId_bytes]
        except KeyError:
            pass
        if hashId_bytes not in missingObjects:
            missingObjects[hashId_bytes] = time.time()
        self.objectsNewToMe[hashId] = True

    def handleReceivedObject(self, streamNumber, hashid):
        """Handling received object"""
        hashid_bytes = bytes(hashid)
        for i in network.connectionpool.pool.connections():
            if not i.fullyEstablished:
                continue
            try:
                del i.objectsNewToMe[hashid]
            except KeyError:
                if streamNumber in i.streams and (
                        not dandelion.instance.hasHash(hashid)
                        or dandelion.instance.objectChildStem(hashid) == i):
                    with i.objectsNewToThemLock:
                        i.objectsNewToThem[hashid_bytes] = time.time()
                    # update stream number,
                    # which we didn't have when we just received the dinv
                    # also resets expiration of the stem mode
                    dandelion.instance.setHashStream(hashid, streamNumber)

            if i == self:
                try:
                    with i.objectsNewToThemLock:
                        del i.objectsNewToThem[hashid_bytes]
                except KeyError:
                    pass
        self.objectsNewToMe.setLastObject()

    def hasAddr(self, addr):
        """WIP, should be moved to addrthread.py or removed"""
        if haveBloom:
            return addr in self.invBloom
        return None

    def addAddr(self, hashid):
        """WIP, should be moved to addrthread.py or removed"""
        if haveBloom:
            self.addrBloom.add(bytes(hashid))<|MERGE_RESOLUTION|>--- conflicted
+++ resolved
@@ -5,13 +5,8 @@
 from threading import RLock
 import six
 
-<<<<<<< HEAD
-import state
 import network.connectionpool  # use long name to address recursive import
-=======
 import dandelion
-import connectionpool
->>>>>>> a209d65a
 from randomtrackingdict import RandomTrackingDict
 
 haveBloom = False
