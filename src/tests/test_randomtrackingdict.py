--- conflicted
+++ resolved
@@ -3,7 +3,6 @@
 """
 import random
 import unittest
-import six
 
 from time import time
 
@@ -16,17 +15,10 @@
     @staticmethod
     def randString():
         """helper function for tests, generates a random string"""
-<<<<<<< HEAD
-        retval = ''
-        for _ in range(32):
-            retval += six.int2byte(random.randint(0, 255))
-        return retval
-=======
         retval = bytearray(32)
         for i in range(32):
             retval[i] = random.randint(0, 255)
         return bytes(retval)
->>>>>>> a4c43381
 
     def test_check_randomtrackingdict(self):
         """Check the logic of RandomTrackingDict class"""
