--- conflicted
+++ resolved
@@ -17,11 +17,8 @@
 import time
 from textwrap import fill
 from threading import Timer
-<<<<<<< HEAD
 import six
-=======
 import sqlite3
->>>>>>> d676ea3e
 
 from dialog import Dialog
 import helper_sent
@@ -483,18 +480,13 @@
                             data = ""
                             ret = sqlQuery(
                                 "SELECT message FROM sent WHERE subject=? AND ackdata=?",
-<<<<<<< HEAD
                                 dbstr(sentbox[sentcur][4]),
-                                sentbox[sentcur][6])
-=======
-                                sentbox[sentcur][4],
                                 sqlite3.Binary(sentbox[sentcur][6]))
                             if len(ret) < 1:
                                 ret = sqlQuery(
                                     "SELECT message FROM sent WHERE subject=? AND ackdata=CAST(? AS TEXT)",
-                                    sentbox[sentcur][4],
+                                    dbstr(sentbox[sentcur][4]),
                                     sentbox[sentcur][6])
->>>>>>> d676ea3e
                             if ret != []:
                                 for row in ret:
                                     data, = row
@@ -508,18 +500,13 @@
                         elif t == "2":       # Move to trash
                             rowcount = sqlExecute(
                                 "UPDATE sent SET folder='trash' WHERE subject=? AND ackdata=?",
-<<<<<<< HEAD
                                 dbstr(sentbox[sentcur][4]),
-                                sentbox[sentcur][6])
-=======
-                                sentbox[sentcur][4],
                                 sqlite3.Binary(sentbox[sentcur][6]))
                             if rowcount < 1:
                                 rowcount = sqlExecute(
                                     "UPDATE sent SET folder='trash' WHERE subject=? AND ackdata=CAST(? AS TEXT)",
-                                    sentbox[sentcur][4],
+                                    dbstr(sentbox[sentcur][4]),
                                     sentbox[sentcur][6])
->>>>>>> d676ea3e
                             del sentbox[sentcur]
                             scrollbox(d, unicode(
                                 "Message moved to trash. There is no interface to view your trash"
