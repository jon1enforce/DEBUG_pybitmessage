--- conflicted
+++ resolved
@@ -110,15 +110,9 @@
         for oldack in state.ackdataForWhichImWatching:
             if len(oldack) == 32:
                 # attach legacy header, always constant (msg/1/1)
-<<<<<<< HEAD
                 newack = b'\x00\x00\x00\x02\x01\x01' + oldack
                 state.ackdataForWhichImWatching[bytes(newack)] = 0
-                sqlExecute(
-=======
-                newack = '\x00\x00\x00\x02\x01\x01' + oldack
-                state.ackdataForWhichImWatching[newack] = 0
                 rowcount = sqlExecute(
->>>>>>> d676ea3e
                     '''UPDATE sent SET ackdata=? WHERE ackdata=? AND folder = 'sent' ''',
                     sqlite3.Binary(newack), sqlite3.Binary(oldack)
                 )
@@ -738,11 +732,7 @@
             rowcount = sqlExecute(
                 '''UPDATE sent SET msgid=?, status=?, lastactiontime=? '''
                 ''' WHERE ackdata=? AND folder='sent' ''',
-<<<<<<< HEAD
-                inventoryHash, dbstr('broadcastsent'), int(time.time()), ackdata
-=======
-                sqlite3.Binary(inventoryHash), 'broadcastsent', int(time.time()), sqlite3.Binary(ackdata)
->>>>>>> d676ea3e
+                sqlite3.Binary(inventoryHash), dbstr('broadcastsent'), int(time.time()), sqlite3.Binary(ackdata)
             )
             if rowcount < 1:
                 sqlExecute(
@@ -1398,13 +1388,8 @@
             rowcount = sqlExecute(
                 '''UPDATE sent SET msgid=?, status=?, retrynumber=?, '''
                 ''' sleeptill=?, lastactiontime=? WHERE ackdata=? AND folder='sent' ''',
-<<<<<<< HEAD
-                inventoryHash, dbstr(newStatus), retryNumber + 1,
-                sleepTill, int(time.time()), ackdata
-=======
-                sqlite3.Binary(inventoryHash), newStatus, retryNumber + 1,
+                sqlite3.Binary(inventoryHash), dbstr(newStatus), retryNumber + 1,
                 sleepTill, int(time.time()), sqlite3.Binary(ackdata)
->>>>>>> d676ea3e
             )
             if rowcount < 1:
                 sqlExecute(
