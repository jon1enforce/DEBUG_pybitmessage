--- conflicted
+++ resolved
@@ -11,8 +11,6 @@
 from binascii import hexlify, unhexlify
 from struct import pack
 from subprocess import call  # nosec
-
-from six.moves import configparser, queue
 
 import defaults
 import helper_inbox
@@ -26,17 +24,11 @@
 import queues
 import shared
 import state
-<<<<<<< HEAD
-from addresses import (
-    calculateInventoryHash, decodeAddress, decodeVarint, encodeVarint)
-from bmconfigparser import BMConfigParser
-=======
-import tr
 from addresses import decodeAddress, decodeVarint, encodeVarint
 from bmconfigparser import config
->>>>>>> 3a04e351
 from helper_sql import sqlExecute, sqlQuery
 from network import knownnodes, StoppableThread
+from six.moves import configparser, queue
 from tr import _translate
 
 
