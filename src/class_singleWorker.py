--- conflicted
+++ resolved
@@ -106,13 +106,8 @@
         for oldack in state.ackdataForWhichImWatching:
             if len(oldack) == 32:
                 # attach legacy header, always constant (msg/1/1)
-<<<<<<< HEAD
                 newack = b'\x00\x00\x00\x02\x01\x01' + oldack
-                state.ackdataForWhichImWatching[newack] = 0
-=======
-                newack = '\x00\x00\x00\x02\x01\x01' + oldack
                 state.ackdataForWhichImWatching[bytes(newack)] = 0
->>>>>>> a4c43381
                 sqlExecute(
                     '''UPDATE sent SET ackdata=? WHERE ackdata=? AND folder = 'sent' ''',
                     newack, oldack
