import threading
import shared
import time
from time import strftime, localtime, gmtime
import random
from subprocess import call  # used when the API must execute an outside program
from addresses import *
import highlevelcrypto
import proofofwork
import sys
import tr
from debug import logger
from helper_sql import *
import helper_inbox
from helper_generic import addDataPadding

# This thread, of which there is only one, does the heavy lifting:
# calculating POWs.


class singleWorker(threading.Thread):

    def __init__(self):
        # QThread.__init__(self, parent)
        threading.Thread.__init__(self)

    def run(self):
        queryreturn = sqlQuery(
            '''SELECT toripe, toaddress FROM sent WHERE ((status='awaitingpubkey' OR status='doingpubkeypow') AND folder='sent')''')
        for row in queryreturn:
            toripe, toaddress = row
            toStatus, toAddressVersionNumber, toStreamNumber, toRipe = decodeAddress(toaddress)
            if toAddressVersionNumber <= 3 :
                shared.neededPubkeys[toripe] = 0
            elif toAddressVersionNumber >= 4:
                doubleHashOfAddressData = hashlib.sha512(hashlib.sha512(encodeVarint(
                    toAddressVersionNumber) + encodeVarint(toStreamNumber) + toRipe).digest()).digest()
                privEncryptionKey = doubleHashOfAddressData[:32] # Note that this is the first half of the sha512 hash.
                tag = doubleHashOfAddressData[32:]
                shared.neededPubkeys[tag] = highlevelcrypto.makeCryptor(privEncryptionKey.encode('hex')) # We'll need this for when we receive a pubkey reply: it will be encrypted and we'll need to decrypt it.

        # Initialize the shared.ackdataForWhichImWatching data structure using data
        # from the sql database.
        queryreturn = sqlQuery(
            '''SELECT ackdata FROM sent where (status='msgsent' OR status='doingmsgpow')''')
        for row in queryreturn:
            ackdata, = row
            print 'Watching for ackdata', ackdata.encode('hex')
            shared.ackdataForWhichImWatching[ackdata] = 0

        queryreturn = sqlQuery(
            '''SELECT DISTINCT toaddress FROM sent WHERE (status='doingpubkeypow' AND folder='sent')''')
        for row in queryreturn:
            toaddress, = row
            self.requestPubKey(toaddress)

        time.sleep(
            10)  # give some time for the GUI to start before we start on existing POW tasks.

        self.sendMsg()
                     # just in case there are any pending tasks for msg
                     # messages that have yet to be sent.
        self.sendBroadcast()
                           # just in case there are any tasks for Broadcasts
                           # that have yet to be sent.

        while True:
            command, data = shared.workerQueue.get()
            if command == 'sendmessage':
                self.sendMsg()
            elif command == 'sendbroadcast':
                self.sendBroadcast()
            elif command == 'doPOWForMyV2Pubkey':
                self.doPOWForMyV2Pubkey(data)
            elif command == 'sendOutOrStoreMyV3Pubkey':
                self.sendOutOrStoreMyV3Pubkey(data)
            elif command == 'sendOutOrStoreMyV4Pubkey':
                self.sendOutOrStoreMyV4Pubkey(data)
            else:
                with shared.printLock:
                    sys.stderr.write(
                        'Probable programming error: The command sent to the workerThread is weird. It is: %s\n' % command)

            shared.workerQueue.task_done()

    def doPOWForMyV2Pubkey(self, hash):  # This function also broadcasts out the pubkey message once it is done with the POW
        # Look up my stream number based on my address hash
        """configSections = shared.config.sections()
        for addressInKeysFile in configSections:
            if addressInKeysFile <> 'bitmessagesettings':
                status,addressVersionNumber,streamNumber,hashFromThisParticularAddress = decodeAddress(addressInKeysFile)
                if hash == hashFromThisParticularAddress:
                    myAddress = addressInKeysFile
                    break"""
        myAddress = shared.myAddressesByHash[hash]
        status, addressVersionNumber, streamNumber, hash = decodeAddress(
            myAddress)
        embeddedTime = int(time.time() + random.randrange(
            -300, 300))  # the current time plus or minus five minutes
        payload = pack('>I', (embeddedTime))
        payload += encodeVarint(addressVersionNumber)  # Address version number
        payload += encodeVarint(streamNumber)
        payload += '\x00\x00\x00\x01'  # bitfield of features supported by me (see the wiki).

        try:
            privSigningKeyBase58 = shared.config.get(
                myAddress, 'privsigningkey')
            privEncryptionKeyBase58 = shared.config.get(
                myAddress, 'privencryptionkey')
        except Exception as err:
            with shared.printLock:
                sys.stderr.write(
                    'Error within doPOWForMyV2Pubkey. Could not read the keys from the keys.dat file for a requested address. %s\n' % err)

            return

        privSigningKeyHex = shared.decodeWalletImportFormat(
            privSigningKeyBase58).encode('hex')
        privEncryptionKeyHex = shared.decodeWalletImportFormat(
            privEncryptionKeyBase58).encode('hex')
        pubSigningKey = highlevelcrypto.privToPub(
            privSigningKeyHex).decode('hex')
        pubEncryptionKey = highlevelcrypto.privToPub(
            privEncryptionKeyHex).decode('hex')

        payload += pubSigningKey[1:]
        payload += pubEncryptionKey[1:]

        # Do the POW for this pubkey message
        target = 2 ** 64 / ((len(payload) + shared.networkDefaultPayloadLengthExtraBytes +
                             8) * shared.networkDefaultProofOfWorkNonceTrialsPerByte)
        print '(For pubkey message) Doing proof of work...'
        initialHash = hashlib.sha512(payload).digest()
        trialValue, nonce = proofofwork.run(target, initialHash)
        print '(For pubkey message) Found proof of work', trialValue, 'Nonce:', nonce
        payload = pack('>Q', nonce) + payload

        inventoryHash = calculateInventoryHash(payload)
        objectType = 'pubkey'
        shared.inventory[inventoryHash] = (
            objectType, streamNumber, payload, embeddedTime,'')
        shared.inventorySets[streamNumber].add(inventoryHash)

        with shared.printLock:
            print 'broadcasting inv with hash:', inventoryHash.encode('hex')

        shared.broadcastToSendDataQueues((
            streamNumber, 'advertiseobject', inventoryHash))
        shared.UISignalQueue.put(('updateStatusBar', ''))
        try:
            shared.config.set(
                myAddress, 'lastpubkeysendtime', str(int(time.time())))
            with open(shared.appdata + 'keys.dat', 'wb') as configfile:
                shared.config.write(configfile)
        except:
            # The user deleted the address out of the keys.dat file before this
            # finished.
            pass

    # If this isn't a chan address, this function assembles the pubkey data,
    # does the necessary POW and sends it out. If it *is* a chan then it
    # assembles the pubkey and stores is in the pubkey table so that we can
    # send messages to "ourselves".
    def sendOutOrStoreMyV3Pubkey(self, hash): 
        try:
            myAddress = shared.myAddressesByHash[hash]
        except:
            #The address has been deleted.
            return
        if shared.safeConfigGetBoolean(myAddress, 'chan'):
            with shared.printLock:
                print 'This is a chan address. Not sending pubkey.'
            return
        status, addressVersionNumber, streamNumber, hash = decodeAddress(
            myAddress)
        embeddedTime = int(time.time() + random.randrange(
            -300, 300))  # the current time plus or minus five minutes
        payload = pack('>I', (embeddedTime))
        payload += encodeVarint(addressVersionNumber)  # Address version number
        payload += encodeVarint(streamNumber)
        payload += '\x00\x00\x00\x01'  # bitfield of features supported by me (see the wiki).

        try:
            privSigningKeyBase58 = shared.config.get(
                myAddress, 'privsigningkey')
            privEncryptionKeyBase58 = shared.config.get(
                myAddress, 'privencryptionkey')
        except Exception as err:
            with shared.printLock:
                sys.stderr.write(
                    'Error within sendOutOrStoreMyV3Pubkey. Could not read the keys from the keys.dat file for a requested address. %s\n' % err)

            return

        privSigningKeyHex = shared.decodeWalletImportFormat(
            privSigningKeyBase58).encode('hex')
        privEncryptionKeyHex = shared.decodeWalletImportFormat(
            privEncryptionKeyBase58).encode('hex')
        pubSigningKey = highlevelcrypto.privToPub(
            privSigningKeyHex).decode('hex')
        pubEncryptionKey = highlevelcrypto.privToPub(
            privEncryptionKeyHex).decode('hex')

        payload += pubSigningKey[1:]
        payload += pubEncryptionKey[1:]

        payload += encodeVarint(shared.config.getint(
            myAddress, 'noncetrialsperbyte'))
        payload += encodeVarint(shared.config.getint(
            myAddress, 'payloadlengthextrabytes'))
        signature = highlevelcrypto.sign(payload, privSigningKeyHex)
        payload += encodeVarint(len(signature))
        payload += signature

        # Do the POW for this pubkey message
        target = 2 ** 64 / ((len(payload) + shared.networkDefaultPayloadLengthExtraBytes +
                             8) * shared.networkDefaultProofOfWorkNonceTrialsPerByte)
        print '(For pubkey message) Doing proof of work...'
        initialHash = hashlib.sha512(payload).digest()
        trialValue, nonce = proofofwork.run(target, initialHash)
        print '(For pubkey message) Found proof of work', trialValue, 'Nonce:', nonce

        payload = pack('>Q', nonce) + payload
        inventoryHash = calculateInventoryHash(payload)
        objectType = 'pubkey'
        shared.inventory[inventoryHash] = (
            objectType, streamNumber, payload, embeddedTime,'')
        shared.inventorySets[streamNumber].add(inventoryHash)

        with shared.printLock:
            print 'broadcasting inv with hash:', inventoryHash.encode('hex')

        shared.broadcastToSendDataQueues((
            streamNumber, 'advertiseobject', inventoryHash))
        shared.UISignalQueue.put(('updateStatusBar', ''))
        try:
            shared.config.set(
                myAddress, 'lastpubkeysendtime', str(int(time.time())))
            with open(shared.appdata + 'keys.dat', 'wb') as configfile:
                shared.config.write(configfile)
        except:
            # The user deleted the address out of the keys.dat file before this
            # finished.
            pass

    # If this isn't a chan address, this function assembles the pubkey data,
    # does the necessary POW and sends it out. 
    def sendOutOrStoreMyV4Pubkey(self, myAddress):
        if not shared.config.has_section(myAddress):
            #The address has been deleted.
            return
        if shared.safeConfigGetBoolean(myAddress, 'chan'):
            with shared.printLock:
                print 'This is a chan address. Not sending pubkey.'
            return
        status, addressVersionNumber, streamNumber, hash = decodeAddress(
            myAddress)
        embeddedTime = int(time.time() + random.randrange(
            -300, 300))  # the current time plus or minus five minutes
        payload = pack('>Q', (embeddedTime))
        payload += encodeVarint(addressVersionNumber)  # Address version number
        payload += encodeVarint(streamNumber)

        dataToEncrypt = '\x00\x00\x00\x01'  # bitfield of features supported by me (see the wiki).

        try:
            privSigningKeyBase58 = shared.config.get(
                myAddress, 'privsigningkey')
            privEncryptionKeyBase58 = shared.config.get(
                myAddress, 'privencryptionkey')
        except Exception as err:
            with shared.printLock:
                sys.stderr.write(
                    'Error within sendOutOrStoreMyV4Pubkey. Could not read the keys from the keys.dat file for a requested address. %s\n' % err)
            return

        privSigningKeyHex = shared.decodeWalletImportFormat(
            privSigningKeyBase58).encode('hex')
        privEncryptionKeyHex = shared.decodeWalletImportFormat(
            privEncryptionKeyBase58).encode('hex')
        pubSigningKey = highlevelcrypto.privToPub(
            privSigningKeyHex).decode('hex')
        pubEncryptionKey = highlevelcrypto.privToPub(
            privEncryptionKeyHex).decode('hex')
        dataToEncrypt += pubSigningKey[1:]
        dataToEncrypt += pubEncryptionKey[1:]

        dataToEncrypt += encodeVarint(shared.config.getint(
            myAddress, 'noncetrialsperbyte'))
        dataToEncrypt += encodeVarint(shared.config.getint(
            myAddress, 'payloadlengthextrabytes'))

        signature = highlevelcrypto.sign(payload + dataToEncrypt, privSigningKeyHex)
        dataToEncrypt += encodeVarint(len(signature))
        dataToEncrypt += signature

        # Let us encrypt the necessary data. We will use a hash of the data
        # contained in an address as a decryption key. This way in order to
        # read the public keys in a pubkey message, a node must know the address
        # first. We'll also tag, unencrypted, the pubkey with part of the hash
        # so that nodes know which pubkey object to try to decrypt when they
        # want to send a message.
        doubleHashOfAddressData = hashlib.sha512(hashlib.sha512(encodeVarint(
            addressVersionNumber) + encodeVarint(streamNumber) + hash).digest()).digest()
        payload += doubleHashOfAddressData[32:] # the tag
        privEncryptionKey = doubleHashOfAddressData[:32]
        pubEncryptionKey = highlevelcrypto.pointMult(privEncryptionKey)
        payload += highlevelcrypto.encrypt(
            dataToEncrypt, pubEncryptionKey.encode('hex'))

        # Do the POW for this pubkey message
        target = 2 ** 64 / ((len(payload) + shared.networkDefaultPayloadLengthExtraBytes +
                             8) * shared.networkDefaultProofOfWorkNonceTrialsPerByte)
        print '(For pubkey message) Doing proof of work...'
        initialHash = hashlib.sha512(payload).digest()
        trialValue, nonce = proofofwork.run(target, initialHash)
        print '(For pubkey message) Found proof of work', trialValue, 'Nonce:', nonce

        payload = pack('>Q', nonce) + payload
        inventoryHash = calculateInventoryHash(payload)
        objectType = 'pubkey'
        shared.inventory[inventoryHash] = (
            objectType, streamNumber, payload, embeddedTime, doubleHashOfAddressData[32:])
        shared.inventorySets[streamNumber].add(inventoryHash)

        with shared.printLock:
            print 'broadcasting inv with hash:', inventoryHash.encode('hex')

        shared.broadcastToSendDataQueues((
            streamNumber, 'advertiseobject', inventoryHash))
        shared.UISignalQueue.put(('updateStatusBar', ''))
        try:
            shared.config.set(
                myAddress, 'lastpubkeysendtime', str(int(time.time())))
            with open(shared.appdata + 'keys.dat', 'wb') as configfile:
                shared.config.write(configfile)
        except Exception as err:
            logger.error('Error: Couldn\'t add the lastpubkeysendtime to the keys.dat file. Error message: %s' % err)

    def sendBroadcast(self):
        queryreturn = sqlQuery(
            '''SELECT fromaddress, subject, message, ackdata FROM sent WHERE status=? and folder='sent' ''', 'broadcastqueued')
        for row in queryreturn:
            fromaddress, subject, body, ackdata = row
            status, addressVersionNumber, streamNumber, ripe = decodeAddress(
                fromaddress)
            if addressVersionNumber <= 1:
                with shared.printLock:
                    sys.stderr.write(
                        'Error: In the singleWorker thread, the sendBroadcast function doesn\'t understand the address version.\n')
                return
            # We need to convert our private keys to public keys in order
            # to include them.
            try:
                privSigningKeyBase58 = shared.config.get(
                    fromaddress, 'privsigningkey')
                privEncryptionKeyBase58 = shared.config.get(
                    fromaddress, 'privencryptionkey')
            except:
                shared.UISignalQueue.put(('updateSentItemStatusByAckdata', (
                    ackdata, tr.translateText("MainWindow", "Error! Could not find sender address (your address) in the keys.dat file."))))
                continue

            privSigningKeyHex = shared.decodeWalletImportFormat(
                privSigningKeyBase58).encode('hex')
            privEncryptionKeyHex = shared.decodeWalletImportFormat(
                privEncryptionKeyBase58).encode('hex')

            pubSigningKey = highlevelcrypto.privToPub(privSigningKeyHex).decode(
                'hex')  # At this time these pubkeys are 65 bytes long because they include the encoding byte which we won't be sending in the broadcast message.
            pubEncryptionKey = highlevelcrypto.privToPub(
                privEncryptionKeyHex).decode('hex')

            payload = pack('>Q', (int(time.time()) + random.randrange(
                -300, 300)))  # the current time plus or minus five minutes
            if addressVersionNumber <= 3:
                payload += encodeVarint(2)  # broadcast version
            else:
                payload += encodeVarint(3)  # broadcast version
            payload += encodeVarint(streamNumber)
            if addressVersionNumber >= 4:
                doubleHashOfAddressData = hashlib.sha512(hashlib.sha512(encodeVarint(
                    addressVersionNumber) + encodeVarint(streamNumber) + ripe).digest()).digest()
                tag = doubleHashOfAddressData[32:]
                payload += tag
            else:
                tag = ''

            if addressVersionNumber <= 3:
                dataToEncrypt = encodeVarint(2)  # broadcast version
            else:
                dataToEncrypt = encodeVarint(3)  # broadcast version
            dataToEncrypt += encodeVarint(addressVersionNumber)
            dataToEncrypt += encodeVarint(streamNumber)
            dataToEncrypt += '\x00\x00\x00\x01'  # behavior bitfield
            dataToEncrypt += pubSigningKey[1:]
            dataToEncrypt += pubEncryptionKey[1:]
            if addressVersionNumber >= 3:
                dataToEncrypt += encodeVarint(shared.config.getint(fromaddress,'noncetrialsperbyte'))
                dataToEncrypt += encodeVarint(shared.config.getint(fromaddress,'payloadlengthextrabytes'))
            dataToEncrypt += '\x02' # message encoding type
            dataToEncrypt += encodeVarint(len('Subject:' + subject + '\n' + 'Body:' + body))  #Type 2 is simple UTF-8 message encoding per the documentation on the wiki.
            dataToEncrypt += 'Subject:' + subject + '\n' + 'Body:' + body
            signature = highlevelcrypto.sign(
                dataToEncrypt, privSigningKeyHex)
            dataToEncrypt += encodeVarint(len(signature))
            dataToEncrypt += signature

            # Encrypt the broadcast with the information contained in the broadcaster's address. Anyone who knows the address can generate 
            # the private encryption key to decrypt the broadcast. This provides virtually no privacy; its purpose is to keep questionable 
            # and illegal content from flowing through the Internet connections and being stored on the disk of 3rd parties. 
            if addressVersionNumber <= 3:
                privEncryptionKey = hashlib.sha512(encodeVarint(
                    addressVersionNumber) + encodeVarint(streamNumber) + ripe).digest()[:32]
            else:
                privEncryptionKey = doubleHashOfAddressData[:32]

            pubEncryptionKey = highlevelcrypto.pointMult(privEncryptionKey)
            payload += highlevelcrypto.encrypt(
                dataToEncrypt, pubEncryptionKey.encode('hex'))

            target = 2 ** 64 / ((len(
                payload) + shared.networkDefaultPayloadLengthExtraBytes + 8) * shared.networkDefaultProofOfWorkNonceTrialsPerByte)
            print '(For broadcast message) Doing proof of work...'
            shared.UISignalQueue.put(('updateSentItemStatusByAckdata', (
                ackdata, tr.translateText("MainWindow", "Doing work necessary to send broadcast..."))))
            initialHash = hashlib.sha512(payload).digest()
            trialValue, nonce = proofofwork.run(target, initialHash)
            print '(For broadcast message) Found proof of work', trialValue, 'Nonce:', nonce

            payload = pack('>Q', nonce) + payload

            inventoryHash = calculateInventoryHash(payload)
            objectType = 'broadcast'
            shared.inventory[inventoryHash] = (
                objectType, streamNumber, payload, int(time.time()),tag)
            shared.inventorySets[streamNumber].add(inventoryHash)
            with shared.printLock:
                print 'sending inv (within sendBroadcast function) for object:', inventoryHash.encode('hex')
            shared.broadcastToSendDataQueues((
                streamNumber, 'advertiseobject', inventoryHash))

            shared.UISignalQueue.put(('updateSentItemStatusByAckdata', (ackdata, tr.translateText("MainWindow", "Broadcast sent on %1").arg(unicode(
                strftime(shared.config.get('bitmessagesettings', 'timeformat'), localtime(int(time.time()))), 'utf-8')))))

            # Update the status of the message in the 'sent' table to have
            # a 'broadcastsent' status
            sqlExecute(
                'UPDATE sent SET msgid=?, status=?, lastactiontime=? WHERE ackdata=?',
                inventoryHash,
                'broadcastsent',
                int(time.time()),
                ackdata)
        

    def sendMsg(self):
        # Check to see if there are any messages queued to be sent
        queryreturn = sqlQuery(
            '''SELECT DISTINCT toaddress FROM sent WHERE (status='msgqueued' AND folder='sent')''')
        for row in queryreturn:  # For each address to which we need to send a message, check to see if we have its pubkey already.
            toaddress, = row
            status, toAddressVersion, toStreamNumber, toRipe = decodeAddress(toaddress)
            # If we are sending a message to ourselves or a chan then we won't need an entry in the pubkeys table; we can calculate the needed pubkey using the private keys in our keys.dat file.
            if shared.config.has_section(toaddress):
                sqlExecute(
                    '''UPDATE sent SET status='doingmsgpow' WHERE toaddress=? AND status='msgqueued' ''',
                    toaddress)
                continue
            queryreturn = sqlQuery(
                '''SELECT hash FROM pubkeys WHERE hash=? AND addressversion=?''', toRipe, toAddressVersion)
            if queryreturn != []:  # If we have the needed pubkey in the pubkey table already, set the status to doingmsgpow (we'll do it further down)
                sqlExecute(
                    '''UPDATE sent SET status='doingmsgpow' WHERE toaddress=? AND status='msgqueued' ''',
                    toaddress)
            else:  # We don't have the needed pubkey in the pubkey table already.
                if toAddressVersion <= 3:
                    toTag = ''
                else:
                    toTag = hashlib.sha512(hashlib.sha512(encodeVarint(toAddressVersion)+encodeVarint(toStreamNumber)+toRipe).digest()).digest()[32:]
                if toRipe in shared.neededPubkeys or toTag in shared.neededPubkeys:
                    # We already sent a request for the pubkey
                    sqlExecute(
                        '''UPDATE sent SET status='awaitingpubkey' WHERE toaddress=? AND status='msgqueued' ''', toaddress)
                    shared.UISignalQueue.put(('updateSentItemStatusByHash', (
                        toRipe, tr.translateText("MainWindow",'Encryption key was requested earlier.'))))
                else:
                    # We have not yet sent a request for the pubkey
                    needToRequestPubkey = True
                    if toAddressVersion >= 4: # If we are trying to send to address version >= 4 then the needed pubkey might be encrypted in the inventory.
                        # If we have it we'll need to decrypt it and put it in the pubkeys table.
                        queryreturn = sqlQuery(
                            '''SELECT payload FROM inventory WHERE objecttype='pubkey' and tag=? ''', toTag)
                        if queryreturn != []: # if there was a pubkey in our inventory with the correct tag, we need to try to decrypt it.
                            for row in queryreturn:
                                data, = row
                                if shared.decryptAndCheckPubkeyPayload(data, toaddress) == 'successful':
                                    needToRequestPubkey = False
                                    print 'debug. successfully decrypted and checked pubkey from sql inventory.' #testing
                                    sqlExecute(
                                        '''UPDATE sent SET status='doingmsgpow' WHERE toaddress=? AND status='msgqueued' ''',
                                        toaddress)
                                    break
                                else: # There was something wrong with this pubkey even though it had the correct tag- almost certainly because of malicious behavior or a badly programmed client.
                                    continue
                        if needToRequestPubkey: # Obviously we had no success looking in the sql inventory. Let's look through the memory inventory.
                            with shared.inventoryLock:
                                for hash, storedValue in shared.inventory.items():
                                    objectType, streamNumber, payload, receivedTime, tag = storedValue
                                    if objectType == 'pubkey' and tag == toTag:
                                        result = shared.decryptAndCheckPubkeyPayload(payload, toaddress) #if valid, this function also puts it in the pubkeys table.
                                        if result == 'successful':
                                            print 'debug. successfully decrypted and checked pubkey from memory inventory.'
                                            needToRequestPubkey = False
                                            sqlExecute(
                                                '''UPDATE sent SET status='doingmsgpow' WHERE toaddress=? AND status='msgqueued' ''',
                                                toaddress)
                                            break
                    if needToRequestPubkey:
                        sqlExecute(
                            '''UPDATE sent SET status='doingpubkeypow' WHERE toaddress=? AND status='msgqueued' ''',
                            toaddress)
                        shared.UISignalQueue.put(('updateSentItemStatusByHash', (
                            toRipe, tr.translateText("MainWindow",'Sending a request for the recipient\'s encryption key.'))))
                        self.requestPubKey(toaddress)
        # Get all messages that are ready to be sent, and also all messages
        # which we have sent in the last 28 days which were previously marked
        # as 'toodifficult'. If the user as raised the maximum acceptable
        # difficulty then those messages may now be sendable.
        queryreturn = sqlQuery(
            '''SELECT toaddress, toripe, fromaddress, subject, message, ackdata, status FROM sent WHERE (status='doingmsgpow' or status='forcepow' or (status='toodifficult' and lastactiontime>?)) and folder='sent' ''',
            int(time.time()) - 2419200)
        for row in queryreturn:  # For each message we need to send..
            toaddress, toripe, fromaddress, subject, message, ackdata, status = row
            toStatus, toAddressVersionNumber, toStreamNumber, toHash = decodeAddress(
                toaddress)
            fromStatus, fromAddressVersionNumber, fromStreamNumber, fromHash = decodeAddress(
                fromaddress)

            if not shared.config.has_section(toaddress):
                # There is a remote possibility that we may no longer have the
                # recipient's pubkey. Let us make sure we still have it or else the
                # sendMsg function will appear to freeze. This can happen if the
                # user sends a message but doesn't let the POW function finish,
                # then leaves their client off for a long time which could cause
                # the needed pubkey to expire and be deleted.
                queryreturn = sqlQuery(
                    '''SELECT hash FROM pubkeys WHERE hash=? AND addressversion=?''',
                    toripe,
                    toAddressVersionNumber)
                if queryreturn == [] and toripe not in shared.neededPubkeys:
                    # We no longer have the needed pubkey and we haven't requested
                    # it.
                    with shared.printLock:
                        sys.stderr.write(
                            'For some reason, the status of a message in our outbox is \'doingmsgpow\' even though we lack the pubkey. Here is the RIPE hash of the needed pubkey: %s\n' % toripe.encode('hex'))
                    sqlExecute(
                        '''UPDATE sent SET status='doingpubkeypow' WHERE toaddress=? AND status='doingmsgpow' ''', toaddress)
                    shared.UISignalQueue.put(('updateSentItemStatusByHash', (
                        toripe, tr.translateText("MainWindow",'Sending a request for the recipient\'s encryption key.'))))
                    self.requestPubKey(toaddress)
                    continue
                shared.ackdataForWhichImWatching[ackdata] = 0
                shared.UISignalQueue.put(('updateSentItemStatusByAckdata', (
                    ackdata, tr.translateText("MainWindow", "Looking up the receiver\'s public key"))))
                with shared.printLock:
                    print 'Sending a message. First 150 characters of message:', repr(message[:150])


                # mark the pubkey as 'usedpersonally' so that we don't ever delete
                # it.
                sqlExecute(
                    '''UPDATE pubkeys SET usedpersonally='yes' WHERE hash=? and addressversion=?''',
                    toripe,
                    toAddressVersionNumber)
                # Let us fetch the recipient's public key out of our database. If
                # the required proof of work difficulty is too hard then we'll
                # abort.
                queryreturn = sqlQuery(
                    'SELECT transmitdata FROM pubkeys WHERE hash=? and addressversion=?',
                    toripe,
                    toAddressVersionNumber)
                if queryreturn == []:
                    with shared.printLock:
                        sys.stderr.write(
                            '(within sendMsg) The needed pubkey was not found. This should never happen. Aborting send.\n')

                    return
                for row in queryreturn:
                    pubkeyPayload, = row

                # The pubkey message is stored the way we originally received it
                # which means that we need to read beyond things like the nonce and
                # time to get to the actual public keys.
                if toAddressVersionNumber <= 3:
                    readPosition = 8  # to bypass the nonce
                elif toAddressVersionNumber >= 4:
                    readPosition = 0 # the nonce is not included here so we don't need to skip over it.
                pubkeyEmbeddedTime, = unpack(
                    '>I', pubkeyPayload[readPosition:readPosition + 4])
                # This section is used for the transition from 32 bit time to 64
                # bit time in the protocol.
                if pubkeyEmbeddedTime == 0:
                    pubkeyEmbeddedTime, = unpack(
                        '>Q', pubkeyPayload[readPosition:readPosition + 8])
                    readPosition += 8
                else:
                    readPosition += 4
                readPosition += 1  # to bypass the address version whose length is definitely 1
                streamNumber, streamNumberLength = decodeVarint(
                    pubkeyPayload[readPosition:readPosition + 10])
                readPosition += streamNumberLength
                behaviorBitfield = pubkeyPayload[readPosition:readPosition + 4]
                # Mobile users may ask us to include their address's RIPE hash on a message
                # unencrypted. Before we actually do it the sending human must check a box
                # in the settings menu to allow it.
                if shared.isBitSetWithinBitfield(behaviorBitfield,30): # if receiver is a mobile device who expects that their address RIPE is included unencrypted on the front of the message..
                    if not shared.safeConfigGetBoolean('bitmessagesettings','willinglysendtomobile'): # if we are Not willing to include the receiver's RIPE hash on the message..
                        logger.info('The receiver is a mobile user but the sender (you) has not selected that you are willing to send to mobiles. Aborting send.')
                        shared.UISignalQueue.put(('updateSentItemStatusByAckdata',(ackdata,tr.translateText("MainWindow",'Problem: Destination is a mobile device who requests that the destination be included in the message but this is disallowed in your settings.  %1').arg(unicode(strftime(shared.config.get('bitmessagesettings', 'timeformat'),localtime(int(time.time()))),'utf-8')))))
                        # if the human changes their setting and then sends another message or restarts their client, this one will send at that time.
                        continue
                readPosition += 4  # to bypass the bitfield of behaviors
                # pubSigningKeyBase256 =
                # pubkeyPayload[readPosition:readPosition+64] #We don't use this
                # key for anything here.
                readPosition += 64
                pubEncryptionKeyBase256 = pubkeyPayload[
                    readPosition:readPosition + 64]
                readPosition += 64

                # Let us fetch the amount of work required by the recipient.
                if toAddressVersionNumber == 2:
                    requiredAverageProofOfWorkNonceTrialsPerByte = shared.networkDefaultProofOfWorkNonceTrialsPerByte
                    requiredPayloadLengthExtraBytes = shared.networkDefaultPayloadLengthExtraBytes
                    shared.UISignalQueue.put(('updateSentItemStatusByAckdata', (
                        ackdata, tr.translateText("MainWindow", "Doing work necessary to send message.\nThere is no required difficulty for version 2 addresses like this."))))
                elif toAddressVersionNumber >= 3:
                    requiredAverageProofOfWorkNonceTrialsPerByte, varintLength = decodeVarint(
                        pubkeyPayload[readPosition:readPosition + 10])
                    readPosition += varintLength
                    requiredPayloadLengthExtraBytes, varintLength = decodeVarint(
                        pubkeyPayload[readPosition:readPosition + 10])
                    readPosition += varintLength
                    if requiredAverageProofOfWorkNonceTrialsPerByte < shared.networkDefaultProofOfWorkNonceTrialsPerByte:  # We still have to meet a minimum POW difficulty regardless of what they say is allowed in order to get our message to propagate through the network.
                        requiredAverageProofOfWorkNonceTrialsPerByte = shared.networkDefaultProofOfWorkNonceTrialsPerByte
                    if requiredPayloadLengthExtraBytes < shared.networkDefaultPayloadLengthExtraBytes:
                        requiredPayloadLengthExtraBytes = shared.networkDefaultPayloadLengthExtraBytes
                    shared.UISignalQueue.put(('updateSentItemStatusByAckdata', (ackdata, tr.translateText("MainWindow", "Doing work necessary to send message.\nReceiver\'s required difficulty: %1 and %2").arg(str(float(
                        requiredAverageProofOfWorkNonceTrialsPerByte) / shared.networkDefaultProofOfWorkNonceTrialsPerByte)).arg(str(float(requiredPayloadLengthExtraBytes) / shared.networkDefaultPayloadLengthExtraBytes)))))
                    if status != 'forcepow':
                        if (requiredAverageProofOfWorkNonceTrialsPerByte > shared.config.getint('bitmessagesettings', 'maxacceptablenoncetrialsperbyte') and shared.config.getint('bitmessagesettings', 'maxacceptablenoncetrialsperbyte') != 0) or (requiredPayloadLengthExtraBytes > shared.config.getint('bitmessagesettings', 'maxacceptablepayloadlengthextrabytes') and shared.config.getint('bitmessagesettings', 'maxacceptablepayloadlengthextrabytes') != 0):
                            # The demanded difficulty is more than we are willing
                            # to do.
                            sqlExecute(
                                '''UPDATE sent SET status='toodifficult' WHERE ackdata=? ''',
                                ackdata)
                            shared.UISignalQueue.put(('updateSentItemStatusByAckdata', (ackdata, tr.translateText("MainWindow", "Problem: The work demanded by the recipient (%1 and %2) is more difficult than you are willing to do.").arg(str(float(requiredAverageProofOfWorkNonceTrialsPerByte) / shared.networkDefaultProofOfWorkNonceTrialsPerByte)).arg(str(float(
                                requiredPayloadLengthExtraBytes) / shared.networkDefaultPayloadLengthExtraBytes)).arg(unicode(strftime(shared.config.get('bitmessagesettings', 'timeformat'), localtime(int(time.time()))), 'utf-8')))))
                            continue
            else: # if we are sending a message to ourselves or a chan..
                with shared.printLock:
                    print 'Sending a message. First 150 characters of message:', repr(message[:150])
                behaviorBitfield = '\x00\x00\x00\x01'

                try:
                    privEncryptionKeyBase58 = shared.config.get(
                        toaddress, 'privencryptionkey')
                except Exception as err:
                    shared.UISignalQueue.put(('updateSentItemStatusByAckdata',(ackdata,tr.translateText("MainWindow",'Problem: You are trying to send a message to yourself or a chan but your encryption key could not be found in the keys.dat file. Could not encrypt message. %1').arg(unicode(strftime(shared.config.get('bitmessagesettings', 'timeformat'),localtime(int(time.time()))),'utf-8')))))
                    with shared.printLock:
                        sys.stderr.write(
                            'Error within sendMsg. Could not read the keys from the keys.dat file for our own address. %s\n' % err)
                    continue
                privEncryptionKeyHex = shared.decodeWalletImportFormat(
                    privEncryptionKeyBase58).encode('hex')
                pubEncryptionKeyBase256 = highlevelcrypto.privToPub(
                    privEncryptionKeyHex).decode('hex')[1:]
                requiredAverageProofOfWorkNonceTrialsPerByte = shared.networkDefaultProofOfWorkNonceTrialsPerByte
                requiredPayloadLengthExtraBytes = shared.networkDefaultPayloadLengthExtraBytes
                shared.UISignalQueue.put(('updateSentItemStatusByAckdata', (
                    ackdata, tr.translateText("MainWindow", "Doing work necessary to send message."))))

            embeddedTime = pack('>Q', (int(time.time()) + random.randrange(
                -300, 300)))  # the current time plus or minus five minutes.
            if fromAddressVersionNumber == 2:
                payload = '\x01'  # Message version.
                payload += encodeVarint(fromAddressVersionNumber)
                payload += encodeVarint(fromStreamNumber)
                payload += '\x00\x00\x00\x01'  # Bitfield of features and behaviors that can be expected from me. (See https://bitmessage.org/wiki/Protocol_specification#Pubkey_bitfield_features  )

                # We need to convert our private keys to public keys in order
                # to include them.
                try:
                    privSigningKeyBase58 = shared.config.get(
                        fromaddress, 'privsigningkey')
                    privEncryptionKeyBase58 = shared.config.get(
                        fromaddress, 'privencryptionkey')
                except:
                    shared.UISignalQueue.put(('updateSentItemStatusByAckdata', (
                        ackdata, tr.translateText("MainWindow", "Error! Could not find sender address (your address) in the keys.dat file."))))
                    continue

                privSigningKeyHex = shared.decodeWalletImportFormat(
                    privSigningKeyBase58).encode('hex')
                privEncryptionKeyHex = shared.decodeWalletImportFormat(
                    privEncryptionKeyBase58).encode('hex')

                pubSigningKey = highlevelcrypto.privToPub(
                    privSigningKeyHex).decode('hex')
                pubEncryptionKey = highlevelcrypto.privToPub(
                    privEncryptionKeyHex).decode('hex')

                payload += pubSigningKey[
                    1:]  # The \x04 on the beginning of the public keys are not sent. This way there is only one acceptable way to encode and send a public key.
                payload += pubEncryptionKey[1:]

                payload += toHash  # This hash will be checked by the receiver of the message to verify that toHash belongs to them. This prevents a Surreptitious Forwarding Attack.
                payload += '\x02'  # Type 2 is simple UTF-8 message encoding as specified on the Protocol Specification on the Bitmessage Wiki.
                messageToTransmit = 'Subject:' + \
                    subject + '\n' + 'Body:' + message
                payload += encodeVarint(len(messageToTransmit))
                payload += messageToTransmit
                fullAckPayload = self.generateFullAckMessage(
                    ackdata, toStreamNumber)  # The fullAckPayload is a normal msg protocol message with the proof of work already completed that the receiver of this message can easily send out.
                payload += encodeVarint(len(fullAckPayload))
                payload += fullAckPayload
                signature = highlevelcrypto.sign(payload, privSigningKeyHex)
                payload += encodeVarint(len(signature))
                payload += signature

            if fromAddressVersionNumber >= 3:
                payload = '\x01'  # Message version.
                payload += encodeVarint(fromAddressVersionNumber)
                payload += encodeVarint(fromStreamNumber)
                payload += '\x00\x00\x00\x01'  # Bitfield of features and behaviors that can be expected from me. (See https://bitmessage.org/wiki/Protocol_specification#Pubkey_bitfield_features  )

                # We need to convert our private keys to public keys in order
                # to include them.
                try:
                    privSigningKeyBase58 = shared.config.get(
                        fromaddress, 'privsigningkey')
                    privEncryptionKeyBase58 = shared.config.get(
                        fromaddress, 'privencryptionkey')
                except:
                    shared.UISignalQueue.put(('updateSentItemStatusByAckdata', (
                        ackdata, tr.translateText("MainWindow", "Error! Could not find sender address (your address) in the keys.dat file."))))
                    continue

                privSigningKeyHex = shared.decodeWalletImportFormat(
                    privSigningKeyBase58).encode('hex')
                privEncryptionKeyHex = shared.decodeWalletImportFormat(
                    privEncryptionKeyBase58).encode('hex')

                pubSigningKey = highlevelcrypto.privToPub(
                    privSigningKeyHex).decode('hex')
                pubEncryptionKey = highlevelcrypto.privToPub(
                    privEncryptionKeyHex).decode('hex')

                payload += pubSigningKey[
                    1:]  # The \x04 on the beginning of the public keys are not sent. This way there is only one acceptable way to encode and send a public key.
                payload += pubEncryptionKey[1:]
                # If the receiver of our message is in our address book,
                # subscriptions list, or whitelist then we will allow them to
                # do the network-minimum proof of work. Let us check to see if
                # the receiver is in any of those lists.
                if shared.isAddressInMyAddressBookSubscriptionsListOrWhitelist(toaddress):
                    payload += encodeVarint(
                        shared.networkDefaultProofOfWorkNonceTrialsPerByte)
                    payload += encodeVarint(
                        shared.networkDefaultPayloadLengthExtraBytes)
                else:
                    payload += encodeVarint(shared.config.getint(
                        fromaddress, 'noncetrialsperbyte'))
                    payload += encodeVarint(shared.config.getint(
                        fromaddress, 'payloadlengthextrabytes'))

                payload += toHash  # This hash will be checked by the receiver of the message to verify that toHash belongs to them. This prevents a Surreptitious Forwarding Attack.
                payload += '\x02'  # Type 2 is simple UTF-8 message encoding as specified on the Protocol Specification on the Bitmessage Wiki.
                messageToTransmit = 'Subject:' + \
                    subject + '\n' + 'Body:' + message
                payload += encodeVarint(len(messageToTransmit))
                payload += messageToTransmit
                if shared.config.has_section(toaddress):
                    with shared.printLock:
                        print 'Not bothering to include ackdata because we are sending to ourselves or a chan.'
                    fullAckPayload = ''
                elif not shared.isBitSetWithinBitfield(behaviorBitfield,31):
                    with shared.printLock:
                        print 'Not bothering to include ackdata because the receiver said that they won\'t relay it anyway.'
                    fullAckPayload = ''                    
                else:
                    fullAckPayload = self.generateFullAckMessage(
                        ackdata, toStreamNumber)  # The fullAckPayload is a normal msg protocol message with the proof of work already completed that the receiver of this message can easily send out.
                payload += encodeVarint(len(fullAckPayload))
                payload += fullAckPayload
                signature = highlevelcrypto.sign(payload, privSigningKeyHex)
                payload += encodeVarint(len(signature))
                payload += signature

            print 'using pubEncryptionKey:', pubEncryptionKeyBase256.encode('hex')
            # We have assembled the data that will be encrypted.
            try:
                encrypted = highlevelcrypto.encrypt(payload,"04"+pubEncryptionKeyBase256.encode('hex'))
            except:
                sqlExecute('''UPDATE sent SET status='badkey' WHERE ackdata=?''', ackdata)
                shared.UISignalQueue.put(('updateSentItemStatusByAckdata',(ackdata,tr.translateText("MainWindow",'Problem: The recipient\'s encryption key is no good. Could not encrypt message. %1').arg(unicode(strftime(shared.config.get('bitmessagesettings', 'timeformat'),localtime(int(time.time()))),'utf-8')))))
                continue
            encryptedPayload = embeddedTime + encodeVarint(toStreamNumber) + encrypted
            target = 2**64 / ((len(encryptedPayload)+requiredPayloadLengthExtraBytes+8) * requiredAverageProofOfWorkNonceTrialsPerByte)
            with shared.printLock:
                print '(For msg message) Doing proof of work. Total required difficulty:', float(requiredAverageProofOfWorkNonceTrialsPerByte) / shared.networkDefaultProofOfWorkNonceTrialsPerByte, 'Required small message difficulty:', float(requiredPayloadLengthExtraBytes) / shared.networkDefaultPayloadLengthExtraBytes

            powStartTime = time.time()
            initialHash = hashlib.sha512(encryptedPayload).digest()
            trialValue, nonce = proofofwork.run(target, initialHash)
            with shared.printLock:
                print '(For msg message) Found proof of work', trialValue, 'Nonce:', nonce
                try:
                    print 'POW took', int(time.time() - powStartTime), 'seconds.', nonce / (time.time() - powStartTime), 'nonce trials per second.'
                except:
                    pass

            encryptedPayload = pack('>Q', nonce) + encryptedPayload

            inventoryHash = calculateInventoryHash(encryptedPayload)
            objectType = 'msg'
            shared.inventory[inventoryHash] = (
                objectType, toStreamNumber, encryptedPayload, int(time.time()),'')
            shared.inventorySets[toStreamNumber].add(inventoryHash)
            if shared.config.has_section(toaddress):
                shared.UISignalQueue.put(('updateSentItemStatusByAckdata', (ackdata, tr.translateText("MainWindow", "Message sent. Sent on %1").arg(unicode(
                    strftime(shared.config.get('bitmessagesettings', 'timeformat'), localtime(int(time.time()))), 'utf-8')))))
            else:
                # not sending to a chan or one of my addresses
                shared.UISignalQueue.put(('updateSentItemStatusByAckdata', (ackdata, tr.translateText("MainWindow", "Message sent. Waiting for acknowledgement. Sent on %1").arg(unicode(
                    strftime(shared.config.get('bitmessagesettings', 'timeformat'), localtime(int(time.time()))), 'utf-8')))))
            print 'Broadcasting inv for my msg(within sendmsg function):', inventoryHash.encode('hex')
            shared.broadcastToSendDataQueues((
                toStreamNumber, 'advertiseobject', inventoryHash))

            # Update the status of the message in the 'sent' table to have a
            # 'msgsent' status or 'msgsentnoackexpected' status.
            if shared.config.has_section(toaddress):
                newStatus = 'msgsentnoackexpected'
            else:
                newStatus = 'msgsent'
            sqlExecute('''UPDATE sent SET msgid=?, status=? WHERE ackdata=?''',
                       inventoryHash,newStatus,ackdata)

            # If we are sending to ourselves or a chan, let's put the message in
            # our own inbox.
            if shared.config.has_section(toaddress):
                t = (inventoryHash, toaddress, fromaddress, subject, int(
                    time.time()), message, 'inbox', 2, 0)
                helper_inbox.insert(t)

                shared.UISignalQueue.put(('displayNewInboxMessage', (
                    inventoryHash, toaddress, fromaddress, subject, message)))

                # If we are behaving as an API then we might need to run an
                # outside command to let some program know that a new message
                # has arrived.
                if shared.safeConfigGetBoolean('bitmessagesettings', 'apienabled'):
                    try:
                        apiNotifyPath = shared.config.get(
                            'bitmessagesettings', 'apinotifypath')
                    except:
                        apiNotifyPath = ''
                    if apiNotifyPath != '':
                        call([apiNotifyPath, "newMessage"])

    def requestPubKey(self, toAddress):
        toStatus, addressVersionNumber, streamNumber, ripe = decodeAddress(
            toAddress)
        if toStatus != 'success':
            with shared.printLock:
                sys.stderr.write('Very abnormal error occurred in requestPubKey. toAddress is: ' + repr(
                    toAddress) + '. Please report this error to Atheros.')

            return
        if addressVersionNumber <= 3:
            shared.neededPubkeys[ripe] = 0
        elif addressVersionNumber >= 4:
            privEncryptionKey = hashlib.sha512(hashlib.sha512(encodeVarint(addressVersionNumber)+encodeVarint(streamNumber)+ripe).digest()).digest()[:32] # Note that this is the first half of the sha512 hash.
            tag = hashlib.sha512(hashlib.sha512(encodeVarint(addressVersionNumber)+encodeVarint(streamNumber)+ripe).digest()).digest()[32:] # Note that this is the second half of the sha512 hash.
            shared.neededPubkeys[tag] = highlevelcrypto.makeCryptor(privEncryptionKey.encode('hex')) # We'll need this for when we receive a pubkey reply: it will be encrypted and we'll need to decrypt it.
        payload = pack('>Q', (int(time.time()) + random.randrange(
            -300, 300)))  # the current time plus or minus five minutes.
        payload += encodeVarint(addressVersionNumber)
        payload += encodeVarint(streamNumber)
        if addressVersionNumber <= 3:
            payload += ripe
            with shared.printLock:
                print 'making request for pubkey with ripe:', ripe.encode('hex')
        else:
            payload += tag
            with shared.printLock:
                print 'making request for v4 pubkey with tag:', tag.encode('hex')

        # print 'trial value', trialValue
        statusbar = 'Doing the computations necessary to request the recipient\'s public key.'
        shared.UISignalQueue.put(('updateStatusBar', statusbar))
        shared.UISignalQueue.put(('updateSentItemStatusByHash', (
            ripe, tr.translateText("MainWindow",'Doing work necessary to request encryption key.'))))
        target = 2 ** 64 / ((len(payload) + shared.networkDefaultPayloadLengthExtraBytes +
                             8) * shared.networkDefaultProofOfWorkNonceTrialsPerByte)
        initialHash = hashlib.sha512(payload).digest()
        trialValue, nonce = proofofwork.run(target, initialHash)
        with shared.printLock:
            print 'Found proof of work', trialValue, 'Nonce:', nonce


        payload = pack('>Q', nonce) + payload
        inventoryHash = calculateInventoryHash(payload)
        objectType = 'getpubkey'
        shared.inventory[inventoryHash] = (
            objectType, streamNumber, payload, int(time.time()),'')
        shared.inventorySets[streamNumber].add(inventoryHash)
        print 'sending inv (for the getpubkey message)'
        shared.broadcastToSendDataQueues((
            streamNumber, 'advertiseobject', inventoryHash))

        sqlExecute(
            '''UPDATE sent SET status='awaitingpubkey' WHERE toaddress=? AND status='doingpubkeypow' ''',
            toAddress)

        shared.UISignalQueue.put((
            'updateStatusBar', tr.translateText("MainWindow",'Broacasting the public key request. This program will auto-retry if they are offline.')))
        shared.UISignalQueue.put(('updateSentItemStatusByHash', (ripe, tr.translateText("MainWindow",'Sending public key request. Waiting for reply. Requested at %1').arg(unicode(
            strftime(shared.config.get('bitmessagesettings', 'timeformat'), localtime(int(time.time()))), 'utf-8')))))

    def generateFullAckMessage(self, ackdata, toStreamNumber):
        embeddedTime = pack('>Q', (int(time.time()) + random.randrange(
            -300, 300)))  # the current time plus or minus five minutes.
        payload = embeddedTime + encodeVarint(toStreamNumber) + ackdata
        target = 2 ** 64 / ((len(payload) + shared.networkDefaultPayloadLengthExtraBytes +
                             8) * shared.networkDefaultProofOfWorkNonceTrialsPerByte)
        with shared.printLock:
            print '(For ack message) Doing proof of work...'

        powStartTime = time.time()
        initialHash = hashlib.sha512(payload).digest()
        trialValue, nonce = proofofwork.run(target, initialHash)
        with shared.printLock:
            print '(For ack message) Found proof of work', trialValue, 'Nonce:', nonce
            try:
                print 'POW took', int(time.time() - powStartTime), 'seconds.', nonce / (time.time() - powStartTime), 'nonce trials per second.'
            except:
                pass

        payload = pack('>Q', nonce) + payload
<<<<<<< HEAD
        headerData = '\xe9\xbe\xb4\xd9'  # magic bits, slighly different from Bitcoin's magic bits.
        headerData += addDataPadding('msg')
        headerData += pack('>L', len(payload))
        headerData += hashlib.sha512(payload).digest()[:4]
        return headerData + payload
=======
        return shared.CreatePacket('msg', payload)
>>>>>>> be5ab22d
<|MERGE_RESOLUTION|>--- conflicted
+++ resolved
@@ -949,12 +949,4 @@
                 pass
 
         payload = pack('>Q', nonce) + payload
-<<<<<<< HEAD
-        headerData = '\xe9\xbe\xb4\xd9'  # magic bits, slighly different from Bitcoin's magic bits.
-        headerData += addDataPadding('msg')
-        headerData += pack('>L', len(payload))
-        headerData += hashlib.sha512(payload).digest()[:4]
-        return headerData + payload
-=======
-        return shared.CreatePacket('msg', payload)
->>>>>>> be5ab22d
+        return shared.CreatePacket('msg', payload)