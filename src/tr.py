"""
Slim layer providing environment agnostic _translate()
"""

from unqstr import ustr

try:
    import state
except ImportError:
    from . import state


def _tr_dummy(context, text, disambiguation=None, n=None):
    # pylint: disable=unused-argument
<<<<<<< HEAD
    return ustr(translateText(context, text, n))
=======
    return text
>>>>>>> d04d620c


if state.enableGUI and not state.curses:
    try:
        from qtpy import QtWidgets, QtCore
    except ImportError:
        _translate = _tr_dummy
    else:
        _translate = QtWidgets.QApplication.translate
else:
    _translate = _tr_dummy<|MERGE_RESOLUTION|>--- conflicted
+++ resolved
@@ -12,11 +12,7 @@
 
 def _tr_dummy(context, text, disambiguation=None, n=None):
     # pylint: disable=unused-argument
-<<<<<<< HEAD
-    return ustr(translateText(context, text, n))
-=======
     return text
->>>>>>> d04d620c
 
 
 if state.enableGUI and not state.curses:
