--- conflicted
+++ resolved
@@ -145,22 +145,17 @@
         data_bytes = bytes(data[readPosition:])
         if data_bytes in state.ackdataForWhichImWatching:
             logger.info('This object is an acknowledgement bound for me.')
-<<<<<<< HEAD
             del state.ackdataForWhichImWatching[data_bytes]
-            sqlExecute(
-=======
-            del state.ackdataForWhichImWatching[data[readPosition:]]
             rowcount = sqlExecute(
->>>>>>> d676ea3e
                 "UPDATE sent SET status='ackreceived', lastactiontime=?"
-                " WHERE ackdata=?", int(time.time()), sqlite3.Binary(data[readPosition:]))
+                " WHERE ackdata=?", int(time.time()), sqlite3.Binary(data_bytes))
             if rowcount < 1:
                 rowcount = sqlExecute(
                     "UPDATE sent SET status='ackreceived', lastactiontime=?"
-                    " WHERE ackdata=CAST(? AS TEXT)", int(time.time()), data[readPosition:])
+                    " WHERE ackdata=CAST(? AS TEXT)", int(time.time()), data_bytes)
             queues.UISignalQueue.put((
                 'updateSentItemStatusByAckdata', (
-                    data[readPosition:],
+                    data_bytes,
                     _translate(
                         "MainWindow",
                         "Acknowledgement of the message received {0}"
@@ -347,21 +342,13 @@
             if queryreturn != []:
                 logger.info(
                     'We HAVE used this pubkey personally. Updating time.')
-<<<<<<< HEAD
-                t = (dbstr(address), addressVersion, dataToStore,
-=======
-                t = (address, addressVersion, sqlite3.Binary(dataToStore),
->>>>>>> d676ea3e
+                t = (dbstr(address), addressVersion, sqlite3.Binary(dataToStore),
                      int(time.time()), 'yes')
             else:
                 logger.info(
                     'We have NOT used this pubkey personally. Inserting'
                     ' in database.')
-<<<<<<< HEAD
-                t = (dbstr(address), addressVersion, dataToStore,
-=======
-                t = (address, addressVersion, sqlite3.Binary(dataToStore),
->>>>>>> d676ea3e
+                t = (dbstr(address), addressVersion, sqlite3.Binary(dataToStore),
                      int(time.time()), 'no')
             sqlExecute('''INSERT INTO pubkeys VALUES (?,?,?,?,?)''', *t)
             self.possibleNewPubkey(address)
@@ -417,24 +404,14 @@
             if queryreturn != []:
                 logger.info(
                     'We HAVE used this pubkey personally. Updating time.')
-<<<<<<< HEAD
-                t = (dbstr(address), addressVersion, dataToStore,
+                t = (dbstr(address), addressVersion, sqlite3.Binary(dataToStore),
                      int(time.time()), dbstr('yes'))
-=======
-                t = (address, addressVersion, sqlite3.Binary(dataToStore),
-                     int(time.time()), 'yes')
->>>>>>> d676ea3e
             else:
                 logger.info(
                     'We have NOT used this pubkey personally. Inserting'
                     ' in database.')
-<<<<<<< HEAD
-                t = (dbstr(address), addressVersion, dataToStore,
+                t = (dbstr(address), addressVersion, sqlite3.Binary(dataToStore),
                      int(time.time()), dbstr('no'))
-=======
-                t = (address, addressVersion, sqlite3.Binary(dataToStore),
-                     int(time.time()), 'no')
->>>>>>> d676ea3e
             sqlExecute('''INSERT INTO pubkeys VALUES (?,?,?,?,?)''', *t)
             self.possibleNewPubkey(address)
 
@@ -961,15 +938,9 @@
 
         # Let's store the public key in case we want to reply to this person.
         sqlExecute('''INSERT INTO pubkeys VALUES (?,?,?,?,?)''',
-<<<<<<< HEAD
                    dbstr(fromAddress),
                    dbstr(sendersAddressVersion),
-                   decryptedData[:endOfPubkeyPosition],
-=======
-                   fromAddress,
-                   sendersAddressVersion,
                    sqlite3.Binary(decryptedData[:endOfPubkeyPosition]),
->>>>>>> d676ea3e
                    int(time.time()),
                    dbstr('yes'))
 
