--- conflicted
+++ resolved
@@ -155,12 +155,7 @@
                     " WHERE ackdata=CAST(? AS TEXT)", int(time.time()), data_bytes)
             queues.UISignalQueue.put((
                 'updateSentItemStatusByAckdata', (
-<<<<<<< HEAD
-                    data[readPosition:], _translate(
-=======
-                    data_bytes,
-                    _translate(
->>>>>>> 0ff6b43d
+                    data_bytes, _translate(
                         "MainWindow",
                         "Acknowledgement of the message received {0}"
                     ).format(l10n.formatTimestamp()))
