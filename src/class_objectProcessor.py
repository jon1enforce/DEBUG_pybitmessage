--- conflicted
+++ resolved
@@ -1167,18 +1167,10 @@
         if checksum != hashlib.sha512(payload).digest()[0:4]:  # test the checksum in the message.
             logger.info('ackdata checksum wrong. Not sending ackdata.')
             return False
-<<<<<<< HEAD
-        if (ackData[4:16] != addDataPadding('getpubkey') and
-            ackData[4:16] != addDataPadding('pubkey') and
-            ackData[4:16] != addDataPadding('msg') and
-            ackData[4:16] != addDataPadding('broadcast')):
-=======
-        command = command.rstrip('\x00')
-        if (command != 'getpubkey' and
-            command != 'pubkey' and
-            command != 'msg' and
-            command != 'broadcast'):
->>>>>>> be5ab22d
+        if (command != addDataPadding('getpubkey') and
+            command != addDataPadding('pubkey') and
+            command != addDataPadding('msg') and
+            command != addDataPadding('broadcast')):
             return False
         return True
 
