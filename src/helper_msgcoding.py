"""
Message encoding end decoding functions
"""

import zlib

import messagetypes
from bmconfigparser import config
from debug import logger
from tr import _translate

try:
    import msgpack
except ImportError:
    try:
        import umsgpack as msgpack
    except ImportError:
        import fallback.umsgpack.umsgpack as msgpack

BITMESSAGE_ENCODING_IGNORE = 0
BITMESSAGE_ENCODING_TRIVIAL = 1
BITMESSAGE_ENCODING_SIMPLE = 2
BITMESSAGE_ENCODING_EXTENDED = 3


class MsgEncodeException(Exception):
    """Exception during message encoding"""
    pass


class MsgDecodeException(Exception):
    """Exception during message decoding"""
    pass


class DecompressionSizeException(MsgDecodeException):
    # pylint: disable=super-init-not-called
    """Decompression resulted in too much data (attack protection)"""
    def __init__(self, size):
        self.size = size


class MsgEncode(object):
    """Message encoder class"""
    def __init__(self, message, encoding=BITMESSAGE_ENCODING_SIMPLE):
        self.data = None
        self.encoding = encoding
        self.length = 0
        if self.encoding == BITMESSAGE_ENCODING_EXTENDED:
            self.encodeExtended(message)
        elif self.encoding == BITMESSAGE_ENCODING_SIMPLE:
            self.encodeSimple(message)
        elif self.encoding == BITMESSAGE_ENCODING_TRIVIAL:
            self.encodeTrivial(message)
        else:
            raise MsgEncodeException("Unknown encoding %i" % (encoding))

    def encodeExtended(self, message):
        """Handle extended encoding"""
        try:
            msgObj = messagetypes.message.Message()
            self.data = zlib.compress(msgpack.dumps(msgObj.encode(message)), 9)
        except zlib.error:
            logger.error("Error compressing message")
            raise MsgEncodeException("Error compressing message")
        except msgpack.exceptions.PackException:
            logger.error("Error msgpacking message")
            raise MsgEncodeException("Error msgpacking message")
        self.length = len(self.data)

    def encodeSimple(self, message):
        """Handle simple encoding"""
        data = 'Subject:%(subject)s\nBody:%(body)s' % message
        self.data = data.encode("utf-8", "replace")
        self.length = len(self.data)

    def encodeTrivial(self, message):
        """Handle trivial encoding"""
        self.data = message['body']
        self.length = len(self.data)


class MsgDecode(object):
    """Message decoder class"""
    def __init__(self, encoding, data):
        self.encoding = encoding
        if self.encoding == BITMESSAGE_ENCODING_EXTENDED:
            self.decodeExtended(data)
        elif self.encoding in (
                BITMESSAGE_ENCODING_SIMPLE, BITMESSAGE_ENCODING_TRIVIAL):
            self.decodeSimple(data)
        else:
            self.body = _translate(
                "MsgDecode",
                "The message has an unknown encoding.\n"
                "Perhaps you should upgrade Bitmessage.")
            self.subject = _translate("MsgDecode", "Unknown encoding")

    def decodeExtended(self, data):
        """Handle extended encoding"""
        dc = zlib.decompressobj()
        tmp = b""
        while len(tmp) <= config.safeGetInt("zlib", "maxsize"):
            try:
                got = dc.decompress(
                    data, config.safeGetInt("zlib", "maxsize")
                    + 1 - len(tmp))
                # EOF
                if got == b"":
                    break
                tmp += got
                data = dc.unconsumed_tail
            except zlib.error:
                logger.error("Error decompressing message")
                raise MsgDecodeException("Error decompressing message")
        else:
            raise DecompressionSizeException(len(tmp))

        try:
            tmp = msgpack.loads(tmp)
        except (msgpack.exceptions.UnpackException,
                msgpack.exceptions.ExtraData):
            logger.error("Error msgunpacking message")
            raise MsgDecodeException("Error msgunpacking message")

        try:
            msgType = tmp[""]
        except KeyError:
            logger.error("Message type missing")
            raise MsgDecodeException("Message type missing")

        msgObj = messagetypes.constructObject(tmp)
        if msgObj is None:
            raise MsgDecodeException("Malformed message")
        try:
            msgObj.process()
        except:  # noqa:E722
            raise MsgDecodeException("Malformed message")
        if msgType == "message":
            self.subject = msgObj.subject
            self.body = msgObj.body

    def decodeSimple(self, data):
        """Handle simple encoding"""
        bodyPositionIndex = data.find(b'\nBody:')
        if bodyPositionIndex > 1:
            subject = data[8:bodyPositionIndex]
            # Only save and show the first 500 characters of the subject.
            # Any more is probably an attack.
            subject = subject[:500]
            body = data[bodyPositionIndex + 6:]
        else:
            subject = b''
            body = data
        # Throw away any extra lines (headers) after the subject.
        if subject:
            subject = subject.splitlines()[0]
<<<<<<< HEAD
        # Field types should be the same for all message types
        self.subject = subject.decode('utf-8', 'replace')
        self.body = body.decode('utf-8', 'replace')
=======
        self.subject = subject.decode("utf-8", "replace")
        self.body = body.decode("utf-8", "replace")
>>>>>>> c39dd182
<|MERGE_RESOLUTION|>--- conflicted
+++ resolved
@@ -155,11 +155,6 @@
         # Throw away any extra lines (headers) after the subject.
         if subject:
             subject = subject.splitlines()[0]
-<<<<<<< HEAD
         # Field types should be the same for all message types
-        self.subject = subject.decode('utf-8', 'replace')
-        self.body = body.decode('utf-8', 'replace')
-=======
         self.subject = subject.decode("utf-8", "replace")
-        self.body = body.decode("utf-8", "replace")
->>>>>>> c39dd182
+        self.body = body.decode("utf-8", "replace")