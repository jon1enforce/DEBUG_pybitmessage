--- conflicted
+++ resolved
@@ -2,11 +2,7 @@
 
 # Form implementation generated from reading ui file 'settings.ui'
 #
-<<<<<<< HEAD
 # Created: Tue Dec 18 14:31:06 2012
-=======
-# Created: Mon Dec 17 16:00:13 2012
->>>>>>> 6586bd2d
 #      by: PyQt4 UI code generator 4.9.4
 #
 # WARNING! All changes made in this file will be lost!
