APP=pybitmessage
VERSION=0.3.4
RELEASE=1
ARCH_TYPE=`uname -m`

all:
debug:
source:
	tar -cvzf ../${APP}_${VERSION}.orig.tar.gz ../${APP}-${VERSION} --exclude-vcs
install:
<<<<<<< HEAD
	mkdir -m 755 -p ${DESTDIR}/usr/bin
	mkdir -m 755 -p ${DEST_APP}
	mkdir -m 755 -p ${DEST_SHARE}/applications
	mkdir -m 755 -p ${DEST_APP}/images
	mkdir -m 755 -p ${DEST_APP}/pyelliptic
	mkdir -m 755 -p ${DEST_APP}/socks
	mkdir -m 755 -p ${DEST_APP}/bitmessageqt
	mkdir -m 755 -p ${DEST_APP}/translations
	mkdir -m 755 -p ${DEST_SHARE}/pixmaps
	mkdir -m 755 -p ${DEST_SHARE}/icons
	mkdir -m 755 -p ${DEST_SHARE}/icons/hicolor
	mkdir -m 755 -p ${DEST_SHARE}/icons/hicolor/scalable
	mkdir -m 755 -p ${DEST_SHARE}/icons/hicolor/scalable/apps
	mkdir -m 755 -p ${DEST_SHARE}/icons/hicolor/24x24
	mkdir -m 755 -p ${DEST_SHARE}/icons/hicolor/24x24/apps

	cp -r src/* ${DEST_APP}
	install -m 755 debian/pybm ${DESTDIR}/usr/bin/${APP}

	install -m 644 desktop/${APP}.desktop ${DEST_SHARE}/applications/${APP}.desktop
	install -m 644 src/images/can-icon-24px.png ${DEST_SHARE}/icons/hicolor/24x24/apps/${APP}.png
	install -m 644 desktop/can-icon.svg ${DEST_SHARE}/icons/hicolor/scalable/apps/${APP}.svg
	install -m 644 desktop/can-icon.svg ${DEST_SHARE}/pixmaps/${APP}.svg

uninstall:
	rm -Rf "${DEST_APP}"
	rm -f "${DESTDIR}/usr/bin/${APP}"
	rm -f "${DEST_SHARE}/applications/${APP}.desktop"
	rm -f "${DEST_SHARE}/icons/hicolor/24x24/apps/${APP}.png"
	rm -f "${DEST_SHARE}/icons/hicolor/scalable/apps/${APP}.svg"
	rm -f "${DEST_SHARE}/pixmaps/${APP}.svg"

=======
	mkdir -p ${DESTDIR}/usr
	mkdir -p ${DESTDIR}/usr/bin
	mkdir -m 755 -p ${DESTDIR}/usr/share
	mkdir -m 755 -p ${DESTDIR}/usr/share/man
	mkdir -m 755 -p ${DESTDIR}/usr/share/man/man1
	install -m 644 man/${APP}.1.gz ${DESTDIR}/usr/share/man/man1
	mkdir -m 755 -p ${DESTDIR}/usr/share/${APP}
	mkdir -m 755 -p ${DESTDIR}/usr/share/applications
	mkdir -m 755 -p ${DESTDIR}/usr/share/pixmaps
	mkdir -m 755 -p ${DESTDIR}/usr/share/icons
	mkdir -m 755 -p ${DESTDIR}/usr/share/icons/hicolor
	mkdir -m 755 -p ${DESTDIR}/usr/share/icons/hicolor/scalable
	mkdir -m 755 -p ${DESTDIR}/usr/share/icons/hicolor/scalable/apps
	mkdir -m 755 -p ${DESTDIR}/usr/share/icons/hicolor/24x24
	mkdir -m 755 -p ${DESTDIR}/usr/share/icons/hicolor/24x24/apps
	install -m 644 desktop/${APP}.desktop ${DESTDIR}/usr/share/applications/${APP}.desktop
	install -m 644 desktop/icon24.png ${DESTDIR}/usr/share/icons/hicolor/24x24/apps/${APP}.png
	cp -rf src/* ${DESTDIR}/usr/share/${APP}
	echo '#!/bin/sh' > ${DESTDIR}/usr/bin/${APP}
	echo 'cd /usr/share/pybitmessage' >> ${DESTDIR}/usr/bin/${APP}
	echo 'LD_LIBRARY_PATH="/opt/openssl-compat-bitcoin/lib/" exec python2 bitmessagemain.py' >> ${DESTDIR}/usr/bin/${APP}
	chmod +x ${DESTDIR}/usr/bin/${APP}
uninstall:
	rm -f /usr/share/man/man1/${APP}.1.gz
	rm -rf /usr/share/${APP}
	rm -f /usr/bin/${APP}
	rm -f /usr/share/applications/${APP}.desktop
	rm -f /usr/share/icons/hicolor/scalable/apps/${APP}.svg
	/usr/share/pixmaps/${APP}.svg
>>>>>>> d04b8747
clean:
	rm -f ${APP} \#* \.#* gnuplot* *.png debian/*.substvars debian/*.log
	rm -fr deb.* debian/${APP} rpmpackage/${ARCH_TYPE}
	rm -f ../${APP}*.deb ../${APP}*.changes ../${APP}*.asc ../${APP}*.dsc
	rm -f rpmpackage/*.src.rpm archpackage/*.gz archpackage/*.xz
	rm -f  puppypackage/*.gz puppypackage/*.pet slackpackage/*.txz<|MERGE_RESOLUTION|>--- conflicted
+++ resolved
@@ -8,40 +8,6 @@
 source:
 	tar -cvzf ../${APP}_${VERSION}.orig.tar.gz ../${APP}-${VERSION} --exclude-vcs
 install:
-<<<<<<< HEAD
-	mkdir -m 755 -p ${DESTDIR}/usr/bin
-	mkdir -m 755 -p ${DEST_APP}
-	mkdir -m 755 -p ${DEST_SHARE}/applications
-	mkdir -m 755 -p ${DEST_APP}/images
-	mkdir -m 755 -p ${DEST_APP}/pyelliptic
-	mkdir -m 755 -p ${DEST_APP}/socks
-	mkdir -m 755 -p ${DEST_APP}/bitmessageqt
-	mkdir -m 755 -p ${DEST_APP}/translations
-	mkdir -m 755 -p ${DEST_SHARE}/pixmaps
-	mkdir -m 755 -p ${DEST_SHARE}/icons
-	mkdir -m 755 -p ${DEST_SHARE}/icons/hicolor
-	mkdir -m 755 -p ${DEST_SHARE}/icons/hicolor/scalable
-	mkdir -m 755 -p ${DEST_SHARE}/icons/hicolor/scalable/apps
-	mkdir -m 755 -p ${DEST_SHARE}/icons/hicolor/24x24
-	mkdir -m 755 -p ${DEST_SHARE}/icons/hicolor/24x24/apps
-
-	cp -r src/* ${DEST_APP}
-	install -m 755 debian/pybm ${DESTDIR}/usr/bin/${APP}
-
-	install -m 644 desktop/${APP}.desktop ${DEST_SHARE}/applications/${APP}.desktop
-	install -m 644 src/images/can-icon-24px.png ${DEST_SHARE}/icons/hicolor/24x24/apps/${APP}.png
-	install -m 644 desktop/can-icon.svg ${DEST_SHARE}/icons/hicolor/scalable/apps/${APP}.svg
-	install -m 644 desktop/can-icon.svg ${DEST_SHARE}/pixmaps/${APP}.svg
-
-uninstall:
-	rm -Rf "${DEST_APP}"
-	rm -f "${DESTDIR}/usr/bin/${APP}"
-	rm -f "${DEST_SHARE}/applications/${APP}.desktop"
-	rm -f "${DEST_SHARE}/icons/hicolor/24x24/apps/${APP}.png"
-	rm -f "${DEST_SHARE}/icons/hicolor/scalable/apps/${APP}.svg"
-	rm -f "${DEST_SHARE}/pixmaps/${APP}.svg"
-
-=======
 	mkdir -p ${DESTDIR}/usr
 	mkdir -p ${DESTDIR}/usr/bin
 	mkdir -m 755 -p ${DESTDIR}/usr/share
@@ -71,7 +37,6 @@
 	rm -f /usr/share/applications/${APP}.desktop
 	rm -f /usr/share/icons/hicolor/scalable/apps/${APP}.svg
 	/usr/share/pixmaps/${APP}.svg
->>>>>>> d04b8747
 clean:
 	rm -f ${APP} \#* \.#* gnuplot* *.png debian/*.substvars debian/*.log
 	rm -fr deb.* debian/${APP} rpmpackage/${ARCH_TYPE}
