# Copyright (c) 2012 Jonathan Warren
# Copyright (c) 2012 The Bitmessage developers
# Distributed under the MIT/X11 software license. See the accompanying
# file COPYING or http://www.opensource.org/licenses/mit-license.php.

#Right now, PyBitmessage only support connecting to stream 1. It doesn't yet contain logic to expand into further streams.

<<<<<<< HEAD
softwareVersion = '0.1.3'
=======
softwareVersion = '0.1.4'
>>>>>>> 6586bd2d
verbose = 2
maximumAgeOfAnObjectThatIAmWillingToAccept = 216000 #Equals two days and 12 hours.
lengthOfTimeToLeaveObjectsInInventory = 237600 #Equals two days and 18 hours. This should be longer than maximumAgeOfAnObjectThatIAmWillingToAccept so that we don't process messages twice.
maximumAgeOfObjectsThatIAdvertiseToOthers = 216000 #Equals two days and 12 hours
maximumAgeOfNodesThatIAdvertiseToOthers = 10800 #Equals three hours


import sys
try:
    from PyQt4.QtCore import *
    from PyQt4.QtGui import *
except Exception, err:
    print 'PyBitmessage requires PyQt. You can download it from http://www.riverbankcomputing.com/software/pyqt/download   or by searching Google for \'PyQt Download\' (without quotes).'
    print 'Error message:', err
    sys.exit()
import ConfigParser
from bitmessageui import *
from newaddressdialog import *
from newsubscriptiondialog import *
from settings import *
from about import *
from help import *
from iconglossary import *
from addresses import *
import Queue
from defaultKnownNodes import *
import time
import socket
import threading
import rsa
from rsa.bigfile import *
import hashlib
from struct import *
import pickle
import random
import sqlite3
import threading #used for the locks, not for the threads
import cStringIO
from time import strftime, localtime
import os
import string
import socks

#For each stream to which we connect, one outgoingSynSender thread will exist and will create 8 connections with peers.
class outgoingSynSender(QThread):
    def __init__(self, parent = None):
        QThread.__init__(self, parent)
        self.selfInitiatedConnectionList = [] #This is a list of current connections (the thread pointers at least)
        self.alreadyAttemptedConnectionsList = [] #This is a list of nodes to which we have already attempted a connection

    def setup(self,streamNumber):
        self.streamNumber = streamNumber


    def run(self):
        time.sleep(1)
        resetTime = int(time.time()) #used below to clear out the alreadyAttemptedConnectionsList periodically so that we will retry connecting to hosts to which we have already tried to connect.
        while True:
            #time.sleep(999999)#I'm using this to prevent connections for testing.
            if len(self.selfInitiatedConnectionList) < 8: #maximum number of outgoing connections = 8
                random.seed()
                HOST, = random.sample(knownNodes[self.streamNumber],  1)
                while HOST in self.alreadyAttemptedConnectionsList or HOST in connectedHostsList:
                    #print 'choosing new sample'
                    random.seed()
                    HOST, = random.sample(knownNodes[self.streamNumber],  1)
                    time.sleep(1)
                    #Clear out the alreadyAttemptedConnectionsList every half hour so that this program will again attempt a connection to any nodes, even ones it has already tried.
                    if (int(time.time()) - resetTime) > 1800:
                        self.alreadyAttemptedConnectionsList = []
                        resetTime = int(time.time())
                self.alreadyAttemptedConnectionsList.append(HOST)
                PORT, timeNodeLastSeen = knownNodes[self.streamNumber][HOST]
                sock = socks.socksocket(socket.AF_INET, socket.SOCK_STREAM)
                sock.settimeout(6)
                if config.get('bitmessagesettings', 'socksproxytype') == 'none':
                    printLock.acquire()
                    print 'Trying an outgoing connection to', HOST, ':', PORT
                    printLock.release()
                    #sock = socket.socket(socket.AF_INET, socket.SOCK_STREAM)
                elif config.get('bitmessagesettings', 'socksproxytype') == 'SOCKS4a':
                    printLock.acquire()
                    print '(Using SOCKS4a) Trying an outgoing connection to', HOST, ':', PORT
                    printLock.release()
                    proxytype = socks.PROXY_TYPE_SOCKS4
                    sockshostname = config.get('bitmessagesettings', 'sockshostname')
                    socksport = config.getint('bitmessagesettings', 'socksport')
                    rdns = True #Do domain name lookups through the proxy; though this setting doesn't really matter since we won't be doing any domain name lookups anyway.
                    if config.getboolean('bitmessagesettings', 'socksauthentication'):
                        socksusername = config.get('bitmessagesettings', 'socksusername')
                        sockspassword = config.get('bitmessagesettings', 'sockspassword')
                        sock.setproxy(proxytype, sockshostname, socksport, rdns, socksusername, sockspassword)
                    else:
                        sock.setproxy(proxytype, sockshostname, socksport, rdns)
                elif config.get('bitmessagesettings', 'socksproxytype') == 'SOCKS5':
                    printLock.acquire()
                    print '(Using SOCKS5) Trying an outgoing connection to', HOST, ':', PORT
                    printLock.release()
                    proxytype = socks.PROXY_TYPE_SOCKS5
                    sockshostname = config.get('bitmessagesettings', 'sockshostname')
                    socksport = config.getint('bitmessagesettings', 'socksport')
                    rdns = True #Do domain name lookups through the proxy; though this setting doesn't really matter since we won't be doing any domain name lookups anyway.
                    if config.getboolean('bitmessagesettings', 'socksauthentication'):
                        socksusername = config.get('bitmessagesettings', 'socksusername')
                        sockspassword = config.get('bitmessagesettings', 'sockspassword')
                        sock.setproxy(proxytype, sockshostname, socksport, rdns, socksusername, sockspassword)
                    else:
                        sock.setproxy(proxytype, sockshostname, socksport, rdns)

                try:
                    sock.connect((HOST, PORT))
                    rd = receiveDataThread()
                    self.emit(SIGNAL("passObjectThrough(PyQt_PyObject)"),rd)
                    rd.setup(sock,HOST,PORT,self.streamNumber,self.selfInitiatedConnectionList)
                    rd.start()
                    printLock.acquire()
                    print self, 'connected to', HOST, 'during outgoing attempt.'
                    printLock.release()
                    
                    sd = sendDataThread()
                    sd.setup(sock,HOST,PORT,self.streamNumber)
                    sd.start()
                    sd.sendVersionMessage()

                except socks.GeneralProxyError, err:
                    print 'Could NOT connect to', HOST, 'during outgoing attempt.', err
                    PORT, timeLastSeen = knownNodes[self.streamNumber][HOST]
                    if (int(time.time())-timeLastSeen) > 172800 and len(knownNodes[self.streamNumber]) > 1000: # for nodes older than 48 hours old if we have more than 1000 hosts in our list, delete from the knownNodes data-structure.
                        del knownNodes[self.streamNumber][HOST]
                        print 'deleting ', HOST, 'from knownNodes because it is more than 48 hours old and we could not connect to it.'
                except socks.Socks5AuthError, err:
                    self.emit(SIGNAL("updateStatusBar(PyQt_PyObject)"),"SOCKS5 Authentication problem: "+str(err))
                except socks.Socks5Error, err:
                    pass
                    print 'SOCKS5 error. (It is possible that the server wants authentication).)' ,str(err)
                    #self.emit(SIGNAL("updateStatusBar(PyQt_PyObject)"),"SOCKS5 error. Server might require authentication. "+str(err))
                except socks.Socks4Error, err:
                    print 'Socks4Error:', err
                    #self.emit(SIGNAL("updateStatusBar(PyQt_PyObject)"),"SOCKS4 error: "+str(err))
                except socket.error, err:
                    if config.get('bitmessagesettings', 'socksproxytype')[0:5] == 'SOCKS':
                        print 'Bitmessage MIGHT be having trouble connecting to the SOCKS server. '+str(err)
                        #self.emit(SIGNAL("updateStatusBar(PyQt_PyObject)"),"Problem: Bitmessage can not connect to the SOCKS server. "+str(err))
                    else:
                        print 'Could NOT connect to', HOST, 'during outgoing attempt.', err
                        PORT, timeLastSeen = knownNodes[self.streamNumber][HOST]
                        if (int(time.time())-timeLastSeen) > 172800 and len(knownNodes[self.streamNumber]) > 1000: # for nodes older than 48 hours old if we have more than 1000 hosts in our list, delete from the knownNodes data-structure.
                            del knownNodes[self.streamNumber][HOST]
                            print 'deleting ', HOST, 'from knownNodes because it is more than 48 hours old and we could not connect to it.'
                except Exception, err:
                    print 'An exception has occurred in the outgoingSynSender thread that was not caught by other exception types:', err
            time.sleep(1)

#Only one singleListener thread will ever exist. It creates the receiveDataThread and sendDataThread for each incoming connection. Note that it cannot set the stream number because it is not known yet- the other node will have to tell us its stream number in a version message. If we don't care about their stream, we will close the connection (within the recversion function of the recieveData thread)
class singleListener(QThread):
    def __init__(self, parent = None):
        QThread.__init__(self, parent)
        

    def run(self):
        #We don't want to accept incoming connections if the user is using a SOCKS proxy. If they eventually select proxy 'none' then this will start listening for connections.
        while config.get('bitmessagesettings', 'socksproxytype')[0:5] == 'SOCKS':
            time.sleep(300)

        print 'bitmessage listener running'
        HOST = '' # Symbolic name meaning all available interfaces
        PORT = config.getint('bitmessagesettings', 'port')
        sock = socket.socket(socket.AF_INET, socket.SOCK_STREAM)
        #This option apparently avoids the TIME_WAIT state so that we can rebind faster
        sock.setsockopt(socket.SOL_SOCKET, socket.SO_REUSEADDR, 1)
        sock.bind((HOST, PORT))
        sock.listen(2)
        self.incomingConnectionList = [] #This list isn't used for anything. The reason it exists is because receiveData threads expect that a list be passed to them. They expect this because the outgoingSynSender thread DOES use a similar list to keep track of the number of outgoing connections it has created.


        while True:
            #We don't want to accept incoming connections if the user is using a SOCKS proxy. If they eventually select proxy 'none' then this will start listening for connections.
            while config.get('bitmessagesettings', 'socksproxytype')[0:5] == 'SOCKS':
                time.sleep(10)
            a,(HOST,PORT) = sock.accept()
            while HOST in connectedHostsList:
                print 'incoming connection is from a host in connectedHostsList (we are already connected to it). Ignoring it.'
                a.close()
                a,(HOST,PORT) = sock.accept()
            rd = receiveDataThread()
            self.emit(SIGNAL("passObjectThrough(PyQt_PyObject)"),rd)
            rd.setup(a,HOST,PORT,-1,self.incomingConnectionList)
            print self, 'connected to', HOST,'during INCOMING request.'
            rd.start()

            sd = sendDataThread()
            sd.setup(a,HOST,PORT,-1)
            sd.start()


#This thread is created either by the synSenderThread(for outgoing connections) or the singleListenerThread(for incoming connectiosn).
class receiveDataThread(QThread):
    def __init__(self, parent = None):
        QThread.__init__(self, parent)
        self.data = ''
        self.verackSent = False
        self.verackReceived = False

    def setup(self,sock,HOST,port,streamNumber,selfInitiatedConnectionList):
        self.sock = sock
        self.HOST = HOST
        self.PORT = port
        self.sock.settimeout(600) #We'll send out a pong every 5 minutes to make sure the connection stays alive if there has been no other traffic to send lately.
        self.streamNumber = streamNumber
        self.selfInitiatedConnectionList = selfInitiatedConnectionList
        self.selfInitiatedConnectionList.append(self)
        self.payloadLength = 0
        self.receivedgetbiginv = False
        self.objectsThatWeHaveYetToGet = {}
        connectedHostsList[self.HOST] = 0
        self.connectionIsOrWasFullyEstablished = False #set to true after the remote node and I accept each other's version messages. This is needed to allow the user interface to accurately reflect the current number of connections.
        if self.streamNumber == -1: #This was an incoming connection. Send out a version message if we accept the other node's version message.
            self.initiatedConnection = False
        else:
            self.initiatedConnection = True


    def run(self):

        while True:
            try:
                self.data = self.data + self.sock.recv(65536)
            except socket.timeout:
                printLock.acquire()
                print 'Timeout occurred waiting for data. Closing thread.'
                printLock.release()
                break
            except Exception, err:
                printLock.acquire()
                print 'sock.recv error. Closing receiveData thread.'
                printLock.release()
                break
            #print 'Received', repr(self.data)
            if self.data == "":
                printLock.acquire()
                print 'Connection closed.'
                printLock.release()
                break
            else:
                self.processData()
                
                

        try:
            self.sock.close()
        except Exception, err:
            print 'Within receiveDataThread run(), self.sock.close() failed.', err
        
        try:
            self.selfInitiatedConnectionList.remove(self)
            print 'removed self from ConnectionList'
        except:
            pass
        broadcastToSendDataQueues((self.streamNumber, 'shutdown', self.HOST))
        if self.connectionIsOrWasFullyEstablished: #We don't want to decrement the number of connections and show the result if we never incremented it in the first place (which we only do if the connection is fully established- meaning that both nodes accepted each other's version packets.)
            connectionsCountLock.acquire()
            connectionsCount[self.streamNumber] -= 1
            self.emit(SIGNAL("updateNetworkStatusTab(PyQt_PyObject,PyQt_PyObject)"),self.streamNumber,connectionsCount[self.streamNumber])
            connectionsCountLock.release()
        try:
            del connectedHostsList[self.HOST]
        except Exception, err:
            #I think that the only way an exception could occur here is if we connect to ourselves because it would try to delete the same IP from connectedHostsList twice.
            print 'Could not delete', self.HOST, 'from connectedHostsList.', err
       
    def processData(self):
        global verbose
        #if verbose >= 2:
            #printLock.acquire()
            #print 'self.data is currently ', repr(self.data)
            #printLock.release()
        if self.data == "":
            pass
        elif self.data[0:4] != '\xe9\xbe\xb4\xd9':
            self.data = ""
            if verbose >= 2:
                printLock.acquire()
                sys.stderr.write('The magic bytes were not correct. This may indicate a problem with the program code, or a transmission error occurred.\n')
                printLock.release()
        elif len(self.data) < 20: #if so little of the data has arrived that we can't even unpack the payload length
            pass
        else:
            self.payloadLength, = unpack('>L',self.data[16:20])
            if len(self.data) >= self.payloadLength: #check if the whole message has arrived yet. If it has,...
                if self.data[20:24] == hashlib.sha512(self.data[24:self.payloadLength+24]).digest()[0:4]:#test the checksum in the message. If it is correct...
                    #print 'message checksum is correct'
                    #The time we've last seen this node is obviously right now since we just received valid data from it. So update the knownNodes list so that other peers can be made aware of its existance.
                    if self.initiatedConnection: #The remote port is only something we should share with others if it is the remote node's incoming port (rather than some random operating-system-assigned outgoing port).
                        knownNodes[self.streamNumber][self.HOST] = (self.PORT,int(time.time()))
                    remoteCommand = self.data[4:16]
                    if verbose >= 2:
                        printLock.acquire()
                        print 'remoteCommand ', remoteCommand, 'from', self.HOST
                        printLock.release()
                    if remoteCommand == 'version\x00\x00\x00\x00\x00':
                        self.recversion()
                    elif remoteCommand == 'verack\x00\x00\x00\x00\x00\x00':
                        self.recverack()
                    elif remoteCommand == 'addr\x00\x00\x00\x00\x00\x00\x00\x00' and self.connectionIsOrWasFullyEstablished:
                        self.recaddr()
                    elif remoteCommand == 'getpubkey\x00\x00\x00' and self.connectionIsOrWasFullyEstablished:
                        self.recgetpubkey()
                    elif remoteCommand == 'pubkey\x00\x00\x00\x00\x00\x00' and self.connectionIsOrWasFullyEstablished:
                        self.recpubkey()
                    elif remoteCommand == 'inv\x00\x00\x00\x00\x00\x00\x00\x00\x00' and self.connectionIsOrWasFullyEstablished:
                        self.recinv()
                    elif remoteCommand == 'getdata\x00\x00\x00\x00\x00' and self.connectionIsOrWasFullyEstablished:
                        self.recgetdata()
                    elif remoteCommand == 'getbiginv\x00\x00\x00' and self.connectionIsOrWasFullyEstablished:
                        self.sendBigInv()
                    elif remoteCommand == 'msg\x00\x00\x00\x00\x00\x00\x00\x00\x00' and self.connectionIsOrWasFullyEstablished:
                        self.recmsg()
                    elif remoteCommand == 'broadcast\x00\x00\x00' and self.connectionIsOrWasFullyEstablished:
                        self.recbroadcast()
                    elif remoteCommand == 'getaddr\x00\x00\x00\x00\x00' and self.connectionIsOrWasFullyEstablished:
                        self.sendaddr()
                    elif remoteCommand == 'ping\x00\x00\x00\x00\x00\x00\x00\x00' and self.connectionIsOrWasFullyEstablished:
                        self.sendpong()
                    elif remoteCommand == 'pong\x00\x00\x00\x00\x00\x00\x00\x00' and self.connectionIsOrWasFullyEstablished:
                        pass
                    elif remoteCommand == 'alert\x00\x00\x00\x00\x00\x00\x00' and self.connectionIsOrWasFullyEstablished:
                        pass

                    self.data = self.data[self.payloadLength+24:]#take this message out and then process the next message
                    if self.data == '':
                        while len(self.objectsThatWeHaveYetToGet) > 0:
                            random.seed()
                            objectHash, = random.sample(self.objectsThatWeHaveYetToGet,  1)
                            if objectHash in inventory:
                                print 'Inventory (in memory) already has object the hash of which we received in an inv message.'
                                del self.objectsThatWeHaveYetToGet[objectHash]
                            elif isInSqlInventory(objectHash):
                                print 'Inventory (SQL on disk) already has object the hash of which we received in an inv message.'
                                del self.objectsThatWeHaveYetToGet[objectHash]
                            else:
                                print 'processData function making request for object:', repr(objectHash)
                                self.sendgetdata(objectHash)
                                del self.objectsThatWeHaveYetToGet[objectHash] #It is possible that the remote node doesn't respond with the object. In that case, we'll very likely get it from someone else anyway.
                                break
                        printLock.acquire()
                        print 'within processData, length of objectsThatWeHaveYetToGet is now', len(self.objectsThatWeHaveYetToGet)
                        printLock.release()
                    self.processData()
                else:
                    print 'Checksum incorrect. Clearing this message.'
                    self.data = self.data[self.payloadLength+24:]

    def isProofOfWorkSufficient(self):
        POW, = unpack('>Q',hashlib.sha512(hashlib.sha512(self.data[24:32]+ hashlib.sha512(self.data[32:24+self.payloadLength]).digest()).digest()).digest()[0:8])
        #print 'POW:', POW
        #Notice that I have divided the averageProofOfWorkNonceTrialsPerByte by two. This makes the POW requirement easier. This gives us wiggle-room: if we decide that we want to make the POW easier, the change won't obsolete old clients because they already expect a lower POW. If we decide that the current work done by clients feels approperate then we can remove this division by 2 and make the requirement match what is actually done by a sending node. If we want to raise the POW requirement then old nodes will HAVE to upgrade no matter what.
        return POW < 2**64 / ((self.payloadLength+payloadLengthExtraBytes) * (averageProofOfWorkNonceTrialsPerByte/2))

    def sendpong(self):
        print 'Sending pong'
        self.sock.sendall('\xE9\xBE\xB4\xD9\x70\x6F\x6E\x67\x00\x00\x00\x00\x00\x00\x00\x00\x00\x00\x00\x00\xcf\x83\xe1\x35')

    def recverack(self):
        print 'verack received'
        self.verackReceived = True
        if self.verackSent == True:
            #We have thus both sent and received a verack.
            self.connectionFullyEstablished()

    def connectionFullyEstablished(self):
        self.connectionIsOrWasFullyEstablished = True
        if not self.initiatedConnection:
            self.emit(SIGNAL("setStatusIcon(PyQt_PyObject)"),'green')
        #Update the 'Network Status' tab
        connectionsCountLock.acquire()
        connectionsCount[self.streamNumber] += 1
        self.emit(SIGNAL("updateNetworkStatusTab(PyQt_PyObject,PyQt_PyObject)"),self.streamNumber,connectionsCount[self.streamNumber])
        connectionsCountLock.release()
        remoteNodeIncomingPort, remoteNodeSeenTime = knownNodes[self.streamNumber][self.HOST]
        printLock.acquire()
        print 'Connection fully established with', self.HOST, remoteNodeIncomingPort
        print 'broadcasting addr from within connectionFullyEstablished function.'
        printLock.release()
        self.broadcastaddr([(int(time.time()), self.streamNumber, 1, self.HOST, remoteNodeIncomingPort)]) #This lets all of our peers know about this new node.
        self.sendaddr() #This is one addr message to this one peer.
        if connectionsCount[self.streamNumber] > 150:
            print 'We are connected to too many people. Closing connection.'
            self.sock.close()
            return
        self.sendBigInv()

    def sendBigInv(self): #I used capitals in for this function name because there is no such Bitmessage command as 'biginv'.
        if self.receivedgetbiginv:
            print 'We have already sent a big inv message to this peer. Ignoring request.'
            return
        else:
            self.receivedgetbiginv = True
            sqlLock.acquire()
            #Select all hashes which are younger than two days old and in this stream.
            t = (int(time.time())-172800,self.streamNumber) 
            sqlSubmitQueue.put('''SELECT hash FROM inventory WHERE receivedtime>? and streamnumber=?''')
            sqlSubmitQueue.put(t)
            queryreturn = sqlReturnQueue.get()
            sqlLock.release()      
            print 'sendBigInv pulled', len(queryreturn), 'items from SQL inventory.'
            bigInvList = {}
            for row in queryreturn:
                hash, = row
                bigInvList[hash] = 0
            #print 'bigInvList:', bigInvList
            for hash, storedValue in inventory.items():
                objectType, streamNumber, payload, receivedTime = storedValue
                if streamNumber == self.streamNumber and receivedTime > int(time.time())-172800:
                    bigInvList[hash] = 0
            numberOfObjectsInInvMessage = 0
            payload = ''
            for hash, storedValue in bigInvList.items():
                payload += hash
                numberOfObjectsInInvMessage += 1
                if numberOfObjectsInInvMessage >= 50000: #We can only send a max of 50000 items per inv message but we may have more objects to advertise. They must be split up into multiple inv messages.
                    sendinvMessageToJustThisOnePeer(numberOfObjectsInInvMessage,payload)
                    payload = ''
                    numberOfObjectsInInvMessage = 0
            if numberOfObjectsInInvMessage > 0:
                self.sendinvMessageToJustThisOnePeer(numberOfObjectsInInvMessage,payload)
                
    #Self explanatory. Notice that there is also a broadcastinv function for broadcasting invs to everyone in our stream.
    def sendinvMessageToJustThisOnePeer(self,numberOfObjects,payload):
        payload = encodeVarint(numberOfObjects) + payload
        headerData = '\xe9\xbe\xb4\xd9' #magic bits, slighly different from Bitcoin's magic bits.
        headerData = headerData + 'inv\x00\x00\x00\x00\x00\x00\x00\x00\x00'
        headerData = headerData + pack('>L',len(payload))
        headerData = headerData + hashlib.sha512(payload).digest()[:4]
        print 'Sending inv message to just this one peer'
        self.sock.send(headerData + payload)

    #We have received a broadcast message
    def recbroadcast(self):
        #First we must check to make sure the proof of work is sufficient.
        if not self.isProofOfWorkSufficient():
            print 'Proof of work in broadcast message insufficient.'
            return
        embeddedTime, = unpack('>I',self.data[32:36])
        if embeddedTime > (int(time.time())+10800): #prevent funny business
            print 'The embedded time in this broadcast message is more than three hours in the future. That doesn\'t make sense. Ignoring message.'
            return
        if embeddedTime < (int(time.time())-maximumAgeOfAnObjectThatIAmWillingToAccept):
            print 'The embedded time in this broadcast message is too old. Ignoring message.'
            return
        if self.payloadLength < 66:
            print 'The payload length of this broadcast packet is unreasonably low. Someone is probably trying funny business. Ignoring message.'
            return
        inventoryLock.acquire()
        inventoryHash = calculateInventoryHash(self.data[24:self.payloadLength+24])
        if inventoryHash in inventory:
            print 'We have already received this broadcast object. Ignoring.'
            inventoryLock.release()
            return
        elif isInSqlInventory(inventoryHash):
            print 'We have already received this broadcast object (it is stored on disk in the SQL inventory). Ignoring it.'
            inventoryLock.release()
            return
        #It is valid so far. Let's let our peers know about it.
        objectType = 'broadcast'
        inventory[inventoryHash] = (objectType, self.streamNumber, self.data[24:self.payloadLength+24], embeddedTime)
        inventoryLock.release()
        self.broadcastinv(inventoryHash)
        self.emit(SIGNAL("incrementNumberOfBroadcastsProcessed()"))
        
        readPosition = 36
        broadcastVersion, broadcastVersionLength = decodeVarint(self.data[readPosition:readPosition+9])
        if broadcastVersion <> 1:
            #Cannot decode incoming broadcast versions higher than 1. Assuming the sender isn\' being silly, you should upgrade Bitmessage because this message shall be ignored.
            return
        readPosition += broadcastVersionLength
        sendersAddressVersion, sendersAddressVersionLength = decodeVarint(self.data[readPosition:readPosition+9])
        if sendersAddressVersion <> 1:
            #Cannot decode senderAddressVersion higher than 1. Assuming the sender isn\' being silly, you should upgrade Bitmessage because this message shall be ignored.
            return
        readPosition += sendersAddressVersionLength
        sendersStream, sendersStreamLength = decodeVarint(self.data[readPosition:readPosition+9])
        if sendersStream <= 0:
            return
        readPosition += sendersStreamLength
        sendersHash = self.data[readPosition:readPosition+20]
        if sendersHash not in broadcastSendersForWhichImWatching:
            return
        #At this point, this message claims to be from sendersHash and we are interested in it. We still have to hash the public key to make sure it is truly the key that matches the hash, and also check the signiture.
        readPosition += 20
        nLength, nLengthLength = decodeVarint(self.data[readPosition:readPosition+9])
        if nLength < 1:
            return
        readPosition += nLengthLength
        nString = self.data[readPosition:readPosition+nLength]
        readPosition += nLength
        eLength, eLengthLength = decodeVarint(self.data[readPosition:readPosition+9])
        if eLength < 1:
            return
        readPosition += eLengthLength
        eString = self.data[readPosition:readPosition+eLength]
        #We are now ready to hash the public key and verify that its hash matches the hash claimed in the message
        readPosition += eLength
        sha = hashlib.new('sha512')
        sha.update(nString+eString)
        ripe = hashlib.new('ripemd160')
        ripe.update(sha.digest())
        if ripe.digest() != sendersHash:
            #The sender of this message lied.
            return

        readPositionAtBeginningOfMessageEncodingType = readPosition
        messageEncodingType, messageEncodingTypeLength = decodeVarint(self.data[readPosition:readPosition+9])
        if messageEncodingType == 0:
            return
        readPosition += messageEncodingTypeLength
        messageLength, messageLengthLength = decodeVarint(self.data[readPosition:readPosition+9])
        readPosition += messageLengthLength
        message = self.data[readPosition:readPosition+messageLength]
        readPosition += messageLength
        signature = self.data[readPosition:readPosition+nLength]
        print 'signature', repr(signature)
        sendersPubkey = rsa.PublicKey(convertStringToInt(nString),convertStringToInt(eString))
        #print 'senders Pubkey', sendersPubkey
        try:
            rsa.verify(self.data[readPositionAtBeginningOfMessageEncodingType:readPositionAtBeginningOfMessageEncodingType+messageEncodingTypeLength+messageLengthLength+messageLength],signature,sendersPubkey)
            print 'verify passed'
        except Exception, err:
            print 'verify failed', err
            return
        #verify passed
        fromAddress = encodeAddress(sendersAddressVersion,sendersStream,ripe.digest())
        print 'fromAddress:', fromAddress

        if messageEncodingType == 2:
            bodyPositionIndex = string.find(message,'\nBody:')
            print 'bodyPositionIndex', bodyPositionIndex
            if bodyPositionIndex > 1:
                subject = message[8:bodyPositionIndex]
                body = message[bodyPositionIndex+6:]
            else:
                subject = ''
                body = message
        elif messageEncodingType == 1:
            body = message
            subject = ''
        elif messageEncodingType == 0:
            print 'messageEncodingType == 0. Doing nothing with the message.'
        else:
            body = 'Unknown encoding type.\n\n' + repr(message)
            subject = ''

        toAddress = '[Broadcast subscribers]'
        if messageEncodingType <> 0:
            sqlLock.acquire()
            t = (inventoryHash,toAddress,fromAddress,subject,int(time.time()),body,'inbox')
            sqlSubmitQueue.put('''INSERT INTO inbox VALUES (?,?,?,?,?,?,?)''')
            sqlSubmitQueue.put(t)
            sqlReturnQueue.get()
            sqlLock.release()
            self.emit(SIGNAL("displayNewMessage(PyQt_PyObject,PyQt_PyObject,PyQt_PyObject,PyQt_PyObject,PyQt_PyObject)"),inventoryHash,toAddress,fromAddress,subject,body)

    #We have received a msg message.
    def recmsg(self):
        #First we must check to make sure the proof of work is sufficient.
        if not self.isProofOfWorkSufficient():
            print 'Proof of work in msg message insufficient.'
            return
        initialDecryptionSuccessful = False
        readPosition = 32
        embeddedTime, = unpack('>I',self.data[readPosition:readPosition+4])
        if embeddedTime > int(time.time())+10800:
            print 'The time in the msg message is too new. Ignoring it. Time:', embeddedTime
            return
        if embeddedTime < int(time.time())-maximumAgeOfAnObjectThatIAmWillingToAccept:
            print 'The time in the msg message is too old. Ignoring it. Time:', embeddedTime
            return
        readPosition += 4
        inventoryHash = calculateInventoryHash(self.data[24:self.payloadLength+24])

        streamNumberAsClaimedByMsg, streamNumberAsClaimedByMsgLength = decodeVarint(self.data[readPosition:readPosition+9])
        if streamNumberAsClaimedByMsg != self.streamNumber:
            print 'The stream number encoded in this msg (' + streamNumberAsClaimedByMsg + ') message does not match the stream number on which it was received. Ignoring it.'
            return
        readPosition += streamNumberAsClaimedByMsgLength
        inventoryLock.acquire()
        if inventoryHash in inventory:
            print 'We have already received this msg message. Ignoring.'
            inventoryLock.release()
            return
        elif isInSqlInventory(inventoryHash):
            print 'We have already received this msg message (it is stored on disk in the SQL inventory). Ignoring it.'
            inventoryLock.release()
            return
        #This msg message is valid. Let's let our peers know about it.
        objectType = 'msg'
        inventory[inventoryHash] = (objectType, self.streamNumber, self.data[24:self.payloadLength+24], embeddedTime)
        inventoryLock.release()
        self.broadcastinv(inventoryHash)
        self.emit(SIGNAL("incrementNumberOfMessagesProcessed()"))

        #Let's check whether this is a message acknowledgement bound for us.
        if self.data[readPosition:24+self.payloadLength] in ackdataForWhichImWatching:
            printLock.acquire()
            print 'This msg IS an acknowledgement bound for me.'
            printLock.release()
            del ackdataForWhichImWatching[self.data[readPosition:24+self.payloadLength]]
            t = ('ackreceived',self.data[readPosition:24+self.payloadLength])
            sqlLock.acquire()
            sqlSubmitQueue.put('UPDATE sent SET status=? WHERE ackdata=?')
            sqlSubmitQueue.put(t)
            sqlReturnQueue.get()
            sqlLock.release()
            self.emit(SIGNAL("updateSentItemStatusByAckdata(PyQt_PyObject,PyQt_PyObject)"),self.data[readPosition:24+self.payloadLength],'Acknowledgement of the message received just now.')
            flushInventory() #so that we won't accidentially receive this message twice if the user restarts Bitmessage soon.
            return
        else:
            printLock.acquire()
            print 'This was NOT an acknowledgement bound for me.' #Msg potential ack data:', repr(self.data[readPosition:24+self.payloadLength])
            #print 'ackdataForWhichImWatching', ackdataForWhichImWatching
            printLock.release()

        #This is not an acknowledgement bound for me. See if it is a message bound for me by trying to decrypt it with my private keys.
        infile = cStringIO.StringIO(self.data[readPosition:self.payloadLength+24])
        outfile = cStringIO.StringIO()
        #print 'len(myAddressHashes.items()):', len(myAddressHashes.items())
        for key, value in myAddressHashes.items():
            try:
                decrypt_bigfile(infile, outfile, value)
                #The initial decryption passed though there is a small chance that the message isn't actually for me. We'll need to check that the 20 zeros are present.
                #print 'initial decryption successful using key', repr(key)
                initialDecryptionSuccessful = True
                printLock.acquire()
                print 'Initial decryption passed'
                printLock.release()
                break
            except Exception, err:
                infile.seek(0)
                #print 'Exception:', err
                #print 'outfile len is:', len(outfile.getvalue()),'data is:', repr(outfile.getvalue())
                #print 'Initial decryption failed using key', value
                #decryption failed for this key. The message is for someone else (or for a different key of mine).
        if initialDecryptionSuccessful and outfile.getvalue()[:20] == '\x00\x00\x00\x00\x00\x00\x00\x00\x00\x00\x00\x00\x00\x00\x00\x00\x00\x00\x00\x00': #this run of 0s allows the true message receiver to identify his message
            #This is clearly a message bound for me.
            flushInventory() #so that we won't accidentially receive this message twice if the user restarts Bitmessage soon.
            outfile.seek(0)
            data = outfile.getvalue()
            readPosition = 20 #To start reading past the 20 zero bytes
            messageVersion, messageVersionLength = decodeVarint(data[readPosition:readPosition+10])
            readPosition += messageVersionLength
            if messageVersion == 1:
                bitfieldBehavior = data[readPosition:readPosition+4]
                readPosition += 4
                sendersAddressVersionNumber, sendersAddressVersionNumberLength = decodeVarint(data[readPosition:readPosition+10])
                if sendersAddressVersionNumber == 1:
                    readPosition += sendersAddressVersionNumberLength
                    sendersStreamNumber, sendersStreamNumberLength = decodeVarint(data[readPosition:readPosition+10])
                    readPosition += sendersStreamNumberLength

                    sendersNLength, sendersNLengthLength = decodeVarint(data[readPosition:readPosition+10])
                    readPosition += sendersNLengthLength
                    sendersN = data[readPosition:readPosition+sendersNLength]
                    readPosition += sendersNLength
                    sendersELength, sendersELengthLength = decodeVarint(data[readPosition:readPosition+10])
                    readPosition += sendersELengthLength
                    sendersE = data[readPosition:readPosition+sendersELength]
                    readPosition += sendersELength
                    endOfThePublicKeyPosition = readPosition


                    messageEncodingType, messageEncodingTypeLength = decodeVarint(data[readPosition:readPosition+10])
                    readPosition += messageEncodingTypeLength
                    print 'Message Encoding Type:', messageEncodingType
                    messageLength, messageLengthLength = decodeVarint(data[readPosition:readPosition+10])
                    print 'message length:', messageLength
                    readPosition += messageLengthLength
                    message = data[readPosition:readPosition+messageLength]
                    #print 'First 150 characters of message:', repr(message[:150])
                    readPosition += messageLength
                    ackLength, ackLengthLength = decodeVarint(data[readPosition:readPosition+10])
                    #print 'ackLength:', ackLength
                    readPosition += ackLengthLength
                    ackData = data[readPosition:readPosition+ackLength]
                    readPosition += ackLength
                    payloadSigniture = data[readPosition:readPosition+sendersNLength] #We're using the length of the sender's n because it should match the signiture size.
                    sendersPubkey = rsa.PublicKey(convertStringToInt(sendersN),convertStringToInt(sendersE))
                    print 'sender\'s Pubkey', sendersPubkey
                    
                    #Check the cryptographic signiture
                    verifyPassed = False
                    try:
                        rsa.verify(data[:-len(payloadSigniture)],payloadSigniture, sendersPubkey)
                        print 'verify passed'
                        verifyPassed = True
                    except Exception, err:
                        print 'verify failed', err
                    if verifyPassed:
                        #Let's calculate the fromAddress.
                        sha = hashlib.new('sha512')
                        sha.update(sendersN+sendersE)
                        ripe = hashlib.new('ripemd160')
                        ripe.update(sha.digest())

                        #Let's store the public key in case we want to reply to this person.
                        #We don't have the correct nonce in order to send out a pubkey message so we'll just fill it with 1's. We won't be able to send this pubkey to others (without doing the proof of work ourselves, which this program is programmed to not do.)
                        t = (ripe.digest(),False,'\xFF\xFF\xFF\xFF\xFF\xFF\xFF\xFF'+data[20+messageVersionLength:endOfThePublicKeyPosition],int(time.time())+2419200) #after one month we may remove this pub key from our database. (2419200 = a month)
                        sqlLock.acquire()
                        sqlSubmitQueue.put('''INSERT INTO pubkeys VALUES (?,?,?,?)''')
                        sqlSubmitQueue.put(t)
                        sqlReturnQueue.get()
                        sqlLock.release()

                        blockMessage = False #Gets set to True if the user shouldn't see the message according to black or white lists.
                        fromAddress = encodeAddress(sendersAddressVersionNumber,sendersStreamNumber,ripe.digest())
                        if config.get('bitmessagesettings', 'blackwhitelist') == 'black': #If we are using a blacklist
                            t = (fromAddress,) 
                            sqlLock.acquire()
                            sqlSubmitQueue.put('''SELECT label, enabled FROM blacklist where address=?''')
                            sqlSubmitQueue.put(t)
                            queryreturn = sqlReturnQueue.get()
                            sqlLock.release()           
                            for row in queryreturn:
                                label, enabled = row
                                if enabled:
                                    print 'Message ignored because address is in blacklist.'
                                    blockMessage = True
                        else: #We're using a whitelist
                            t = (fromAddress,) 
                            sqlLock.acquire()
                            sqlSubmitQueue.put('''SELECT label, enabled FROM whitelist where address=?''')
                            sqlSubmitQueue.put(t)
                            queryreturn = sqlReturnQueue.get()
                            sqlLock.release()           
                            if queryreturn == []:
                                print 'Message ignored because address not in whitelist.'
                                blockMessage = True
                            for row in queryreturn: #It could be in the whitelist but disabled. Let's check.
                                label, enabled = row
                                if not enabled:
                                    print 'Message ignored because address in whitelist but not enabled.'
                                    blockMessage = True

                        if not blockMessage:
                            print 'fromAddress:', fromAddress
                            print 'First 150 characters of message:', repr(message[:150])

                            #Look up the destination address (my address) based on the destination ripe hash.
                            #I realize that I could have a data structure devoted to this task, or maintain an indexed table
                            #in the sql database, but I would prefer to minimize the number of data structures this program
                            #uses. Searching linearly through the user's short list of addresses doesn't take very long anyway.
                            configSections = config.sections()
                            for addressInKeysFile in configSections:
                                if addressInKeysFile <> 'bitmessagesettings':
                                    status,addressVersionNumber,streamNumber,hash = decodeAddress(addressInKeysFile)
                                    if hash == key:
                                        toAddress = addressInKeysFile
                                        toLabel = config.get(addressInKeysFile, 'label')
                                        if toLabel == '':
                                            toLabel = addressInKeysFile

                            if messageEncodingType == 2:
                                bodyPositionIndex = string.find(message,'\nBody:')
                                if bodyPositionIndex > 1:
                                    subject = message[8:bodyPositionIndex]
                                    body = message[bodyPositionIndex+6:]
                                else:
                                    subject = ''
                                    body = message
                            elif messageEncodingType == 1:
                                body = message
                                subject = ''
                            elif messageEncodingType == 0:
                                print 'messageEncodingType == 0. Doing nothing with the message. They probably just sent it so that we would store their public key or send their ack data for them.'
                            else:
                                body = 'Unknown encoding type.\n\n' + repr(message)
                                subject = ''
                            print 'within recmsg, inventoryHash is', inventoryHash
                            if messageEncodingType <> 0:
                                sqlLock.acquire()
                                t = (inventoryHash,toAddress,fromAddress,subject,int(time.time()),body,'inbox')
                                sqlSubmitQueue.put('''INSERT INTO inbox VALUES (?,?,?,?,?,?,?)''')
                                sqlSubmitQueue.put(t)
                                sqlReturnQueue.get()
                                sqlLock.release()
                                self.emit(SIGNAL("displayNewMessage(PyQt_PyObject,PyQt_PyObject,PyQt_PyObject,PyQt_PyObject,PyQt_PyObject)"),inventoryHash,toAddress,fromAddress,subject,body)
                        #Now let's send the acknowledgement
                        #POW, = unpack('>Q',hashlib.sha512(hashlib.sha512(ackData[24:]).digest()).digest()[4:12])
                        #if POW <= 2**64 / ((len(ackData[24:])+payloadLengthExtraBytes) * averageProofOfWorkNonceTrialsPerByte):
                            #print 'The POW is strong enough that this ackdataPayload will be accepted by the Bitmessage network.'
                            #Currently PyBitmessage only supports sending a message with the acknowledgement in the form of a msg message. But future versions, and other clients, could send any object and this software will relay them. This can be used to relay identifying information, like your public key, through another Bitmessage host in case you believe that your Internet connection is being individually watched. You may pick a random address, hope its owner is online, and send a message with encoding type 0 so that they ignore the message but send your acknowledgement data over the network. If you send and receive many messages, it would also be clever to take someone else's acknowledgement data and use it for your own. Assuming that your message is delivered successfully, both will be acknowledged simultaneously (though if it is not delivered successfully, you will be in a pickle.)
                            #print 'self.data before:', repr(self.data)
                        #We'll need to make sure that our client will properly process the ackData; if the packet is malformed, we could clear out self.data and an attacker could use that behavior to determine that we were capable of decoding this message.
                        ackDataValidThusFar = True
                        if len(ackData) < 24:
                            print 'The length of Ackdata is unreasonably short. Not sending ackData.'
                            ackDataValidThusFar = False
                        if ackData[0:4] != '\xe9\xbe\xb4\xd9':
                            print 'Ackdata magic bytes were wrong. Not sending ackData.'
                            ackDataValidThusFar = False
                        if ackDataValidThusFar:
                            ackDataPayloadLength, = unpack('>L',ackData[16:20])
                            if len(ackData)-24 != ackDataPayloadLength:
                                print 'ackData payload length doesn\'t match the payload length specified in the header. Not sending ackdata.'
                                ackDataValidThusFar = False
                        if ackDataValidThusFar:
                            print 'ackData is valid. Will process it.'
                            self.data = self.data[:self.payloadLength+24] + ackData + self.data[self.payloadLength+24:]
                            #print 'self.data after:', repr(self.data)
                        '''if ackData[4:16] == 'msg\x00\x00\x00\x00\x00\x00\x00\x00\x00':
                            inventoryHash = calculateInventoryHash(ackData[24:])
                            #objectType = 'msg'
                            #inventory[inventoryHash] = (objectType, self.streamNumber, ackData[24:], embeddedTime) #We should probably be storing the embeddedTime of the ackData, not the embeddedTime of the original incoming msg message, but this is probably close enough.
                            #print 'sending the inv for the msg which is actually an acknowledgement (within sendmsg function)'
                            #self.broadcastinv(inventoryHash)
                            self.data[:payloadLength+24] + ackData + self.data[payloadLength+24:]
                        elif ackData[4:16] == 'getpubkey\x00\x00\x00':
                            #objectType = 'getpubkey'
                            #inventory[inventoryHash] = (objectType, self.streamNumber, ackData[24:], embeddedTime) #We should probably be storing the embeddedTime of the ackData, not the embeddedTime of the original incoming msg message, but this is probably close enough.
                            #print 'sending the inv for the getpubkey which is actually an acknowledgement (within sendmsg function)'
                            self.data[:payloadLength+24] + ackData + self.data[payloadLength+24:]
                        elif ackData[4:16] == 'pubkey\x00\x00\x00\x00\x00\x00':
                            #objectType = 'pubkey'
                            #inventory[inventoryHash] = (objectType, self.streamNumber, ackData[24:], embeddedTime) #We should probably be storing the embeddedTime of the ackData, not the embeddedTime of the original incoming msg message, but this is probably close enough.
                            #print 'sending the inv for a pubkey which is actually an acknowledgement (within sendmsg function)'
                            self.data[:payloadLength+24] + ackData + self.data[payloadLength+24:]
                        elif ackData[4:16] == 'broadcast\x00\x00\x00':
                            #objectType = 'broadcast'
                            #inventory[inventoryHash] = (objectType, self.streamNumber, ackData[24:], embeddedTime) #We should probably be storing the embeddedTime of the ackData, not the embeddedTime of the original incoming msg message, but this is probably close enough.
                            #print 'sending the inv for a broadcast which is actually an acknowledgement (within sendmsg function)'
                            self.data[:payloadLength+24] + ackData + self.data[payloadLength+24:]'''
                        #else:
                            #print 'ACK POW not strong enough to be accepted by the Bitmessage network.'

                else:
                    print 'This program cannot decode messages from addresses with versions higher than 1. Ignoring.'
                    statusbar = 'This program cannot decode messages from addresses with versions higher than 1. Ignoring it.'
                    self.emit(SIGNAL("updateStatusBar(PyQt_PyObject)"),statusbar)
            else:
                print 'Error: Cannot decode incoming msg versions higher than 1. Assuming the sender isn\' being silly, you should upgrade Bitmessage because this message shall be ignored.'
                statusbar = 'Error: Cannot decode incoming msg versions higher than 1. Assuming the sender isn\' being silly, you should upgrade Bitmessage because this message shall be ignored.'
                self.emit(SIGNAL("updateStatusBar(PyQt_PyObject)"),statusbar)
        else:
            printLock.acquire()
            print 'Decryption unsuccessful.'
            printLock.release()
        infile.close()
        outfile.close()

    #We have received a pubkey
    def recpubkey(self):
        #We must check to make sure the proof of work is sufficient.
        if not self.isProofOfWorkSufficient():
            print 'Proof of work in pubkey message insufficient.'
            return

        inventoryHash = calculateInventoryHash(self.data[24:self.payloadLength+24])
        inventoryLock.acquire()
        if inventoryHash in inventory:
            print 'We have already received this pubkey. Ignoring it.'
            inventoryLock.release()
            return
        elif isInSqlInventory(inventoryHash):
            print 'We have already received this pubkey (it is stored on disk in the SQL inventory). Ignoring it.'
            inventoryLock.release()
            return

        objectType = 'pubkey'
        inventory[inventoryHash] = (objectType, self.streamNumber, self.data[24:self.payloadLength+24], int(time.time()))
        inventoryLock.release()
        self.broadcastinv(inventoryHash)
        self.emit(SIGNAL("incrementNumberOfPubkeysProcessed()"))

        readPosition = 24 #for the message header
        readPosition += 8 #for the nonce
        bitfieldBehaviors = self.data[readPosition:readPosition+4]
        readPosition += 4 #for the bitfield of behaviors and features
        addressVersion, varintLength = decodeVarint(self.data[readPosition:readPosition+10])
        readPosition += varintLength
        streamNumber, varintLength = decodeVarint(self.data[readPosition:readPosition+10])
        readPosition += varintLength
        #ripe = self.data[readPosition:readPosition+20]
        #readPosition += 20 #for the ripe hash
        nLength, varintLength = decodeVarint(self.data[readPosition:readPosition+10])
        readPosition += varintLength
        nString = self.data[readPosition:readPosition+nLength]
        readPosition += nLength
        eLength, varintLength = decodeVarint(self.data[readPosition:readPosition+10])
        readPosition += varintLength
        eString = self.data[readPosition:readPosition+eLength]
        readPosition += eLength

        sha = hashlib.new('sha512')
        sha.update(nString+eString)
        ripeHasher = hashlib.new('ripemd160')
        ripeHasher.update(sha.digest())
        ripe = ripeHasher.digest()

        print 'within recpubkey, addressVersion', addressVersion
        print 'streamNumber', streamNumber
        print 'ripe', repr(ripe)
        print 'n=', convertStringToInt(nString)
        print 'e=', convertStringToInt(eString)

        t = (ripe,True,self.data[24:24+self.payloadLength],int(time.time())+604800) #after one week we may remove this pub key from our database.
        sqlLock.acquire()
        sqlSubmitQueue.put('''INSERT INTO pubkeys VALUES (?,?,?,?)''')
        sqlSubmitQueue.put(t)
        sqlReturnQueue.get()
        sqlLock.release()
        print 'added foreign pubkey into our database'
        workerQueue.put(('newpubkey',(addressVersion,streamNumber,ripe)))

    #We have received a getpubkey message
    def recgetpubkey(self):
        if not self.isProofOfWorkSufficient():
            print 'Proof of work in getpubkey message insufficient.'
            return
        inventoryLock.acquire()
        inventoryHash = calculateInventoryHash(self.data[24:self.payloadLength+24])
        if inventoryHash in inventory:
            print 'We have already received this getpubkey request. Ignoring it.'
            inventoryLock.release()
            return
        elif isInSqlInventory(inventoryHash):
            print 'We have already received this getpubkey request (it is stored on disk in the SQL inventory). Ignoring it.'
            inventoryLock.release()
            return

        objectType = 'pubkeyrequest'
        inventory[inventoryHash] = (objectType, self.streamNumber, self.data[24:self.payloadLength+24], int(time.time()))
        inventoryLock.release()

        #Now let us make sure that the getpubkey request isn't too old or with a fake (future) time.
        embeddedTime, = unpack('>I',self.data[32:36])
        if embeddedTime > int(time.time())+10800:
            print 'The time in this getpubkey message is too new. Ignoring it. Time:', embeddedTime
            return
        if embeddedTime < int(time.time())-maximumAgeOfAnObjectThatIAmWillingToAccept:
            print 'The time in this getpubkey message is too old. Ignoring it. Time:', embeddedTime
            return
        addressVersionNumber, addressVersionLength = decodeVarint(self.data[36:42])
        if addressVersionNumber > 1:
            print 'The addressVersionNumber of the pubkey is too high. Can\'t understand. Ignoring it.'
            return
        streamNumber, streamNumberLength = decodeVarint(self.data[36+addressVersionLength:42+addressVersionLength])
        if streamNumber <> self.streamNumber:
            print 'The streamNumber', streamNumber, 'doesn\'t match our stream number:', self.streamNumber
            return
        if self.data[36+addressVersionLength+streamNumberLength:56+addressVersionLength+streamNumberLength] in myAddressHashes:
            print 'Found getpubkey requested hash in my list of hashes.'
            #check to see whether we have already calculated the nonce and transmitted this key before
            sqlLock.acquire()#released at the bottom of this payload generation section
            t = (self.data[36+addressVersionLength+streamNumberLength:56+addressVersionLength+streamNumberLength],) #this prevents SQL injection
            sqlSubmitQueue.put('SELECT * FROM pubkeys WHERE hash=?')
            sqlSubmitQueue.put(t)
            queryreturn = sqlReturnQueue.get()
            #print 'queryreturn', queryreturn

            if queryreturn == []:
                print 'pubkey request is for me but the pubkey is not in our database of pubkeys. Making it.'
                payload = '\x00\x00\x00\x01' #bitfield of features supported by me (see the wiki).
                payload += self.data[36:36+addressVersionLength+streamNumberLength]
                #print int(config.get(encodeAddress(addressVersionNumber,streamNumber,self.data[36+addressVersionLength+streamNumberLength:56+addressVersionLength+streamNumberLength]), 'n'))
                nString = convertIntToString(int(config.get(encodeAddress(addressVersionNumber,streamNumber,self.data[36+addressVersionLength+streamNumberLength:56+addressVersionLength+streamNumberLength]), 'n')))
                eString = convertIntToString(config.getint(encodeAddress(addressVersionNumber,streamNumber,self.data[36+addressVersionLength+streamNumberLength:56+addressVersionLength+streamNumberLength]), 'e'))
                payload += encodeVarint(len(nString))
                payload += nString
                payload += encodeVarint(len(eString))
                payload += eString

                nonce = 0
                trialValue = 99999999999999999999
                target = 2**64 / ((len(payload)+payloadLengthExtraBytes+8) * averageProofOfWorkNonceTrialsPerByte)
                print '(For pubkey message) Doing proof of work...'
                initialHash = hashlib.sha512(payload).digest()
                while trialValue > target:
                    nonce += 1
                    trialValue, = unpack('>Q',hashlib.sha512(hashlib.sha512(pack('>Q',nonce) + initialHash).digest()).digest()[0:8])
                    #trialValue, = unpack('>Q',hashlib.sha512(hashlib.sha512(pack('>Q',nonce) + payload).digest()).digest()[4:12])
                print '(For pubkey message) Found proof of work', trialValue, 'Nonce:', nonce

                payload = pack('>Q',nonce) + payload
                t = (self.data[36+addressVersionLength+streamNumberLength:56+addressVersionLength+streamNumberLength],True,payload,int(time.time())+1209600) #after two weeks (1,209,600 seconds), we may remove our own pub key from our database. It will be regenerated and put back in the database if it is requested.
                sqlSubmitQueue.put('''INSERT INTO pubkeys VALUES (?,?,?,?)''')
                sqlSubmitQueue.put(t)
                queryreturn = sqlReturnQueue.get()

            #Now that we have the key either from getting it earlier or making it and storing it ourselves...
            t = (self.data[36+addressVersionLength+streamNumberLength:56+addressVersionLength+streamNumberLength],) #this prevents SQL injection
            sqlSubmitQueue.put('SELECT * FROM pubkeys WHERE hash=?')
            sqlSubmitQueue.put(t)
            queryreturn = sqlReturnQueue.get()

            for row in queryreturn:
                hash, havecorrectnonce, payload, timeLastRequested = row
                if timeLastRequested < int(time.time())+604800: #if the last time anyone asked about this hash was this week, extend the time.
                    t = (int(time.time())+604800,hash)
                    sqlSubmitQueue.put('''UPDATE pubkeys set time=? WHERE hash=?''')
                    sqlSubmitQueue.put(t)
                    queryreturn = sqlReturnQueue.get()

            sqlLock.release()

            inventoryHash = calculateInventoryHash(payload)
            objectType = 'pubkey'
            inventory[inventoryHash] = (objectType, self.streamNumber, payload, int(time.time()))
            self.broadcastinv(inventoryHash)

        else:
            print 'Hash in getpubkey is not mine.'
            #..but lets see if we have it stored from when it came in from someone else.
            t = (self.data[36+addressVersionLength+streamNumberLength:56+addressVersionLength+streamNumberLength],) #this prevents SQL injection
            sqlLock.acquire()
            sqlSubmitQueue.put('''SELECT hash, time FROM pubkeys WHERE hash=? AND havecorrectnonce='True' ''')
            sqlSubmitQueue.put(t)
            queryreturn = sqlReturnQueue.get()
            sqlLock.release()
            print 'queryreturn', queryreturn
            if queryreturn <> []:
                print 'we have the public key. sending it.'
                #We have it. Let's send it.
                for row in queryreturn:
                    hash, timeLastRequested = row
                    if timeLastRequested < int(time.time())+604800: #if the last time anyone asked about this hash was this week, extend the time.
                        t = (int(time.time())+604800,hash)
                        sqlSubmitQueue.put('''UPDATE pubkeys set time=? WHERE hash=?''')
                        sqlSubmitQueue.put(t)
                        queryreturn = sqlReturnQueue.get()
                inventoryHash = calculateInventoryHash(self.data[24:self.payloadLength+24])
                objectType = 'pubkey'
                inventory[inventoryHash] = (objectType, self.streamNumber, self.data[24:self.payloadLength+24], int(time.time()))
                self.broadcastinv(inventoryHash)
            else:
                #We don't have it. We'll need to forward the getpubkey request to our peers.
                print 'We don\' have the public key. Forwarding getpubkey message to peers.'
                broadcastToSendDataQueues((self.streamNumber,'send',self.data[:self.payloadLength+24]))

    #We have received an inv message
    def recinv(self):
        numberOfItemsInInv, lengthOfVarint = decodeVarint(self.data[24:34])
        if numberOfItemsInInv == 1: #we'll just request this data from the person who advertised the object.
            for i in range(numberOfItemsInInv):
                if self.data[24+lengthOfVarint+(32*i):56+lengthOfVarint+(32*i)] in inventory:
                    print 'Inventory (in memory) has inventory item already.'
                elif isInSqlInventory(self.data[24+lengthOfVarint+(32*i):56+lengthOfVarint+(32*i)]):
                    print 'Inventory (SQL on disk) has inventory item already.'
                else:
                    self.sendgetdata(self.data[24+lengthOfVarint+(32*i):56+lengthOfVarint+(32*i)])
        else:
            print 'inv message lists', numberOfItemsInInv, 'objects.'
            for i in range(numberOfItemsInInv): #upon finishing dealing with an incoming message, the receiveDataThread will request a random object from the peer. This way if we get multiple inv messages from multiple peers which list mostly the same objects, we will make getdata requests for different random objects from the various peers.
                #print 'Adding object to self.objectsThatWeHaveYetToGet.'
                self.objectsThatWeHaveYetToGet[self.data[24+lengthOfVarint+(32*i):56+lengthOfVarint+(32*i)]] = 0
            print 'length of objectsThatWeHaveYetToGet', len(self.objectsThatWeHaveYetToGet)

    #Send a getdata message to our peer to request the object with the given hash
    def sendgetdata(self,hash):
        print 'sending getdata with hash', repr(hash)
        payload = '\x01' + hash
        headerData = '\xe9\xbe\xb4\xd9' #magic bits, slighly different from Bitcoin's magic bits.
        headerData = headerData + 'getdata\x00\x00\x00\x00\x00'
        headerData = headerData + pack('>L',len(payload)) #payload length. Note that we add an extra 8 for the nonce.
        headerData = headerData + hashlib.sha512(payload).digest()[:4]
        self.sock.send(headerData + payload)

    #We have received a getdata request from our peer
    def recgetdata(self):
        value, lengthOfVarint = decodeVarint(self.data[24:34])
        #print 'Number of items in getdata request:', value
        try:
            for i in range(value):
                hash = self.data[24+lengthOfVarint+(i*32):56+lengthOfVarint+(i*32)]
                print 'getdata request for item:', repr(hash), 'length', len(hash)
                #print 'inventory is', inventory
                if hash in inventory:
                    objectType, streamNumber, payload, receivedTime = inventory[hash]
                    self.sendData(objectType,payload)
                else:
                    t = (hash,)
                    sqlLock.acquire()
                    sqlSubmitQueue.put('''select objecttype, payload from inventory where hash=?''')
                    sqlSubmitQueue.put(t)
                    queryreturn = sqlReturnQueue.get()
                    sqlLock.release()
                    if queryreturn <> []:
                        for row in queryreturn:
                            objectType, payload = row
                        self.sendData(objectType,payload)
                    else:
                        print 'Someone asked for an object with a getdata which is not in either our memory inventory or our SQL inventory. That shouldn\'t have happened.'
  
        except:
            pass   #someone is probably trying to cause a program error by, for example, making a request for 10 items but only including the hashes for 5.

    #Our peer has requested (in a getdata message) that we send an object.
    def sendData(self,objectType,payload):
        if objectType == 'pubkey':
            print 'sending pubkey'
            headerData = '\xe9\xbe\xb4\xd9' #magic bits, slighly different from Bitcoin's magic bits.
            headerData = headerData + 'pubkey\x00\x00\x00\x00\x00\x00'
            headerData = headerData + pack('>L',len(payload)) #payload length. Note that we add an extra 8 for the nonce.
            headerData = headerData + hashlib.sha512(payload).digest()[:4]
            self.sock.send(headerData + payload)
        elif objectType == 'pubkeyrequest':
            print 'sending pubkeyrequest'
            headerData = '\xe9\xbe\xb4\xd9' #magic bits, slighly different from Bitcoin's magic bits.
            headerData = headerData + 'getpubkey\x00\x00\x00'
            headerData = headerData + pack('>L',len(payload)) #payload length. Note that we add an extra 8 for the nonce.
            headerData = headerData + hashlib.sha512(payload).digest()[:4]
            self.sock.send(headerData + payload)
        elif objectType == 'msg':
            print 'sending msg'
            headerData = '\xe9\xbe\xb4\xd9' #magic bits, slighly different from Bitcoin's magic bits.
            headerData = headerData + 'msg\x00\x00\x00\x00\x00\x00\x00\x00\x00'
            headerData = headerData + pack('>L',len(payload)) #payload length. Note that we add an extra 8 for the nonce.
            headerData = headerData + hashlib.sha512(payload).digest()[:4]
            self.sock.send(headerData + payload)
        elif objectType == 'broadcast':
            print 'sending broadcast'
            headerData = '\xe9\xbe\xb4\xd9' #magic bits, slighly different from Bitcoin's magic bits.
            headerData = headerData + 'broadcast\x00\x00\x00'
            headerData = headerData + pack('>L',len(payload)) #payload length. Note that we add an extra 8 for the nonce.
            headerData = headerData + hashlib.sha512(payload).digest()[:4]
            self.sock.send(headerData + payload)
        elif objectType == 'getpubkey':
            print 'sending getpubkey'
            headerData = '\xe9\xbe\xb4\xd9' #magic bits, slighly different from Bitcoin's magic bits.
            headerData = headerData + 'getpubkey\x00\x00\x00' #version command
            headerData = headerData + pack('>L',len(payload)) #payload length
            headerData = headerData + hashlib.sha512(payload).digest()[0:4]
            self.sock.send(headerData + payload)
        else:
            sys.stderr.write('Error: sendData has been asked to send a strange objectType: %s\n' % str(objectType))

    #Send an inv message with just one hash to all of our peers
    def broadcastinv(self,hash):
        print 'sending inv'
        #payload = '\x01' + pack('>H',objectType) + hash
        payload = '\x01' + hash
        headerData = '\xe9\xbe\xb4\xd9' #magic bits, slighly different from Bitcoin's magic bits.
        headerData = headerData + 'inv\x00\x00\x00\x00\x00\x00\x00\x00\x00'
        headerData = headerData + pack('>L',len(payload)) 
        headerData = headerData + hashlib.sha512(payload).digest()[:4]
        printLock.acquire()
        print 'broadcasting inv with hash:', repr(hash)
        printLock.release()
        broadcastToSendDataQueues((self.streamNumber, 'send', headerData + payload))


    #We have received an addr message.
    def recaddr(self):
        listOfAddressDetailsToBroadcastToPeers = []
        numberOfAddressesIncluded = 0
        numberOfAddressesIncluded, lengthOfNumberOfAddresses = decodeVarint(self.data[24:29])

        if verbose >= 1:
            print 'addr message contains', numberOfAddressesIncluded, 'IP addresses.'
            #print 'lengthOfNumberOfAddresses', lengthOfNumberOfAddresses

        if numberOfAddressesIncluded > 1000:
            return
        needToWriteKnownNodesToDisk = False
        for i in range(0,numberOfAddressesIncluded):
            try:
                if self.data[40+lengthOfNumberOfAddresses+(34*i):52+lengthOfNumberOfAddresses+(34*i)] != '\x00\x00\x00\x00\x00\x00\x00\x00\x00\x00\xFF\xFF':
                    printLock.acquire()
                    print 'Skipping IPv6 address.', repr(self.data[40+lengthOfNumberOfAddresses+(34*i):56+lengthOfNumberOfAddresses+(34*i)])
                    printLock.release()
                    continue
                #print repr(self.data[6+lengthOfNumberOfAddresses+(34*i):18+lengthOfNumberOfAddresses+(34*i)])
            except Exception, err:
                if verbose >= 2:
                    printLock.acquire()
                    sys.stderr.write('ERROR TRYING TO UNPACK recaddr (to test for an IPv6 address). Message: %s\n' % str(err))
                    printLock.release()
                break #giving up on unpacking any more. We should still be connected however.

            try:
                recaddrStream, = unpack('>I',self.data[28+lengthOfNumberOfAddresses+(34*i):32+lengthOfNumberOfAddresses+(34*i)])
            except Exception, err:
                if verbose >= 2:
                    printLock.acquire()
                    sys.stderr.write('ERROR TRYING TO UNPACK recaddr (recaddrStream). Message: %s\n' % str(err))
                    printLock.release()
                break #giving up on unpacking any more. We should still be connected however.

            try:
                recaddrServices, = unpack('>Q',self.data[32+lengthOfNumberOfAddresses+(34*i):40+lengthOfNumberOfAddresses+(34*i)])
            except Exception, err:
                if verbose >= 2:
                    printLock.acquire()
                    sys.stderr.write('ERROR TRYING TO UNPACK recaddr (recaddrServices). Message: %s\n' % str(err))
                    printLock.release()
                break #giving up on unpacking any more. We should still be connected however.

            try:
                recaddrPort, = unpack('>H',self.data[56+lengthOfNumberOfAddresses+(34*i):58+lengthOfNumberOfAddresses+(34*i)])
            except Exception, err:
                if verbose >= 2:
                    printLock.acquire()
                    sys.stderr.write('ERROR TRYING TO UNPACK recaddr (recaddrPort). Message: %s\n' % str(err))
                    printLock.release()
                break #giving up on unpacking any more. We should still be connected however.
            #print 'Within recaddr(): IP', recaddrIP, ', Port', recaddrPort, ', i', i
            hostFromAddrMessage = socket.inet_ntoa(self.data[52+lengthOfNumberOfAddresses+(34*i):56+lengthOfNumberOfAddresses+(34*i)])
            #print 'hostFromAddrMessage', hostFromAddrMessage
            if hostFromAddrMessage == '127.0.0.1':
                continue
            timeSomeoneElseReceivedMessageFromThisNode, = unpack('>I',self.data[24+lengthOfNumberOfAddresses+(34*i):28+lengthOfNumberOfAddresses+(34*i)]) #This is the 'time' value in the received addr message.
            if hostFromAddrMessage not in knownNodes[recaddrStream]:
                if len(knownNodes[recaddrStream]) < 20000 and timeSomeoneElseReceivedMessageFromThisNode > (int(time.time())-10800) and timeSomeoneElseReceivedMessageFromThisNode < (int(time.time()) + 10800): #If we have more than 20000 nodes in our list already then just forget about adding more. Also, make sure that the time that someone else received a message from this node is within three hours from now.
                    knownNodes[recaddrStream][hostFromAddrMessage] = (recaddrPort, timeSomeoneElseReceivedMessageFromThisNode)
                    print 'added new node', hostFromAddrMessage, 'to knownNodes.'
                    needToWriteKnownNodesToDisk = True
                    hostDetails = (timeSomeoneElseReceivedMessageFromThisNode, recaddrStream, recaddrServices, hostFromAddrMessage, recaddrPort)
                    listOfAddressDetailsToBroadcastToPeers.append(hostDetails)
            else:
                PORT, timeLastReceivedMessageFromThisNode = knownNodes[recaddrStream][hostFromAddrMessage]#PORT in this case is either the port we used to connect to the remote node, or the port that was specified by someone else in a past addr message.
                if (timeLastReceivedMessageFromThisNode < timeSomeoneElseReceivedMessageFromThisNode) and (timeSomeoneElseReceivedMessageFromThisNode < int(time.time())):
                    knownNodes[recaddrStream][hostFromAddrMessage] = (PORT, timeSomeoneElseReceivedMessageFromThisNode)
                    if PORT != recaddrPort:
                        print 'Strange occurance: The port specified in an addr message', str(recaddrPort),'does not match the port',str(PORT),'that this program (or some other peer) used to connect to it',str(hostFromAddrMessage),'. Perhaps they changed their port or are using a strange NAT configuration.'
        if needToWriteKnownNodesToDisk: #Runs if any nodes were new to us. Also, share those nodes with our peers.
            output = open(appdata + 'knownnodes.dat', 'wb')
            pickle.dump(knownNodes, output)
            output.close()
            self.broadcastaddr(listOfAddressDetailsToBroadcastToPeers)
        print 'knownNodes currently has', len(knownNodes[recaddrStream]), 'nodes for this stream.'

    #Function runs when we want to broadcast an addr message to all of our peers. Runs when we learn of nodes that we didn't previously know about and want to share them with our peers.
    def broadcastaddr(self,listOfAddressDetailsToBroadcastToPeers):
        numberOfAddressesInAddrMessage = len(listOfAddressDetailsToBroadcastToPeers)
        payload = ''
        for hostDetails in listOfAddressDetailsToBroadcastToPeers:
            timeLastReceivedMessageFromThisNode, streamNumber, services, host, port = hostDetails
            payload += pack('>I',timeLastReceivedMessageFromThisNode)
            payload += pack('>I',streamNumber)
            payload += pack('>q',services) #service bit flags offered by this node
            payload += '\x00\x00\x00\x00\x00\x00\x00\x00\x00\x00\xFF\xFF' + socket.inet_aton(host)
            payload += pack('>H',port)#remote port

        payload = encodeVarint(numberOfAddressesInAddrMessage) + payload
        datatosend = '\xE9\xBE\xB4\xD9addr\x00\x00\x00\x00\x00\x00\x00\x00'
        datatosend = datatosend + pack('>L',len(payload)) #payload length
        datatosend = datatosend + hashlib.sha512(payload).digest()[0:4]
        datatosend = datatosend + payload

        if verbose >= 2:
            printLock.acquire()
            print 'Broadcasting addr with # of entries:', numberOfAddressesInAddrMessage
            printLock.release()
        broadcastToSendDataQueues((self.streamNumber, 'send', datatosend))

    #Send a big addr message to our peer
    def sendaddr(self):
        addrsInMyStream = {}
        addrsInChildStreamLeft = {}
        addrsInChildStreamRight = {}
        #print 'knownNodes', knownNodes

        #We are going to share a maximum number of 1000 addrs with our peer. 500 from this stream, 250 from the left child stream, and 250 from the right child stream.

        if len(knownNodes[self.streamNumber]) > 0:
            for i in range(500):
                random.seed()
                HOST, = random.sample(knownNodes[self.streamNumber],  1)
                addrsInMyStream[HOST] = knownNodes[self.streamNumber][HOST]
        if len(knownNodes[self.streamNumber*2]) > 0:
            for i in range(250):
                random.seed()
                HOST, = random.sample(knownNodes[self.streamNumber*2],  1)
                addrsInChildStreamLeft[HOST] = knownNodes[self.streamNumber*2][HOST]
        if len(knownNodes[(self.streamNumber*2)+1]) > 0:
            for i in range(250):
                random.seed()
                HOST, = random.sample(knownNodes[(self.streamNumber*2)+1],  1)
                addrsInChildStreamRight[HOST] = knownNodes[(self.streamNumber*2)+1][HOST]

        numberOfAddressesInAddrMessage = 0
        payload = ''
        print 'addrsInMyStream.items()', addrsInMyStream.items()
        for HOST, value in addrsInMyStream.items():
            PORT, timeLastReceivedMessageFromThisNode = value
            if timeLastReceivedMessageFromThisNode > (int(time.time())- maximumAgeOfNodesThatIAdvertiseToOthers): #If it is younger than 3 hours old..
                numberOfAddressesInAddrMessage += 1
                payload +=  pack('>I',timeLastReceivedMessageFromThisNode)
                payload += pack('>I',self.streamNumber)
                payload += pack('>q',1) #service bit flags offered by this node
                payload += '\x00\x00\x00\x00\x00\x00\x00\x00\x00\x00\xFF\xFF' + socket.inet_aton(HOST)
                payload += pack('>H',PORT)#remote port
        for HOST, value in addrsInChildStreamLeft.items():
            PORT, timeLastReceivedMessageFromThisNode = value
            if timeLastReceivedMessageFromThisNode > (int(time.time())- maximumAgeOfNodesThatIAdvertiseToOthers): #If it is younger than 3 hours old..
                numberOfAddressesInAddrMessage += 1
                payload += pack('>I',timeLastReceivedMessageFromThisNode)
                payload += pack('>I',self.streamNumber*2)
                payload += pack('>q',1) #service bit flags offered by this node
                payload += '\x00\x00\x00\x00\x00\x00\x00\x00\x00\x00\xFF\xFF' + socket.inet_aton(HOST)
                payload += pack('>H',PORT)#remote port
        for HOST, value in addrsInChildStreamRight.items():
            PORT, timeLastReceivedMessageFromThisNode = value
            if timeLastReceivedMessageFromThisNode > (int(time.time())- maximumAgeOfNodesThatIAdvertiseToOthers): #If it is younger than 3 hours old..
                numberOfAddressesInAddrMessage += 1
                payload += pack('>I',timeLastReceivedMessageFromThisNode)
                payload += pack('>I',(self.streamNumber*2)+1)
                payload += pack('>q',1) #service bit flags offered by this node
                payload += '\x00\x00\x00\x00\x00\x00\x00\x00\x00\x00\xFF\xFF' + socket.inet_aton(HOST)
                payload += pack('>H',PORT)#remote port

        payload = encodeVarint(numberOfAddressesInAddrMessage) + payload
        datatosend = '\xE9\xBE\xB4\xD9addr\x00\x00\x00\x00\x00\x00\x00\x00'
        datatosend = datatosend + pack('>L',len(payload)) #payload length
        datatosend = datatosend + hashlib.sha512(payload).digest()[0:4]
        datatosend = datatosend + payload

        if verbose >= 2:
            printLock.acquire()
            print 'Sending addr with # of entries:', numberOfAddressesInAddrMessage
            printLock.release()
        self.sock.send(datatosend)

    #We have received a version message
    def recversion(self):
        if self.payloadLength < 83:
            #This version message is unreasonably short. Forget it.
            return
        elif not self.verackSent: #There is a potential exploit if we don't check to make sure that we have not already received and accepted a version message: An attacker could connect directly to us, send a msg message with the ackdata set to an invalid version message which would cause us to close the connection to the attacker thus proving that we were able to decode the message. Checking the connectionIsOrWasFullyEstablished variable would also suffice.
            self.remoteProtocolVersion, = unpack('>L',self.data[24:28])
            #print 'remoteProtocolVersion', self.remoteProtocolVersion
            self.myExternalIP = socket.inet_ntoa(self.data[64:68])
            #print 'myExternalIP', self.myExternalIP
            self.remoteNodeIncomingPort, = unpack('>H',self.data[94:96])
            #print 'remoteNodeIncomingPort', self.remoteNodeIncomingPort
            #print 'self.data[96:104]', repr(self.data[96:104])
            #print 'eightBytesOfRandomDataUsedToDetectConnectionsToSelf', repr(eightBytesOfRandomDataUsedToDetectConnectionsToSelf)
            useragentLength, lengthOfUseragentVarint = decodeVarint(self.data[104:108])
            readPosition = 104 + lengthOfUseragentVarint + useragentLength
            #Note that PyBitmessage curreutnly currentl supports a single stream per connection.
            numberOfStreamsInVersionMessage, lengthOfNumberOfStreamsInVersionMessage = decodeVarint(self.data[readPosition:])
            readPosition += lengthOfNumberOfStreamsInVersionMessage
            self.streamNumber, lengthOfRemoteStreamNumber = decodeVarint(self.data[readPosition:])
            print 'Remote node stream number:', self.streamNumber
            #If this was an incoming connection, then the sendData thread doesn't know the stream. We have to set it.
            if not self.initiatedConnection:
                broadcastToSendDataQueues((0,'setStreamNumber',(self.HOST,self.streamNumber)))
            if self.streamNumber != 1:
                self.sock.close()
                printLock.acquire()
                print 'Closed connection to', self.HOST, 'because they are interested in stream', self.steamNumber,'.'
                printLock.release()
                self.data = ''
                return
            if self.data[96:104] == eightBytesOfRandomDataUsedToDetectConnectionsToSelf:
                self.sock.close()
                printLock.acquire()
                print 'Closing connection to myself: ', self.HOST
                printLock.release()
                self.data = ''
                return

            knownNodes[self.streamNumber][self.HOST] = (self.remoteNodeIncomingPort, int(time.time()))
            output = open(appdata + 'knownnodes.dat', 'wb')
            pickle.dump(knownNodes, output)
            output.close()



            #I've commented out this code because it should be up to the newer node to decide whether their protocol version is incompatiable with the remote node's version.
            '''if self.remoteProtocolVersion > 1:
                print 'The remote node''s protocol version is too new for this program to understand. Disconnecting. It is:', self.remoteProtocolVersion
                self.sock.close()
                self.selfInitiatedConnectionList.remove(self)
            else:'''
            self.sendverack()
            if self.initiatedConnection == False:
                self.sendversion()

    #Sends a version message
    def sendversion(self):
        global softwareVersion
        payload = ''
        payload += pack('>L',1) #protocol version.
        payload += pack('>q',1) #bitflags of the services I offer.
        payload += pack('>q',int(time.time()))

        payload += pack('>q',1) #boolservices of remote connection. How can I even know this for sure? This is probably ignored by the remote host.
        payload += '\x00\x00\x00\x00\x00\x00\x00\x00\x00\x00\xFF\xFF' + socket.inet_aton(self.HOST)
        payload += pack('>H',self.PORT)#remote IPv6 and port

        payload += pack('>q',1) #bitflags of the services I offer.
        payload += '\x00\x00\x00\x00\x00\x00\x00\x00\x00\x00\xFF\xFF' + pack('>L',2130706433) # = 127.0.0.1. This will be ignored by the remote host. The actual remote connected IP will be used.
        payload += pack('>H',config.getint('bitmessagesettings', 'port'))#my external IPv6 and port

        random.seed()
        payload += eightBytesOfRandomDataUsedToDetectConnectionsToSelf
        userAgent = '/PyBitmessage:' + softwareVersion + '/' #Length of userAgent must be less than 253.
        payload += pack('>B',len(userAgent)) #user agent string length. If the user agent is more than 252 bytes long, this code isn't going to work.
        payload += userAgent
        payload += encodeVarint(1) #The number of streams about which I care. PyBitmessage currently only supports 1.
        payload += encodeVarint(self.streamNumber)

        datatosend = '\xe9\xbe\xb4\xd9' #magic bits, slighly different from Bitcoin's magic bits.
        datatosend = datatosend + 'version\x00\x00\x00\x00\x00' #version command
        datatosend = datatosend + pack('>L',len(payload)) #payload length
        datatosend = datatosend + hashlib.sha512(payload).digest()[0:4]
        datatosend = datatosend + payload

        printLock.acquire()
        print 'Sending version packet: ', repr(datatosend)
        printLock.release()
        self.sock.send(datatosend)
        #self.versionSent = 1

    #Sends a verack message
    def sendverack(self):
        print 'Sending verack'
        self.sock.sendall('\xE9\xBE\xB4\xD9\x76\x65\x72\x61\x63\x6B\x00\x00\x00\x00\x00\x00\x00\x00\x00\x00\xcf\x83\xe1\x35')
                                                                                                             #cf  83  e1  35
        self.verackSent = True
        if self.verackReceived == True:
            self.connectionFullyEstablished()

#Every connection to a peer has a sendDataThread (and also a receiveDataThread).
class sendDataThread(QThread):
    def __init__(self, parent = None):
        QThread.__init__(self, parent)
        self.mailbox = Queue.Queue()
        sendDataQueues.append(self.mailbox)
        self.data = ''

    def setup(self,sock,HOST,PORT,streamNumber):
        self.sock = sock
        self.HOST = HOST
        self.PORT = PORT
        self.streamNumber = streamNumber
        self.lastTimeISentData = int(time.time()) #If this value increases beyond five minutes ago, we'll send a pong message to keep the connection alive.
        printLock.acquire()
        print 'The streamNumber of this sendDataThread at setup() is', self.streamNumber, self
        printLock.release()

    def sendVersionMessage(self):

        #Note that there is another copy of this version-sending code in the receiveData class which would need to be changed if you make changes here.
        global softwareVersion
        payload = ''
        payload += pack('>L',1) #protocol version.
        payload += pack('>q',1) #bitflags of the services I offer.
        payload += pack('>q',int(time.time()))

        payload += pack('>q',1) #boolservices of remote connection. How can I even know this for sure? This is probably ignored by the remote host.
        payload += '\x00\x00\x00\x00\x00\x00\x00\x00\x00\x00\xFF\xFF' + socket.inet_aton(self.HOST)
        payload += pack('>H',self.PORT)#remote IPv6 and port

        payload += pack('>q',1) #bitflags of the services I offer.
        payload += '\x00\x00\x00\x00\x00\x00\x00\x00\x00\x00\xFF\xFF' + pack('>L',2130706433) # = 127.0.0.1. This will be ignored by the remote host. The actual remote connected IP will be used.
        payload += pack('>H',config.getint('bitmessagesettings', 'port'))#my external IPv6 and port

        random.seed()
        payload += eightBytesOfRandomDataUsedToDetectConnectionsToSelf
        userAgent = '/PyBitmessage:' + softwareVersion + '/' #Length of userAgent must be less than 253.
        payload += pack('>B',len(userAgent)) #user agent string length. If the user agent is more than 252 bytes long, this code isn't going to work.
        payload += userAgent
        payload += encodeVarint(1) #The number of streams about which I care. PyBitmessage currently only supports 1 per connection.
        payload += encodeVarint(self.streamNumber)

        datatosend = '\xe9\xbe\xb4\xd9' #magic bits, slighly different from Bitcoin's magic bits.
        datatosend = datatosend + 'version\x00\x00\x00\x00\x00' #version command
        datatosend = datatosend + pack('>L',len(payload)) #payload length
        datatosend = datatosend + hashlib.sha512(payload).digest()[0:4]
        datatosend = datatosend + payload

        printLock.acquire()
        print 'Sending version packet: ', repr(datatosend)
        printLock.release()
        self.sock.send(datatosend)
        self.versionSent = 1
        

    def run(self):
        message = ''
        while True:
            deststream,command,data = self.mailbox.get()
            #printLock.acquire()
            #print 'sendDataThread, destream:', deststream, ', Command:', command, ', ID:',id(self), ', HOST:', self.HOST
            #printLock.release()

            if deststream == self.streamNumber or deststream == 0:
                if command == 'shutdown':
                    if data == self.HOST or data == 'all':
                        printLock.acquire()
                        print 'sendDataThread thread (associated with', self.HOST,') ID:',id(self), 'shutting down now.'
                        self.sock.close()
                        sendDataQueues.remove(self.mailbox)
                        print 'len of sendDataQueues', len(sendDataQueues)
                        printLock.release()
                        break
                #When you receive an incoming connection, a sendDataThread is created even though you don't yet know what stream number the remote peer is interested in. They will tell you in a version message and if you too are interested in that stream then you will continue on with the connection and will set the streamNumber of this send data thread here:
                elif command == 'setStreamNumber':
                    hostInMessage, specifiedStreamNumber = data
                    if hostInMessage == self.HOST:
                        printLock.acquire()
                        print 'setting the stream number in the sendData thread (ID:',id(self), ') to', specifiedStreamNumber
                        printLock.release()
                        self.streamNumber = specifiedStreamNumber
                elif command == 'send':
                    try:
                        #To prevent some network analysis, 'leak' the data out to our peer after waiting a random amount of time.
                        random.seed()
                        time.sleep(random.randrange(0, 5)) 
                        self.sock.sendall(data)
                        self.lastTimeISentData = int(time.time())
                    except:
                        print 'self.sock.sendall failed'
                        self.sock.close()
                        sendDataQueues.remove(self.mailbox)
                        print 'sendDataThread thread', self, 'ending now'
                        break
                elif command == 'pong':
                    if self.lastTimeISentData < (int(time.time()) - 298):
                        #Send out a pong message to keep the connection alive.
                        printLock.acquire()
                        print 'Sending pong to', self.HOST, 'to keep connection alive.'
                        printLock.release()
                        try:
                            self.sock.sendall('\xE9\xBE\xB4\xD9\x70\x6F\x6E\x67\x00\x00\x00\x00\x00\x00\x00\x00\x00\x00\x00\x00\xcf\x83\xe1\x35')
                            self.lastTimeISentData = int(time.time())
                        except:
                            print 'self.sock.send pong failed'
                            self.sock.close()
                            sendDataQueues.remove(self.mailbox)
                            print 'sendDataThread thread', self, 'ending now'
                            break
            else:
                printLock.acquire()
                print 'sendDataThread ID:',id(self),'ignoring command', command,'because it is not in stream',deststream
                printLock.release()


#Wen you want to command a sendDataThread to do something, like shutdown or send some data, this function puts your data into the queues for each of the sendDataThreads. The sendDataThreads are responsible for putting their queue into (and out of) the sendDataQueues list.
def broadcastToSendDataQueues(data):
    #print 'running broadcastToSendDataQueues'
    for q in sendDataQueues:
        q.put((data))

def flushInventory():
    #Note that the singleCleanerThread clears out the inventory dictionary from time to time, although it only clears things that have been in the dictionary for a long time. This clears the inventory dictionary Now.
    sqlLock.acquire()
    for hash, storedValue in inventory.items():
        objectType, streamNumber, payload, receivedTime = storedValue
        t = (hash,objectType,streamNumber,payload,receivedTime)
        sqlSubmitQueue.put('''INSERT INTO inventory VALUES (?,?,?,?,?)''')
        sqlSubmitQueue.put(t)
        sqlReturnQueue.get()
        del inventory[hash]
    sqlLock.release()

def isInSqlInventory(hash):
    t = (hash,)
    sqlLock.acquire()
    sqlSubmitQueue.put('''select hash from inventory where hash=?''')
    sqlSubmitQueue.put(t)
    queryreturn = sqlReturnQueue.get()
    sqlLock.release()
    if queryreturn == []:
        return False
    else:
        return True

def convertIntToString(n):
    a = __builtins__.hex(n)
    if a[-1:] == 'L':
        a = a[:-1]
    if (len(a) % 2) == 0:
        return a[2:].decode('hex')
    else:
        return ('0'+a[2:]).decode('hex')

def convertStringToInt(s):
    return int(s.encode('hex'), 16)

#This thread exists because SQLITE3 is so un-threadsafe that we must submit queries to it and it puts results back in a different queue. They won't let us just use locks.
class sqlThread(QThread):
    def __init__(self, parent = None):
        QThread.__init__(self, parent)

    def run(self):
        self.conn = sqlite3.connect(appdata + 'messages.dat' )
        self.conn.text_factory = str
        self.cur = self.conn.cursor()
        try:
            self.cur.execute( '''CREATE TABLE inbox (msgid blob, toaddress text, fromaddress text, subject text, received text, message text, folder text, UNIQUE(msgid) ON CONFLICT REPLACE)''' )
            self.cur.execute( '''CREATE TABLE sent (msgid blob, toaddress text, toripe blob, fromaddress text, subject text, message text, ackdata blob, lastactiontime integer, status text, pubkeyretrynumber integer, msgretrynumber integer, folder text)''' )
            self.cur.execute( '''CREATE TABLE subscriptions (label text, address text, enabled bool)''' )
            self.cur.execute( '''CREATE TABLE addressbook (label text, address text)''' )
            self.cur.execute( '''CREATE TABLE blacklist (label text, address text, enabled bool)''' )
            self.cur.execute( '''CREATE TABLE whitelist (label text, address text, enabled bool)''' )
            self.cur.execute( '''CREATE TABLE pubkeys (hash blob, havecorrectnonce bool, transmitdata blob, time blob, UNIQUE(hash, havecorrectnonce, transmitdata) ON CONFLICT REPLACE)''' )
            self.cur.execute( '''CREATE TABLE inventory (hash blob, objecttype text, streamnumber int, payload blob, receivedtime integer, UNIQUE(hash) ON CONFLICT REPLACE)''' )
            self.cur.execute( '''CREATE TABLE knownnodes (timelastseen int, stream int, services blob, host blob, port blob, UNIQUE(host) ON CONFLICT REPLACE)''' ) #This table isn't used in the program yet but I have a feeling that we'll need it.

            self.conn.commit()
            print 'Created messages database file'
        except Exception, err:
            if str(err) == 'table inbox already exists':
                print 'Database file already exists.'
            else:
                sys.stderr.write('ERROR trying to create database file (message.dat). Error message: %s\n' % str(err))
                sys.exit()
        
        try:
            testpayload = '\x00\x00'
            t = ('1234','True',testpayload,'12345678')
            self.cur.execute( '''INSERT INTO pubkeys VALUES(?,?,?,?)''',t)
            self.conn.commit()
            self.cur.execute('''SELECT transmitdata FROM pubkeys WHERE hash='1234' ''')
            queryreturn = self.cur.fetchall()
            for row in queryreturn:
                transmitdata, = row
            self.cur.execute('''DELETE FROM pubkeys WHERE hash='1234' ''')
            self.conn.commit()
            if transmitdata == '':
                sys.stderr.write('Problem: The version of SQLite you have cannot store Null values. Please download and install the latest revision of your version of Python (for example, the latest Python 2.7 revision) and try again.\n')
                sys.stderr.write('PyBitmessage will now exist very abruptly. You may now see threading errors related to this abrupt exit but the problem you need to solve is related to SQLite.\n\n')
                sys.exit()
        except Exception, err:
            print err

        while True:
            item = sqlSubmitQueue.get()
            parameters = sqlSubmitQueue.get()
            #print 'item', item
            #print 'parameters', parameters
            self.cur.execute(item, parameters)
            sqlReturnQueue.put(self.cur.fetchall())
            sqlSubmitQueue.task_done()
            self.conn.commit()
       

'''The singleCleaner class is a timer-driven thread that cleans data structures to free memory, resends messages when a remote node doesn't respond, and sends pong messages to keep connections alive if the network isn't busy.
It cleans these data structures in memory:
    inventory (moves data to the on-disk sql database)

It cleans these tables on the disk:
    inventory (clears data more than 2 days and 12 hours old)
    pubkeys (clears data older than the date specified in the table. This is because we won't want to hold pubkeys that show up randomly as long as those that we have actually have used.)

It resends messages when there has been no response:
    resends getpubkey messages in two days (then 4 days, then 8 days, etc...)
    resends msg messages in two days (then 4 days, then 8 days, etc...)


'''
class singleCleaner(QThread):
    def __init__(self, parent = None):
        QThread.__init__(self, parent)

    def run(self):
        timeWeLastClearedInventoryAndPubkeysTables = 0

        while True:
            time.sleep(300)
            sqlLock.acquire()
            for hash, storedValue in inventory.items():
                objectType, streamNumber, payload, receivedTime = storedValue
                if int(time.time())- 3600 > receivedTime:
                    t = (hash,objectType,streamNumber,payload,receivedTime)
                    sqlSubmitQueue.put('''INSERT INTO inventory VALUES (?,?,?,?,?)''')
                    sqlSubmitQueue.put(t)
                    sqlReturnQueue.get()
                    del inventory[hash]
            sqlLock.release()
            broadcastToSendDataQueues((0, 'pong', 'no data')) #commands the sendData threads to send out a pong message if they haven't sent anything else in the last five minutes. The socket timeout-time is 10 minutes.
            if timeWeLastClearedInventoryAndPubkeysTables < int(time.time()) - 7380:
                timeWeLastClearedInventoryAndPubkeysTables = int(time.time())
                #inventory (moves data from the inventory data structure to the on-disk sql database)
                sqlLock.acquire()
                #inventory (clears data more than 2 days and 12 hours old)
                t = (int(time.time())-lengthOfTimeToLeaveObjectsInInventory,)
                sqlSubmitQueue.put('''DELETE FROM inventory WHERE receivedtime<?''')
                sqlSubmitQueue.put(t)
                sqlReturnQueue.get()

                #pubkeys (clears data older than the date specified in the table. This is because we won't want to hold pubkeys that show up randomly as long as those that we have actually have used (unless someone can come up with a decent attack based on this behavior.))
                t = (int(time.time()),)
                sqlSubmitQueue.put('''DELETE FROM pubkeys WHERE time<?''')
                sqlSubmitQueue.put(t)
                sqlReturnQueue.get()

                t = ()
                sqlSubmitQueue.put('''select toaddress, toripe, fromaddress, subject, message, ackdata, lastactiontime, status, pubkeyretrynumber, msgretrynumber FROM sent WHERE (status='findingpubkey' OR status='sentmessage') ''')
                sqlSubmitQueue.put(t)
                queryreturn = sqlReturnQueue.get()
                for row in queryreturn:
                    toaddress, toripe, fromaddress, subject, message, ackdata, lastactiontime, status, pubkeyretrynumber, msgretrynumber = row
                    if status == 'findingpubkey':
                        if int(time.time()) - lastactiontime > (maximumAgeOfAnObjectThatIAmWillingToAccept * (2 ** (pubkeyretrynumber))):
                            print 'It has been a long time and we haven\'t heard a response to our getpubkey request. Sending again.'
                            try:
                                del neededPubkeys[toripe]
                            except:
                                pass
                            workerQueue.put(('sendmessage',toaddress))
                            t = (int(time.time()),pubkeyretrynumber+1,toripe)
                            sqlSubmitQueue.put('''UPDATE sent SET lastactiontime=?, pubkeyretrynumber=? WHERE toripe=?''')
                            sqlSubmitQueue.put(t)
                            sqlReturnQueue.get()
                            #self.emit(SIGNAL("updateSentItemStatusByHash(PyQt_PyObject,PyQt_PyObject)"),toripe,'Public key requested again. ' + strftime(config.get('bitmessagesettings', 'timeformat'),localtime(int(time.time()))))
                    else:# status == sentmessage
                        if int(time.time()) - lastactiontime > (maximumAgeOfAnObjectThatIAmWillingToAccept * (2 ** (msgretrynumber))):
                            print 'It has been a long time and we haven\'t heard an acknowledgement to our msg. Sending again.'
                            t = (int(time.time()),msgretrynumber+1,'findingpubkey',ackdata)
                            sqlSubmitQueue.put('''UPDATE sent SET lastactiontime=?, msgretrynumber=?, status=? WHERE ackdata=?''')
                            sqlSubmitQueue.put(t)
                            sqlReturnQueue.get()
                            #self.emit(SIGNAL("updateSentItemStatusByAckdata(PyQt_PyObject,PyQt_PyObject)"),ackdata,'Message sent again because the acknowledgement was never received. ' + strftime(config.get('bitmessagesettings', 'timeformat'),localtime(int(time.time()))))
                            workerQueue.put(('sendmessage',toaddress))
                sqlLock.release()

#This thread, of which there is only one, does the heavy lifting: calculating POWs.
class singleWorker(QThread):
    def __init__(self, parent = None):
        QThread.__init__(self, parent)

    def run(self):
        sqlLock.acquire()
        sqlSubmitQueue.put('SELECT toripe FROM sent WHERE status=?')
        sqlSubmitQueue.put(('findingpubkey',))
        queryreturn = sqlReturnQueue.get()
        sqlLock.release()
        for row in queryreturn:
            toripe, = row
            neededPubkeys[toripe] = 0

        self.sendBroadcast() #just in case there are any proof of work tasks for Broadcasts that have yet to be sent.

        #Now let us see if there are any proofs of work for msg messages that we have yet to complete..
        sqlLock.acquire()
        t = ('doingpow',)
        sqlSubmitQueue.put('SELECT toripe FROM sent WHERE status=?')
        sqlSubmitQueue.put(t)
        queryreturn = sqlReturnQueue.get()
        sqlLock.release()
        for row in queryreturn:
            toripe, = row
            self.sendMsg(toripe)

        while True:
            command, data = workerQueue.get()
            #statusbar = 'The singleWorker thread is working on work.'
            #self.emit(SIGNAL("updateStatusBar(PyQt_PyObject)"),statusbar)
            if command == 'sendmessage':
                toAddress = data
                toStatus,toAddressVersionNumber,toStreamNumber,toRipe = decodeAddress(toAddress)
                #print 'message type', type(message)
                #print repr(message.toUtf8())
                #print str(message.toUtf8())
                sqlLock.acquire()
                sqlSubmitQueue.put('SELECT * FROM pubkeys WHERE hash=?')
                sqlSubmitQueue.put((toRipe,))
                queryreturn = sqlReturnQueue.get()
                sqlLock.release()
                #print 'queryreturn', queryreturn
                if queryreturn == []:
                    #We'll need to request the pub key because we don't have it.
                    if not toRipe in neededPubkeys:
                        neededPubkeys[toRipe] = 0
                        print 'requesting pubkey:', repr(toRipe)
                        self.requestPubKey(toAddressVersionNumber,toStreamNumber,toRipe)
                    else:
                        print 'We have already requested this pubkey (the ripe hash is in neededPubkeys). We will re-request again soon.'
                        self.emit(SIGNAL("updateSentItemStatusByHash(PyQt_PyObject,PyQt_PyObject)"),toRipe,'Public key was requested earlier. Receiver must be offline. Will retry.')
                else:
                    print 'We already have the necessary public key.'
                    self.sendMsg(toRipe)
            elif command == 'sendbroadcast':
                print 'Within WorkerThread, processing sendbroadcast command.'
                fromAddress,subject,message = data
                self.sendBroadcast()

            elif command == 'newpubkey':
                toAddressVersion,toStreamNumber,toRipe = data
                if toRipe in neededPubkeys:
                    print 'We have been awaiting the arrival of this pubkey.'
                    del neededPubkeys[toRipe]
                    self.sendMsg(toRipe)
                else:
                    print 'We don\'t need this pub key. We didn\'t ask for it. Pubkey hash:', repr(toRipe)

            workerQueue.task_done()

    def sendBroadcast(self):
        sqlLock.acquire()
        t = ('broadcastpending',)
        sqlSubmitQueue.put('SELECT fromaddress, subject, message, ackdata FROM sent WHERE status=?')
        sqlSubmitQueue.put(t)
        queryreturn = sqlReturnQueue.get()
        sqlLock.release()
        for row in queryreturn:
            #print 'within sendMsg, row is:', row
            #msgid, toaddress, toripe, fromaddress, subject, message, ackdata, lastactiontime, status = row
            fromaddress, subject, body, ackdata = row
            messageToTransmit = '\x02'
            messageToTransmit += encodeVarint(len('Subject:' + subject + '\n' + 'Body:' + body))  #Type 2 is simple UTF-8 message encoding.
            messageToTransmit += 'Subject:' + subject + '\n' + 'Body:' + body

            #We need the all the integers for our private key in order to sign our message, and we need our public key to send with the message.
            n = config.getint(fromaddress, 'n')
            e = config.getint(fromaddress, 'e')
            d = config.getint(fromaddress, 'd')
            p = config.getint(fromaddress, 'p')
            q = config.getint(fromaddress, 'q')
            nString = convertIntToString(n)
            eString = convertIntToString(e)
            myPubkey = rsa.PublicKey(n,e)
            myPrivatekey = rsa.PrivateKey(n,e,d,p,q)
            status,addressVersionNumber,streamNumber,ripe = decodeAddress(fromaddress)
            
            #The payload of the broadcast message starts with a POW, but that will be added later.
            payload = pack('>I',(int(time.time())))
            payload += encodeVarint(1) #broadcast version
            payload += encodeVarint(addressVersionNumber)
            payload += encodeVarint(streamNumber)
            payload += ripe
            payload += encodeVarint(len(nString))
            payload += nString
            payload += encodeVarint(len(eString))
            payload += eString
            payload += messageToTransmit
            signature = rsa.sign(messageToTransmit,myPrivatekey,'SHA-512')
            print 'signature', repr(signature)
            payload += signature

            print 'nString', repr(nString)
            print 'eString', repr(eString)

            nonce = 0
            trialValue = 99999999999999999999
            target = 2**64 / ((len(payload)+payloadLengthExtraBytes+8) * averageProofOfWorkNonceTrialsPerByte)
            print '(For broadcast message) Doing proof of work...'
            initialHash = hashlib.sha512(payload).digest()
            while trialValue > target:
                nonce += 1
                trialValue, = unpack('>Q',hashlib.sha512(hashlib.sha512(pack('>Q',nonce) + initialHash).digest()).digest()[0:8])
            print '(For broadcast message) Found proof of work', trialValue, 'Nonce:', nonce

            payload = pack('>Q',nonce) + payload

            inventoryHash = calculateInventoryHash(payload)
            objectType = 'broadcast'
            inventory[inventoryHash] = (objectType, streamNumber, payload, int(time.time()))
            print 'sending inv (within sendBroadcast function)'
            payload = '\x01' + inventoryHash
            headerData = '\xe9\xbe\xb4\xd9' #magic bits, slighly different from Bitcoin's magic bits.
            headerData = headerData + 'inv\x00\x00\x00\x00\x00\x00\x00\x00\x00'
            headerData = headerData + pack('>L',len(payload)) #payload length. Note that we add an extra 8 for the nonce.
            headerData = headerData + hashlib.sha512(payload).digest()[:4]
            broadcastToSendDataQueues((streamNumber, 'send', headerData + payload))

            self.emit(SIGNAL("updateSentItemStatusByAckdata(PyQt_PyObject,PyQt_PyObject)"),ackdata,'Broadcast sent at '+strftime(config.get('bitmessagesettings', 'timeformat'),localtime(int(time.time()))))

            #Update the status of the message in the 'sent' table to have a 'broadcastsent' status
            sqlLock.acquire()
            t = ('broadcastsent',int(time.time()),fromaddress, subject, body,'broadcastpending')
            sqlSubmitQueue.put('UPDATE sent SET status=?, lastactiontime=? WHERE fromaddress=? AND subject=? AND message=? AND status=?')
            sqlSubmitQueue.put(t)
            queryreturn = sqlReturnQueue.get()
            sqlLock.release()

    def sendMsg(self,toRipe):
        sqlLock.acquire()
        t = ('doingpow','findingpubkey',toRipe)       
        sqlSubmitQueue.put('UPDATE sent SET status=? WHERE status=? AND toripe=?')
        sqlSubmitQueue.put(t)
        queryreturn = sqlReturnQueue.get()

        t = ('doingpow',toRipe)
        sqlSubmitQueue.put('SELECT toaddress, fromaddress, subject, message, ackdata FROM sent WHERE status=? AND toripe=?')
        sqlSubmitQueue.put(t)
        queryreturn = sqlReturnQueue.get()
        sqlLock.release()
        for row in queryreturn:
            toaddress, fromaddress, subject, message, ackdata = row
            status,addressVersionNumber,toStreamNumber,hash = decodeAddress(toaddress)
            #if hash == toRipe:
            self.emit(SIGNAL("updateSentItemStatusByAckdata(PyQt_PyObject,PyQt_PyObject)"),ackdata,'Doing work necessary to send the message.')
            printLock.acquire()
            print 'Found the necessary message that needs to be sent with this pubkey.'
            print 'First 150 characters of message:', message[:150]
            printLock.release()
            payload = '\x00\x00\x00\x00\x00\x00\x00\x00\x00\x00\x00\x00\x00\x00\x00\x00\x00\x00\x00\x00' #this run of nulls allows the true message receiver to identify his message
            payload += '\x01' #Message version.
            payload += '\x00\x00\x00\x01'
            fromStatus,fromAddressVersionNumber,fromStreamNumber,fromHash = decodeAddress(fromaddress)
            payload += encodeVarint(fromAddressVersionNumber)
            payload += encodeVarint(fromStreamNumber)

            sendersN = convertIntToString(config.getint(fromaddress, 'n'))
            payload += encodeVarint(len(sendersN))
            payload += sendersN

            sendersE = convertIntToString(config.getint(fromaddress, 'e'))
            payload += encodeVarint(len(sendersE))
            payload += sendersE

            payload += '\x02' #Type 2 is simple UTF-8 message encoding.
            messageToTransmit = 'Subject:' + subject + '\n' + 'Body:' + message
            payload += encodeVarint(len(messageToTransmit))
            payload += messageToTransmit

            #Later, if anyone impliments clients that don't send the ack_data, then we should probably check here to make sure that the receiver will make use of this ack_data and not attach it if not.
            fullAckPayload = self.generateFullAckMessage(ackdata,toStreamNumber)
            payload += encodeVarint(len(fullAckPayload))
            payload += fullAckPayload
            sendersPrivKey = rsa.PrivateKey(config.getint(fromaddress, 'n'),config.getint(fromaddress, 'e'),config.getint(fromaddress, 'd'),config.getint(fromaddress, 'p'),config.getint(fromaddress, 'q'))

            payload += rsa.sign(payload,sendersPrivKey,'SHA-512')

            sqlLock.acquire()
            sqlSubmitQueue.put('SELECT * FROM pubkeys WHERE hash=?')
            sqlSubmitQueue.put((toRipe,))
            queryreturn = sqlReturnQueue.get()
            sqlLock.release()

            for row in queryreturn:
                hash, havecorrectnonce, pubkeyPayload, timeLastRequested = row

            readPosition = 8 #to bypass the nonce
            bitfieldBehaviors = pubkeyPayload[8:12]
            readPosition += 4 #to bypass the bitfield of behaviors
            addressVersion, addressVersionLength = decodeVarint(pubkeyPayload[readPosition:readPosition+10])
            readPosition += addressVersionLength
            streamNumber, streamNumberLength = decodeVarint(pubkeyPayload[readPosition:readPosition+10])
            readPosition += streamNumberLength
            nLength, nLengthLength = decodeVarint(pubkeyPayload[readPosition:readPosition+10])
            readPosition += nLengthLength
            n = convertStringToInt(pubkeyPayload[readPosition:readPosition+nLength])
            readPosition += nLength
            eLength, eLengthLength = decodeVarint(pubkeyPayload[readPosition:readPosition+10])
            readPosition += eLengthLength
            e = convertStringToInt(pubkeyPayload[readPosition:readPosition+eLength])
            receiversPubkey = rsa.PublicKey(n,e)

            infile = cStringIO.StringIO(payload)
            outfile = cStringIO.StringIO()
            #print 'Encrypting using public key:', receiversPubkey
            encrypt_bigfile(infile,outfile,receiversPubkey)

            encrypted = outfile.getvalue()
            infile.close()
            outfile.close()

            nonce = 0
            trialValue = 99999999999999999999
            embeddedTime = pack('>I',(int(time.time())))
            encodedStreamNumber = encodeVarint(toStreamNumber)
            #We are now dropping the unencrypted data in payload since it has already been encrypted and replacing it with the encrypted payload that we will send out.
            payload = embeddedTime + encodedStreamNumber + encrypted
            target = 2**64 / ((len(payload)+payloadLengthExtraBytes+8) * averageProofOfWorkNonceTrialsPerByte)
            print '(For msg message) Doing proof of work. Target:', target
            powStartTime = time.time()
            initialHash = hashlib.sha512(payload).digest()
            while trialValue > target:
                nonce += 1
                trialValue, = unpack('>Q',hashlib.sha512(hashlib.sha512(pack('>Q',nonce) + initialHash).digest()).digest()[0:8])
            print '(For msg message) Found proof of work', trialValue, 'Nonce:', nonce
            print 'POW took', int(time.time()-powStartTime), 'seconds.', nonce/(time.time()-powStartTime), 'nonce trials per second.'
            payload = pack('>Q',nonce) + payload

            inventoryHash = calculateInventoryHash(payload)
            objectType = 'msg'
            inventory[inventoryHash] = (objectType, toStreamNumber, payload, int(time.time()))
            self.emit(SIGNAL("updateSentItemStatusByAckdata(PyQt_PyObject,PyQt_PyObject)"),ackdata,'Message sent. Waiting on acknowledgement. Sent on ' + strftime(config.get('bitmessagesettings', 'timeformat'),localtime(int(time.time()))))
            print 'sending inv (within sendmsg function)'
            payload = '\x01' + inventoryHash
            headerData = '\xe9\xbe\xb4\xd9' #magic bits, slighly different from Bitcoin's magic bits.
            headerData = headerData + 'inv\x00\x00\x00\x00\x00\x00\x00\x00\x00'
            headerData = headerData + pack('>L',len(payload)) #payload length. Note that we add an extra 8 for the nonce.
            headerData = headerData + hashlib.sha512(payload).digest()[:4]
            broadcastToSendDataQueues((toStreamNumber, 'send', headerData + payload))

            #Update the status of the message in the 'sent' table to have a 'sent' status
            sqlLock.acquire()
            t = ('sentmessage',toaddress, fromaddress, subject, message,'doingpow')
            sqlSubmitQueue.put('UPDATE sent SET status=? WHERE toaddress=? AND fromaddress=? AND subject=? AND message=? AND status=?')
            sqlSubmitQueue.put(t)
            queryreturn = sqlReturnQueue.get()

            #Update the time in the pubkey sql database so that we'll hold the foreign pubkey for quite a while longer
            t = (int(time.time())+31449600,toRipe) #Hold the pubkey for an entire year from today
            sqlSubmitQueue.put('UPDATE pubkeys SET time=? WHERE hash=?')
            sqlSubmitQueue.put(t)
            queryreturn = sqlReturnQueue.get()

            sqlLock.release()


    def requestPubKey(self,addressVersionNumber,streamNumber,ripe):
        payload = pack('>I',int(time.time()))
        payload += encodeVarint(addressVersionNumber)
        payload += encodeVarint(streamNumber)
        payload += ripe
        nonce = 0
        trialValue = 99999999999999999999
        #print 'trial value', trialValue
        statusbar = 'Doing the computations necessary to request the recipient''s public key. (Doing the proof-of-work.)'
        self.emit(SIGNAL("updateStatusBar(PyQt_PyObject)"),statusbar)
        self.emit(SIGNAL("updateSentItemStatusByHash(PyQt_PyObject,PyQt_PyObject)"),ripe,'Doing work necessary to request public key.')
        print 'Doing proof-of-work necessary to send getpubkey message.'
        target = 2**64 / ((len(payload)+payloadLengthExtraBytes+8) * averageProofOfWorkNonceTrialsPerByte)
        initialHash = hashlib.sha512(payload).digest()
        while trialValue > target:
            nonce += 1
            trialValue, = unpack('>Q',hashlib.sha512(hashlib.sha512(pack('>Q',nonce) + initialHash).digest()).digest()[0:8])
        print 'Found proof of work', trialValue, 'Nonce:', nonce

        payload = pack('>Q',nonce) + payload
        inventoryHash = calculateInventoryHash(payload)
        objectType = 'getpubkey'
        inventory[inventoryHash] = (objectType, streamNumber, payload, int(time.time()))
        print 'sending inv (for the getpubkey message)'
        #payload = '\x01' + pack('>H',objectType) + hash
        payload = '\x01' + inventoryHash
        headerData = '\xe9\xbe\xb4\xd9' #magic bits, slighly different from Bitcoin's magic bits.
        headerData = headerData + 'inv\x00\x00\x00\x00\x00\x00\x00\x00\x00'
        headerData = headerData + pack('>L',len(payload))
        headerData = headerData + hashlib.sha512(payload).digest()[:4]
        broadcastToSendDataQueues((streamNumber, 'send', headerData + payload))

        self.emit(SIGNAL("updateStatusBar(PyQt_PyObject)"),'Broacasting the public key request. The recipient''s software must be on. This program will auto-retry if they are offline.')
        self.emit(SIGNAL("updateSentItemStatusByHash(PyQt_PyObject,PyQt_PyObject)"),ripe,'Sending public key request. Waiting for reply. Requested at ' + strftime(config.get('bitmessagesettings', 'timeformat'),localtime(int(time.time()))))
        broadcastToSendDataQueues((streamNumber, 'send', headerData + payload))

    def generateFullAckMessage(self,ackdata,toStreamNumber):
        nonce = 0
        trialValue = 99999999999999999999
        embeddedTime = pack('>I',(int(time.time())))
        encodedStreamNumber = encodeVarint(toStreamNumber)
        payload = embeddedTime + encodedStreamNumber + ackdata
        target = 2**64 / ((len(payload)+payloadLengthExtraBytes+8) * averageProofOfWorkNonceTrialsPerByte)
        printLock.acquire()
        print '(For ack message) Doing proof of work...'
        printLock.release()
        powStartTime = time.time()
        initialHash = hashlib.sha512(payload).digest()
        while trialValue > target:
            nonce += 1
            trialValue, = unpack('>Q',hashlib.sha512(hashlib.sha512(pack('>Q',nonce) + initialHash).digest()).digest()[0:8])
        printLock.acquire()
        print '(For ack message) Found proof of work', trialValue, 'Nonce:', nonce
        print 'POW took', int(time.time()-powStartTime), 'seconds.', nonce/(time.time()-powStartTime), 'nonce trials per second.'
        printLock.release()
        payload = pack('>Q',nonce) + payload
        headerData = '\xe9\xbe\xb4\xd9' #magic bits, slighly different from Bitcoin's magic bits.
        headerData = headerData + 'msg\x00\x00\x00\x00\x00\x00\x00\x00\x00'
        headerData = headerData + pack('>L',len(payload))
        headerData = headerData + hashlib.sha512(payload).digest()[:4]
        return headerData + payload

class addressGenerator(QThread):
    def __init__(self, parent = None):
        QThread.__init__(self, parent)

    def setup(self,streamNumber,label):
        self.streamNumber = streamNumber
        self.label = label

    def run(self):
        statusbar = 'Generating new ' + str(config.getint('bitmessagesettings', 'bitstrength')) + ' bit RSA key. This takes a minute on average. If you want to generate multiple addresses now, you can; they will queue.'
        self.emit(SIGNAL("updateStatusBar(PyQt_PyObject)"),statusbar)
        (pubkey, privkey) = rsa.newkeys(config.getint('bitmessagesettings', 'bitstrength'))
        print privkey['n']
        print privkey['e']
        print privkey['d']
        print privkey['p']
        print privkey['q']

        sha = hashlib.new('sha512')
        #sha.update(str(pubkey.n)+str(pubkey.e))
        sha.update(convertIntToString(pubkey.n)+convertIntToString(pubkey.e))
        ripe = hashlib.new('ripemd160')
        ripe.update(sha.digest())
        address = encodeAddress(1,self.streamNumber,ripe.digest())

        self.emit(SIGNAL("updateStatusBar(PyQt_PyObject)"),'Finished generating address. Writing to keys.dat')
        config.add_section(address)
        config.set(address,'label',self.label)
        config.set(address,'enabled','true')
        config.set(address,'decoy','false')
        config.set(address,'n',str(privkey['n']))
        config.set(address,'e',str(privkey['e']))
        config.set(address,'d',str(privkey['d']))
        config.set(address,'p',str(privkey['p']))
        config.set(address,'q',str(privkey['q']))
        with open(appdata + 'keys.dat', 'wb') as configfile:
            config.write(configfile)

        self.emit(SIGNAL("updateStatusBar(PyQt_PyObject)"),'Done generating address')
        self.emit(SIGNAL("writeNewAddressToTable(PyQt_PyObject,PyQt_PyObject,PyQt_PyObject)"),self.label,address,str(self.streamNumber))


class iconGlossaryDialog(QtGui.QDialog):
    def __init__(self,parent):
        QtGui.QWidget.__init__(self, parent)
        self.ui = Ui_iconGlossaryDialog()
        self.ui.setupUi(self) 
        self.parent = parent
        self.ui.labelPortNumber.setText('You are using TCP port ' + str(config.getint('bitmessagesettings', 'port')) + '. (This can be changed in the settings).')
        QtGui.QWidget.resize(self,QtGui.QWidget.sizeHint(self))

class helpDialog(QtGui.QDialog):
    def __init__(self,parent):
        QtGui.QWidget.__init__(self, parent)
        self.ui = Ui_helpDialog()
        self.ui.setupUi(self)
        self.parent = parent
        self.ui.labelHelpURI.setOpenExternalLinks(True)

class aboutDialog(QtGui.QDialog):
    def __init__(self,parent):
        QtGui.QWidget.__init__(self, parent)
        self.ui = Ui_aboutDialog()
        self.ui.setupUi(self)
        self.parent = parent
        self.ui.labelVersion.setText('version ' + softwareVersion)

class settingsDialog(QtGui.QDialog):
    def __init__(self,parent):
        QtGui.QWidget.__init__(self, parent)
        self.ui = Ui_settingsDialog()
        self.ui.setupUi(self)
        self.parent = parent
        self.ui.checkBoxStartOnLogon.setChecked(config.getboolean('bitmessagesettings', 'startonlogon'))
        self.ui.checkBoxMinimizeToTray.setChecked(config.getboolean('bitmessagesettings', 'minimizetotray'))
        self.ui.checkBoxShowTrayNotifications.setChecked(config.getboolean('bitmessagesettings', 'showtraynotifications'))
        self.ui.checkBoxStartInTray.setChecked(config.getboolean('bitmessagesettings', 'startintray'))
        if 'darwin' in sys.platform:
            self.ui.checkBoxStartOnLogon.setDisabled(True)
            self.ui.checkBoxMinimizeToTray.setDisabled(True)
            self.ui.checkBoxShowTrayNotifications.setDisabled(True)
            self.ui.checkBoxStartInTray.setDisabled(True)
            self.ui.labelSettingsNote.setText('Options have been disabled because they either arn\'t applicable or because they haven\'t yet been implimented for your operating system.')
        elif 'linux' in sys.platform:
            self.ui.checkBoxStartOnLogon.setDisabled(True)
            self.ui.labelSettingsNote.setText('Options have been disabled because they either arn\'t applicable or because they haven\'t yet been implimented for your operating system.')
        #On the Network settings tab:
        self.ui.lineEditTCPPort.setText(str(config.get('bitmessagesettings', 'port')))
        self.ui.checkBoxAuthentication.setChecked(config.getboolean('bitmessagesettings', 'socksauthentication'))
        if str(config.get('bitmessagesettings', 'socksproxytype')) == 'none':
            self.ui.comboBoxProxyType.setCurrentIndex(0)
            self.ui.lineEditSocksHostname.setEnabled(False)
            self.ui.lineEditSocksPort.setEnabled(False)
            self.ui.lineEditSocksUsername.setEnabled(False)
            self.ui.lineEditSocksPassword.setEnabled(False)
            self.ui.checkBoxAuthentication.setEnabled(False)
        elif str(config.get('bitmessagesettings', 'socksproxytype')) == 'SOCKS4a':
            self.ui.comboBoxProxyType.setCurrentIndex(1)
            self.ui.lineEditTCPPort.setEnabled(False)
        elif str(config.get('bitmessagesettings', 'socksproxytype')) == 'SOCKS5':
            self.ui.comboBoxProxyType.setCurrentIndex(2)
            self.ui.lineEditTCPPort.setEnabled(False)
        
        self.ui.lineEditSocksHostname.setText(str(config.get('bitmessagesettings', 'sockshostname')))
        self.ui.lineEditSocksPort.setText(str(config.get('bitmessagesettings', 'socksport')))
        self.ui.lineEditSocksUsername.setText(str(config.get('bitmessagesettings', 'socksusername')))
        self.ui.lineEditSocksPassword.setText(str(config.get('bitmessagesettings', 'sockspassword')))
        QtCore.QObject.connect(self.ui.comboBoxProxyType, QtCore.SIGNAL("currentIndexChanged(int)"), self.comboBoxProxyTypeChanged)

    def comboBoxProxyTypeChanged(self,comboBoxIndex):
        if comboBoxIndex == 0:
            self.ui.lineEditSocksHostname.setEnabled(False)
            self.ui.lineEditSocksPort.setEnabled(False)
            self.ui.lineEditSocksUsername.setEnabled(False)
            self.ui.lineEditSocksPassword.setEnabled(False)
            self.ui.checkBoxAuthentication.setEnabled(False)
            self.ui.lineEditTCPPort.setEnabled(True)
        elif comboBoxIndex == 1 or comboBoxIndex == 2:
            self.ui.lineEditSocksHostname.setEnabled(True)
            self.ui.lineEditSocksPort.setEnabled(True)
            self.ui.checkBoxAuthentication.setEnabled(True)
            if self.ui.checkBoxAuthentication.isChecked():
                self.ui.lineEditSocksUsername.setEnabled(True)
                self.ui.lineEditSocksPassword.setEnabled(True)
            self.ui.lineEditTCPPort.setEnabled(False)

class NewSubscriptionDialog(QtGui.QDialog):
    def __init__(self,parent):
        QtGui.QWidget.__init__(self, parent)
        self.ui = Ui_NewSubscriptionDialog() #Jonathan changed this line
        self.ui.setupUi(self) #Jonathan left this line alone
        self.parent = parent
        QtCore.QObject.connect(self.ui.lineEditSubscriptionAddress, QtCore.SIGNAL("textChanged(QString)"), self.subscriptionAddressChanged)

    def subscriptionAddressChanged(self,QString):
        status,a,b,c = decodeAddress(str(QString))
        if status == 'missingbm':
            self.ui.labelSubscriptionAddressCheck.setText('The address should start with ''BM-''')
        elif status == 'checksumfailed':
            self.ui.labelSubscriptionAddressCheck.setText('The address is not typed or copied correctly (the checksum failed).')
        elif status == 'versiontoohigh':
            self.ui.labelSubscriptionAddressCheck.setText('The version number of this address is higher than this software can support. Please upgrade Bitmessage.')
        elif status == 'invalidcharacters':
            self.ui.labelSubscriptionAddressCheck.setText('The address contains invalid characters.')
        elif status == 'success':
            self.ui.labelSubscriptionAddressCheck.setText('Address is valid.')

class NewAddressDialog(QtGui.QDialog):
    def __init__(self, parent):
        QtGui.QWidget.__init__(self, parent)
        self.ui = Ui_NewAddressDialog() #Jonathan changed this line
        self.ui.setupUi(self) #Jonathan left this line alone
        self.parent = parent
        row = 1
        while self.parent.ui.tableWidgetYourIdentities.item(row-1,1):
            self.ui.radioButtonExisting.click()
            #print self.parent.ui.tableWidgetYourIdentities.item(row-1,1).text()
            self.ui.comboBoxExisting.addItem(self.parent.ui.tableWidgetYourIdentities.item(row-1,1).text())
            row += 1
        


class MyForm(QtGui.QMainWindow):
    def __init__(self, parent=None):
        QtGui.QWidget.__init__(self, parent)
        self.ui = Ui_MainWindow() #Jonathan changed this line
        self.ui.setupUi(self) #Jonathan left this line alone

        if 'win32' in sys.platform or 'win64' in sys.platform:
            #Auto-startup for Windows
            RUN_PATH = "HKEY_CURRENT_USER\\Software\\Microsoft\\Windows\\CurrentVersion\\Run"
            self.settings = QSettings(RUN_PATH, QSettings.NativeFormat)
            self.settings.remove("PyBitmessage") #In case the user moves the program and the registry entry is no longer valid, this will delete the old registry entry.
            if config.getboolean('bitmessagesettings', 'startonlogon'):
                self.settings.setValue("PyBitmessage",sys.argv[0])
        elif 'darwin' in sys.platform:
            #startup for mac
            pass
        elif 'linux' in sys.platform:
            #startup for linux
            pass

        self.trayIcon = QtGui.QSystemTrayIcon(self)
        self.trayIcon.setIcon( QtGui.QIcon(':/newPrefix/images/can-icon-16px.png') )
        traySignal = "activated(QSystemTrayIcon::ActivationReason)"
        QtCore.QObject.connect(self.trayIcon, QtCore.SIGNAL(traySignal), self.__icon_activated)
        menu = QtGui.QMenu()
        self.exitAction = menu.addAction("Exit", self.close)
        self.trayIcon.setContextMenu(menu)
        #I'm currently under the impression that Mac users have different expectations for the tray icon. They don't necessairly expect it to open the main window when clicked and they still expect a program showing a tray icon to also be in the dock.
        if 'darwin' in sys.platform:
            self.trayIcon.show()

        #FILE MENU and other buttons
        QtCore.QObject.connect(self.ui.actionExit, QtCore.SIGNAL("triggered()"), self.close)
        QtCore.QObject.connect(self.ui.actionManageKeys, QtCore.SIGNAL("triggered()"), self.click_actionManageKeys)
        QtCore.QObject.connect(self.ui.pushButtonNewAddress, QtCore.SIGNAL("clicked()"), self.click_NewAddressDialog)
        QtCore.QObject.connect(self.ui.comboBoxSendFrom, QtCore.SIGNAL("activated(int)"),self.redrawLabelFrom)
        QtCore.QObject.connect(self.ui.pushButtonAddAddressBook, QtCore.SIGNAL("clicked()"), self.click_pushButtonAddAddressBook)
        QtCore.QObject.connect(self.ui.pushButtonAddSubscription, QtCore.SIGNAL("clicked()"), self.click_pushButtonAddSubscription)
        QtCore.QObject.connect(self.ui.pushButtonAddBlacklist, QtCore.SIGNAL("clicked()"), self.click_pushButtonAddBlacklist)
        QtCore.QObject.connect(self.ui.pushButtonSend, QtCore.SIGNAL("clicked()"), self.click_pushButtonSend)
        QtCore.QObject.connect(self.ui.pushButtonLoadFromAddressBook, QtCore.SIGNAL("clicked()"), self.click_pushButtonLoadFromAddressBook)
        QtCore.QObject.connect(self.ui.radioButtonBlacklist, QtCore.SIGNAL("clicked()"), self.click_radioButtonBlacklist)
        QtCore.QObject.connect(self.ui.radioButtonWhitelist, QtCore.SIGNAL("clicked()"), self.click_radioButtonWhitelist)
        QtCore.QObject.connect(self.ui.pushButtonStatusIcon, QtCore.SIGNAL("clicked()"), self.click_pushButtonStatusIcon)
        QtCore.QObject.connect(self.ui.actionSettings, QtCore.SIGNAL("triggered()"), self.click_actionSettings)
        QtCore.QObject.connect(self.ui.actionAbout, QtCore.SIGNAL("triggered()"), self.click_actionAbout)
        QtCore.QObject.connect(self.ui.actionHelp, QtCore.SIGNAL("triggered()"), self.click_actionHelp)

        #Popup menu for the Inbox tab
        self.ui.inboxContextMenuToolbar = QtGui.QToolBar()
          # Actions
        self.actionReply = self.ui.inboxContextMenuToolbar.addAction("Reply", self.on_action_InboxReply)
        self.actionAddSenderToAddressBook = self.ui.inboxContextMenuToolbar.addAction("Add sender to your Address Book", self.on_action_InboxAddSenderToAddressBook)
        self.actionTrashInboxMessage = self.ui.inboxContextMenuToolbar.addAction("Move to Trash", self.on_action_InboxTrash)
        #self.actionDisable = self.ui.inboxContextMenuToolbar.addAction("Disable", self.on_action_YourIdentitiesDisable)
        #self.actionClipboard = self.ui.inboxContextMenuToolbar.addAction("Copy address to clipboard", self.on_action_YourIdentitiesClipboard)
        self.ui.tableWidgetInbox.setContextMenuPolicy( QtCore.Qt.CustomContextMenu )
        self.connect(self.ui.tableWidgetInbox, QtCore.SIGNAL('customContextMenuRequested(const QPoint&)'), self.on_context_menuInbox)
        self.popMenuInbox = QtGui.QMenu( self )
        self.popMenuInbox.addAction( self.actionReply )
        self.popMenuInbox.addAction( self.actionAddSenderToAddressBook )
        self.popMenuInbox.addSeparator()
        self.popMenuInbox.addAction( self.actionTrashInboxMessage )


        #Popup menu for the Your Identities tab
        self.ui.addressContextMenuToolbar = QtGui.QToolBar()
          # Actions
        self.actionNew = self.ui.addressContextMenuToolbar.addAction("New", self.on_action_YourIdentitiesNew)
        self.actionEnable = self.ui.addressContextMenuToolbar.addAction("Enable", self.on_action_YourIdentitiesEnable)
        self.actionDisable = self.ui.addressContextMenuToolbar.addAction("Disable", self.on_action_YourIdentitiesDisable)
        self.actionClipboard = self.ui.addressContextMenuToolbar.addAction("Copy address to clipboard", self.on_action_YourIdentitiesClipboard)
        self.ui.tableWidgetYourIdentities.setContextMenuPolicy( QtCore.Qt.CustomContextMenu )
        self.connect(self.ui.tableWidgetYourIdentities, QtCore.SIGNAL('customContextMenuRequested(const QPoint&)'), self.on_context_menuYourIdentities)
        self.popMenu = QtGui.QMenu( self )
        self.popMenu.addAction( self.actionNew )
        self.popMenu.addSeparator()
        self.popMenu.addAction( self.actionClipboard )
        self.popMenu.addSeparator()
        self.popMenu.addAction( self.actionEnable )
        self.popMenu.addAction( self.actionDisable )

        #Popup menu for the Address Book page
        self.ui.addressBookContextMenuToolbar = QtGui.QToolBar()
          # Actions
        self.actionAddressBookNew = self.ui.addressBookContextMenuToolbar.addAction("New", self.on_action_AddressBookNew)
        self.actionAddressBookDelete = self.ui.addressBookContextMenuToolbar.addAction("Delete", self.on_action_AddressBookDelete)
        self.actionAddressBookClipboard = self.ui.addressBookContextMenuToolbar.addAction("Copy address to clipboard", self.on_action_AddressBookClipboard)
        self.actionAddressBookSend = self.ui.addressBookContextMenuToolbar.addAction("Send message to this address", self.on_action_AddressBookSend)
        self.ui.tableWidgetAddressBook.setContextMenuPolicy( QtCore.Qt.CustomContextMenu )
        self.connect(self.ui.tableWidgetAddressBook, QtCore.SIGNAL('customContextMenuRequested(const QPoint&)'), self.on_context_menuAddressBook)
        self.popMenuAddressBook = QtGui.QMenu( self )
        self.popMenuAddressBook.addAction( self.actionAddressBookNew )
        self.popMenuAddressBook.addAction( self.actionAddressBookDelete )
        self.popMenuAddressBook.addSeparator()
        self.popMenuAddressBook.addAction( self.actionAddressBookSend )
        self.popMenuAddressBook.addAction( self.actionAddressBookClipboard )


        #Popup menu for the Subscriptions page
        self.ui.subscriptionsContextMenuToolbar = QtGui.QToolBar()
          # Actions
        self.actionsubscriptionsNew = self.ui.subscriptionsContextMenuToolbar.addAction("New", self.on_action_SubscriptionsNew)
        self.actionsubscriptionsDelete = self.ui.subscriptionsContextMenuToolbar.addAction("Delete", self.on_action_SubscriptionsDelete)
        self.actionsubscriptionsClipboard = self.ui.subscriptionsContextMenuToolbar.addAction("Copy address to clipboard", self.on_action_SubscriptionsClipboard)
        self.ui.tableWidgetSubscriptions.setContextMenuPolicy( QtCore.Qt.CustomContextMenu )
        self.connect(self.ui.tableWidgetSubscriptions, QtCore.SIGNAL('customContextMenuRequested(const QPoint&)'), self.on_context_menuSubscriptions)
        self.popMenuSubscriptions = QtGui.QMenu( self )
        self.popMenuSubscriptions.addAction( self.actionsubscriptionsNew )
        self.popMenuSubscriptions.addAction( self.actionsubscriptionsDelete )
        self.popMenuSubscriptions.addSeparator()
        self.popMenuSubscriptions.addAction( self.actionsubscriptionsClipboard )


        #Initialize the user's list of addresses on the 'Your Identities' tab.
        configSections = config.sections()
        for addressInKeysFile in configSections:
            if addressInKeysFile <> 'bitmessagesettings':
                isEnabled = config.getboolean(addressInKeysFile, 'enabled')
                newItem = QtGui.QTableWidgetItem(unicode(config.get(addressInKeysFile, 'label'),'utf-8)'))
                if not isEnabled:
                    newItem.setTextColor(QtGui.QColor(128,128,128))
                self.ui.tableWidgetYourIdentities.insertRow(0)
                self.ui.tableWidgetYourIdentities.setItem(0, 0, newItem)
                newItem = QtGui.QTableWidgetItem(addressInKeysFile)
                newItem.setFlags( QtCore.Qt.ItemIsSelectable |  QtCore.Qt.ItemIsEnabled )
                if not isEnabled:
                    newItem.setTextColor(QtGui.QColor(128,128,128))
                self.ui.tableWidgetYourIdentities.setItem(0, 1, newItem)
                newItem = QtGui.QTableWidgetItem(str(addressStream(addressInKeysFile)))
                newItem.setFlags( QtCore.Qt.ItemIsSelectable |  QtCore.Qt.ItemIsEnabled )
                if not isEnabled:
                    newItem.setTextColor(QtGui.QColor(128,128,128))
                self.ui.tableWidgetYourIdentities.setItem(0, 2, newItem)
                if isEnabled:
                    status,addressVersionNumber,streamNumber,hash = decodeAddress(addressInKeysFile)
        
        self.sqlLookup = sqlThread()
        self.sqlLookup.start()

        self.reloadMyAddressHashes()
        self.reloadBroadcastSendersForWhichImWatching()


        #Load inbox from messages database file
        sqlSubmitQueue.put('''SELECT msgid, toaddress, fromaddress, subject, received, message FROM inbox where folder='inbox' ORDER BY received''')
        sqlSubmitQueue.put('')
        queryreturn = sqlReturnQueue.get()
        for row in queryreturn:
            msgid, toAddress, fromAddress, subject, received, message, = row


            try:
                if toAddress == '[Broadcast subscribers]':
                    toLabel = '[Broadcast subscribers]'
                else:
                    toLabel = config.get(toAddress, 'label')
            except:
                toLabel = ''
            if toLabel == '':
                toLabel = toAddress

            fromLabel = ''
            t = (fromAddress,)
            sqlSubmitQueue.put('''select label from addressbook where address=?''')
            sqlSubmitQueue.put(t)
            queryreturn = sqlReturnQueue.get()

            if queryreturn <> []:
                for row in queryreturn:
                    fromLabel, = row

            self.ui.tableWidgetInbox.insertRow(0)
            newItem =  QtGui.QTableWidgetItem(unicode(toLabel,'utf-8'))
            newItem.setFlags( QtCore.Qt.ItemIsSelectable |  QtCore.Qt.ItemIsEnabled )
            newItem.setData(Qt.UserRole,str(toAddress))
            self.ui.tableWidgetInbox.setItem(0,0,newItem)
            if fromLabel == '':
                newItem =  QtGui.QTableWidgetItem(unicode(fromAddress,'utf-8'))
            else:
                newItem =  QtGui.QTableWidgetItem(unicode(fromLabel,'utf-8'))
            newItem.setFlags( QtCore.Qt.ItemIsSelectable |  QtCore.Qt.ItemIsEnabled )
            newItem.setData(Qt.UserRole,str(fromAddress))
            self.ui.tableWidgetInbox.setItem(0,1,newItem)
            newItem =  QtGui.QTableWidgetItem(unicode(subject,'utf-8'))
            newItem.setData(Qt.UserRole,unicode(message,'utf-8)'))
            newItem.setFlags( QtCore.Qt.ItemIsSelectable |  QtCore.Qt.ItemIsEnabled )
            self.ui.tableWidgetInbox.setItem(0,2,newItem)
            newItem =  myTableWidgetItem(strftime(config.get('bitmessagesettings', 'timeformat'),localtime(int(received))))
            newItem.setData(Qt.UserRole,QByteArray(msgid))
            newItem.setData(33,int(received))
            newItem.setFlags( QtCore.Qt.ItemIsSelectable |  QtCore.Qt.ItemIsEnabled )
            self.ui.tableWidgetInbox.setItem(0,3,newItem)
            #self.ui.textEditInboxMessage.setText(self.ui.tableWidgetInbox.item(0,2).data(Qt.UserRole).toPyObject())

        #Load Sent items from database
        sqlSubmitQueue.put('SELECT toaddress, fromaddress, subject, message, status, ackdata, lastactiontime FROM sent ORDER BY lastactiontime')
        sqlSubmitQueue.put('')
        queryreturn = sqlReturnQueue.get()
        for row in queryreturn:
            toAddress, fromAddress, subject, message, status, ackdata, lastactiontime = row
            try:
                fromLabel = config.get(fromAddress, 'label')
            except:
                fromLabel = ''
            if fromLabel == '':
                fromLabel = fromAddress

            toLabel = ''
            t = (toAddress,)
            sqlSubmitQueue.put('''select label from addressbook where address=?''')
            sqlSubmitQueue.put(t)
            queryreturn = sqlReturnQueue.get()

            if queryreturn <> []:
                for row in queryreturn:
                    toLabel, = row

            self.ui.tableWidgetSent.insertRow(0)
            if toLabel == '':
                newItem =  QtGui.QTableWidgetItem(unicode(toAddress,'utf-8'))
            else:
                newItem =  QtGui.QTableWidgetItem(unicode(toLabel,'utf-8'))
            newItem.setData(Qt.UserRole,str(toAddress))
            newItem.setFlags( QtCore.Qt.ItemIsSelectable |  QtCore.Qt.ItemIsEnabled )
            self.ui.tableWidgetSent.setItem(0,0,newItem)
            if fromLabel == '':
                newItem =  QtGui.QTableWidgetItem(unicode(fromAddress,'utf-8'))
            else:
                newItem =  QtGui.QTableWidgetItem(unicode(fromLabel,'utf-8'))
            newItem.setData(Qt.UserRole,str(fromAddress))
            newItem.setFlags( QtCore.Qt.ItemIsSelectable |  QtCore.Qt.ItemIsEnabled )
            self.ui.tableWidgetSent.setItem(0,1,newItem)
            newItem =  QtGui.QTableWidgetItem(unicode(subject,'utf-8'))
            newItem.setData(Qt.UserRole,unicode(message,'utf-8)'))
            newItem.setFlags( QtCore.Qt.ItemIsSelectable |  QtCore.Qt.ItemIsEnabled )
            self.ui.tableWidgetSent.setItem(0,2,newItem)
            if status == 'findingpubkey':
                newItem =  myTableWidgetItem('Waiting on their public key. Will request it again soon.')
            elif status == 'sentmessage':
                newItem =  myTableWidgetItem('Message sent. Waiting on acknowledgement. Sent at ' + strftime(config.get('bitmessagesettings', 'timeformat'),localtime(lastactiontime)))
            elif status == 'doingpow':
                newItem =  myTableWidgetItem('Need to do work to send message. Work is queued.')
            elif status == 'ackreceived':
                newItem =  myTableWidgetItem('Acknowledgement of the message received ' + strftime(config.get('bitmessagesettings', 'timeformat'),localtime(int(lastactiontime))))
            elif status == 'broadcastpending':
                newItem =  myTableWidgetItem('Doing the work necessary to send broadcast...')
            elif status == 'broadcastsent':
                newItem =  myTableWidgetItem('Broadcast on ' + strftime(config.get('bitmessagesettings', 'timeformat'),localtime(int(lastactiontime))))
            else:
                newItem =  myTableWidgetItem('Unknown status.  ' + strftime(config.get('bitmessagesettings', 'timeformat'),localtime(int(lastactiontime))))
            newItem.setData(Qt.UserRole,ackdata)
            newItem.setData(33,int(lastactiontime))
            newItem.setFlags( QtCore.Qt.ItemIsSelectable |  QtCore.Qt.ItemIsEnabled )
            self.ui.tableWidgetSent.setItem(0,3,newItem)
       
        #Initialize the address book
        sqlSubmitQueue.put('SELECT * FROM addressbook')
        sqlSubmitQueue.put('')
        queryreturn = sqlReturnQueue.get()
        for row in queryreturn:
            label, address = row
            self.ui.tableWidgetAddressBook.insertRow(0)
            newItem =  QtGui.QTableWidgetItem(unicode(label,'utf-8'))
            self.ui.tableWidgetAddressBook.setItem(0,0,newItem)
            newItem =  QtGui.QTableWidgetItem(address)
            newItem.setFlags( QtCore.Qt.ItemIsSelectable |  QtCore.Qt.ItemIsEnabled )
            self.ui.tableWidgetAddressBook.setItem(0,1,newItem)

        #Initialize the Subscriptions
        sqlSubmitQueue.put('SELECT label, address FROM subscriptions')
        sqlSubmitQueue.put('')
        queryreturn = sqlReturnQueue.get()
        for row in queryreturn:
            label, address = row
            self.ui.tableWidgetSubscriptions.insertRow(0)
            newItem =  QtGui.QTableWidgetItem(unicode(label,'utf-8'))
            self.ui.tableWidgetSubscriptions.setItem(0,0,newItem)
            newItem =  QtGui.QTableWidgetItem(address)
            newItem.setFlags( QtCore.Qt.ItemIsSelectable |  QtCore.Qt.ItemIsEnabled )
            self.ui.tableWidgetSubscriptions.setItem(0,1,newItem)

        #Initialize the Blacklist or Whitelist
        if config.get('bitmessagesettings', 'blackwhitelist') == 'black':
            self.loadBlackWhiteList()
        else:
            self.ui.tabWidget.setTabText(6,'Whitelist')
            self.ui.radioButtonWhitelist.click()
            self.loadBlackWhiteList()


        #Initialize the ackdataForWhichImWatching data structure using data from the sql database.
        sqlSubmitQueue.put('''SELECT ackdata FROM sent where (status='sentmessage' OR status='doingpow')''')
        sqlSubmitQueue.put('')
        queryreturn = sqlReturnQueue.get()
        for row in queryreturn:
            ackdata,  = row
            print 'Watching for ackdata', repr(ackdata)
            ackdataForWhichImWatching[ackdata] = 0

        QtCore.QObject.connect(self.ui.tableWidgetYourIdentities, QtCore.SIGNAL("itemChanged(QTableWidgetItem *)"), self.tableWidgetYourIdentitiesItemChanged)
        QtCore.QObject.connect(self.ui.tableWidgetAddressBook, QtCore.SIGNAL("itemChanged(QTableWidgetItem *)"), self.tableWidgetAddressBookItemChanged)
        QtCore.QObject.connect(self.ui.tableWidgetSubscriptions, QtCore.SIGNAL("itemChanged(QTableWidgetItem *)"), self.tableWidgetSubscriptionsItemChanged)
        QtCore.QObject.connect(self.ui.tableWidgetInbox, QtCore.SIGNAL("itemSelectionChanged ()"), self.tableWidgetInboxItemClicked)
        QtCore.QObject.connect(self.ui.tableWidgetSent, QtCore.SIGNAL("itemSelectionChanged ()"), self.tableWidgetSentItemClicked)

        #Put the colored icon on the status bar
        #self.ui.pushButtonStatusIcon.setIcon(QIcon(":/newPrefix/images/yellowicon.png"))
        self.statusbar = self.statusBar()
        self.statusbar.insertPermanentWidget(0,self.ui.pushButtonStatusIcon)
        self.ui.labelStartupTime.setText('Since startup on ' + strftime(config.get('bitmessagesettings', 'timeformat'),localtime(int(time.time()))))
        self.numberOfMessagesProcessed = 0
        self.numberOfBroadcastsProcessed = 0
        self.numberOfPubkeysProcessed = 0

#Below this point, it would be good if all of the necessary global data structures were initialized.

        self.rerenderComboBoxSendFrom()

        self.listOfOutgoingSynSenderThreads = [] #if we don't maintain this list, the threads will get garbage-collected.

        self.connectToStream(1)

        self.singleListenerThread = singleListener()
        self.singleListenerThread.start()
        QtCore.QObject.connect(self.singleListenerThread, QtCore.SIGNAL("passObjectThrough(PyQt_PyObject)"), self.connectObjectToSignals)
        

        self.singleCleanerThread = singleCleaner()
        self.singleCleanerThread.start()
        QtCore.QObject.connect(self.singleCleanerThread, QtCore.SIGNAL("updateSentItemStatusByHash(PyQt_PyObject,PyQt_PyObject)"), self.updateSentItemStatusByHash)

        self.workerThread = singleWorker()
        
        #self.workerThread.setup(workerQueue)
        self.workerThread.start()
        QtCore.QObject.connect(self.workerThread, QtCore.SIGNAL("updateSentItemStatusByHash(PyQt_PyObject,PyQt_PyObject)"), self.updateSentItemStatusByHash)
        QtCore.QObject.connect(self.workerThread, QtCore.SIGNAL("updateSentItemStatusByAckdata(PyQt_PyObject,PyQt_PyObject)"), self.updateSentItemStatusByAckdata)

    def click_actionManageKeys(self):
        if 'darwin' in sys.platform or 'linux' in sys.platform:
            reply = QtGui.QMessageBox.information(self, 'keys.dat?','You may manage your keys by editing the keys.dat file stored in\n' + appdata + '\nIt is important that you back up this file.', QMessageBox.Ok)
        elif sys.platform == 'win32' or sys.platform == 'win64':
            reply = QtGui.QMessageBox.question(self, 'Open keys.dat?','You may manage your keys by editing the keys.dat file stored in\n' + appdata + '\nIt is important that you back up this file. Would you like to open the file now? (Be sure to close Bitmessage before making any changes.)', QtGui.QMessageBox.Yes, QtGui.QMessageBox.No)
            if reply == QtGui.QMessageBox.Yes:
                self.openKeysFile()
            else:
                pass

    def openKeysFile(self):
        if 'linux' in sys.platform:
            subprocess.call(["xdg-open", file])
        else:
            os.startfile(appdata + '\\keys.dat')

    def changeEvent(self, event):
        if config.getboolean('bitmessagesettings', 'minimizetotray') and not 'darwin' in sys.platform:
            if event.type() == QtCore.QEvent.WindowStateChange:
                if self.windowState() & QtCore.Qt.WindowMinimized:
                    self.hide()
                    self.trayIcon.show()
                    #self.hidden = True
                    if 'win32' in sys.platform or 'win64' in sys.platform:
                        self.setWindowFlags(Qt.ToolTip)
                elif event.oldState() & QtCore.Qt.WindowMinimized:
                    #The window state has just been changed to Normal/Maximised/FullScreen
                    pass
            #QtGui.QWidget.changeEvent(self, event)

    def __icon_activated(self, reason):
        if reason == QtGui.QSystemTrayIcon.Trigger:
            if 'linux' in sys.platform:
                self.trayIcon.hide()
                self.setWindowFlags(Qt.Window)
                self.show()
            elif 'win32' in sys.platform or 'win64' in sys.platform:
                self.trayIcon.hide()
                self.setWindowFlags(Qt.Window)
                self.show()
                self.setWindowState(self.windowState() & ~QtCore.Qt.WindowMinimized | QtCore.Qt.WindowActive)
                self.activateWindow()
            elif 'darwin' in sys.platform:
                #self.trayIcon.hide() #this line causes a segmentation fault
                #self.setWindowFlags(Qt.Window)
                #self.show()
                self.setWindowState(self.windowState() & ~QtCore.Qt.WindowMinimized | QtCore.Qt.WindowActive)
                self.activateWindow()
            
    def incrementNumberOfMessagesProcessed(self):
        self.numberOfMessagesProcessed += 1
        self.ui.labelMessageCount.setText('Processed ' + str(self.numberOfMessagesProcessed) + ' person-to-person messages.')

    def incrementNumberOfBroadcastsProcessed(self):
        self.numberOfBroadcastsProcessed += 1
        self.ui.labelBroadcastCount.setText('Processed ' + str(self.numberOfBroadcastsProcessed) + ' broadcast messages.')
      
    def incrementNumberOfPubkeysProcessed(self):
        self.numberOfPubkeysProcessed += 1
        self.ui.labelPubkeyCount.setText('Processed ' + str(self.numberOfPubkeysProcessed) + ' public keys.')

    def updateNetworkStatusTab(self,streamNumber,connectionCount):
        global statusIconColor
        #print 'updating network status tab'
        totalNumberOfConnectionsFromAllStreams = 0 #One would think we could use len(sendDataQueues) for this, but sendData threads don't remove themselves from sendDataQueues fast enough for len(sendDataQueues) to be accurate here.
        for currentRow in range(self.ui.tableWidgetConnectionCount.rowCount()):
            rowStreamNumber = int(self.ui.tableWidgetConnectionCount.item(currentRow,0).text())
            if streamNumber == rowStreamNumber:
                self.ui.tableWidgetConnectionCount.item(currentRow,1).setText(str(connectionCount))
                totalNumberOfConnectionsFromAllStreams += connectionCount
        self.ui.labelTotalConnections.setText('Total Connections: ' + str(totalNumberOfConnectionsFromAllStreams))
        if totalNumberOfConnectionsFromAllStreams > 0 and statusIconColor == 'red': #FYI: The 'singlelistener' thread sets the icon color to green when it receives an incoming connection, meaning that the user's firewall is configured correctly.
            self.setStatusIcon('yellow')
        elif totalNumberOfConnectionsFromAllStreams == 0:
            self.setStatusIcon('red')

    def setStatusIcon(self,color):
        global statusIconColor
        #print 'setting status icon color'
        if color == 'red':
            self.ui.pushButtonStatusIcon.setIcon(QIcon(":/newPrefix/images/redicon.png"))
            statusIconColor = 'red'
        if color == 'yellow':
            if self.statusBar().currentMessage() == 'Warning: You are currently not connected. Bitmessage will do the work necessary to send the message but it won\'t send until you connect.':
                self.statusBar().showMessage('')
            self.ui.pushButtonStatusIcon.setIcon(QIcon(":/newPrefix/images/yellowicon.png"))
            statusIconColor = 'yellow'
        if color == 'green':
            if self.statusBar().currentMessage() == 'Warning: You are currently not connected. Bitmessage will do the work necessary to send the message but it won\'t send until you connect.':
                self.statusBar().showMessage('')
            self.ui.pushButtonStatusIcon.setIcon(QIcon(":/newPrefix/images/greenicon.png"))
            statusIconColor = 'green'

    def updateSentItemStatusByHash(self,toRipe,textToDisplay):
        for i in range(self.ui.tableWidgetSent.rowCount()):
            toAddress = str(self.ui.tableWidgetSent.item(i,0).data(Qt.UserRole).toPyObject())
#            messageState = str(self.ui.tableWidgetSent.item(i,3).data(Qt.UserRole).toPyObject())
            status,addressVersionNumber,streamNumber,ripe = decodeAddress(toAddress)
            if ripe == toRipe:
                self.ui.tableWidgetSent.item(i,3).setText(unicode(textToDisplay,'utf-8'))
                #if textToDisplay == 'Sent':
                #    self.ui.tableWidgetSent.item(i,3).setData(Qt.UserRole,'sent')

    def updateSentItemStatusByAckdata(self,ackdata,textToDisplay):
        for i in range(self.ui.tableWidgetSent.rowCount()):
            toAddress = str(self.ui.tableWidgetSent.item(i,0).data(Qt.UserRole).toPyObject())
            tableAckdata = self.ui.tableWidgetSent.item(i,3).data(Qt.UserRole).toPyObject()
            status,addressVersionNumber,streamNumber,ripe = decodeAddress(toAddress)
            if ackdata == tableAckdata:
                self.ui.tableWidgetSent.item(i,3).setText(unicode(textToDisplay,'utf-8'))
                #if textToDisplay == 'Sent':
                #    self.ui.tableWidgetSent.item(i,3).setData(Qt.UserRole,'sent')

    def rerenderInboxFromLabels(self):
        for i in range(self.ui.tableWidgetInbox.rowCount()):
            addressToLookup = str(self.ui.tableWidgetInbox.item(i,1).data(Qt.UserRole).toPyObject())
            fromLabel = ''
            t = (addressToLookup,)
            sqlLock.acquire()
            sqlSubmitQueue.put('''select label from addressbook where address=?''')
            sqlSubmitQueue.put(t)
            queryreturn = sqlReturnQueue.get()
            sqlLock.release()

            if queryreturn <> []:
                for row in queryreturn:
                    fromLabel, = row
                    self.ui.tableWidgetInbox.item(i,1).setText(unicode(fromLabel,'utf-8'))
            else:
                #It might be a broadcast message. We should check for that label.
                sqlLock.acquire()
                sqlSubmitQueue.put('''select label from subscriptions where address=?''')
                sqlSubmitQueue.put(t)
                queryreturn = sqlReturnQueue.get()
                sqlLock.release()

                if queryreturn <> []:
                    for row in queryreturn:
                        fromLabel, = row
                        self.ui.tableWidgetInbox.item(i,1).setText(unicode(fromLabel,'utf-8'))


    def rerenderInboxToLabels(self):
        for i in range(self.ui.tableWidgetInbox.rowCount()):
            toAddress = str(self.ui.tableWidgetInbox.item(i,0).data(Qt.UserRole).toPyObject())
            try:
                toLabel = config.get(toAddress, 'label')
            except:
                toLabel = ''
            if toLabel == '':
                toLabel = toAddress
            self.ui.tableWidgetInbox.item(i,0).setText(unicode(toLabel,'utf-8'))
            
    def rerenderSentFromLabels(self):
        for i in range(self.ui.tableWidgetSent.rowCount()):
            fromAddress = str(self.ui.tableWidgetSent.item(i,1).data(Qt.UserRole).toPyObject())
            try:
                fromLabel = config.get(fromAddress, 'label')
            except:
                fromLabel = ''
            if fromLabel == '':
                fromLabel = fromAddress
            self.ui.tableWidgetSent.item(i,1).setText(unicode(fromLabel,'utf-8'))

    def rerenderSentToLabels(self):
        for i in range(self.ui.tableWidgetSent.rowCount()):
            addressToLookup = str(self.ui.tableWidgetSent.item(i,0).data(Qt.UserRole).toPyObject())
            toLabel = ''
            t = (addressToLookup,)
            sqlSubmitQueue.put('''select label from addressbook where address=?''')
            sqlSubmitQueue.put(t)
            queryreturn = sqlReturnQueue.get()

            if queryreturn <> []:
                for row in queryreturn:
                    toLabel, = row
                    self.ui.tableWidgetSent.item(i,0).setText(unicode(toLabel,'utf-8'))
     
    def click_pushButtonSend(self):
        self.statusBar().showMessage('')
        toAddresses = str(self.ui.lineEditTo.text())
        fromAddress = str(self.ui.labelFrom.text())
        subject = str(self.ui.lineEditSubject.text().toUtf8())
        message = str(self.ui.textEditMessage.document().toPlainText().toUtf8())
        if self.ui.radioButtonSpecific.isChecked(): #To send a message to specific people (rather than broadcast)
            toAddressesList = [s.strip() for s in toAddresses.replace(',', ';').split(';')]
            toAddressesList = list(set(toAddressesList)) #remove duplicate addresses
            for toAddress in toAddressesList:
                if toAddress <> '':
                    status,addressVersionNumber,streamNumber,ripe = decodeAddress(toAddress)
                    if status <> 'success':
                        print 'Status bar!', 'Error: Could not decode', toAddress, ':', status
                        if status == 'missingbm':
                            self.statusBar().showMessage('Error: Bitmessage addresses start with BM-   Please check ' + toAddress)
                        if status == 'checksumfailed':
                            self.statusBar().showMessage('Error: The address ' + toAddress+' is not typed or copied correctly. Please check it.')
                        if status == 'invalidcharacters':
                            self.statusBar().showMessage('Error: The address '+ toAddress+ ' contains invalid characters. Please check it.')
                        if status == 'versiontoohigh':
                            self.statusBar().showMessage('Error: The address version in '+ toAddress+ ' is too high. Either you need to upgrade your Bitmessage software or your acquaintance is being clever.')
                    elif fromAddress == '':
                        print 'Status bar!', 'Error: you must specify a From address.'
                        self.statusBar().showMessage('Error: You must specify a From address. If you don''t have one, go to the ''Your Identities'' tab.')
                    else:
                        self.statusBar().showMessage('')
                        if connectionsCount[streamNumber] == 0:
                            self.statusBar().showMessage('Warning: You are currently not connected. Bitmessage will do the work necessary to send the message but it won\'t send until you connect.')
                        ackdata = ''
                        for i in range(4): #This will make 32 bytes of random data.
                            random.seed()
                            ackdata += pack('>Q',random.randrange(1, 18446744073709551615))
                        ackdataForWhichImWatching[ackdata] = 0
                        sqlLock.acquire()
                        t = ('',toAddress,ripe,fromAddress,subject,message,ackdata,int(time.time()),'findingpubkey',1,1,'sent')
                        sqlSubmitQueue.put('''INSERT INTO sent VALUES (?,?,?,?,?,?,?,?,?,?,?,?)''')
                        sqlSubmitQueue.put(t)
                        sqlReturnQueue.get()
                        sqlLock.release()
                        workerQueue.put(('sendmessage',toAddress))

                        try:
                            fromLabel = config.get(fromAddress, 'label')
                        except:
                            fromLabel = ''
                        if fromLabel == '':
                            fromLabel = fromAddress

                        toLabel = ''

                        t = (toAddress,)
                        sqlLock.acquire()
                        sqlSubmitQueue.put('''select label from addressbook where address=?''')
                        sqlSubmitQueue.put(t)
                        queryreturn = sqlReturnQueue.get()
                        sqlLock.release()
                        if queryreturn <> []:
                            for row in queryreturn:
                                toLabel, = row

                        self.ui.tableWidgetSent.insertRow(0)
                        if toLabel == '':
                            newItem =  QtGui.QTableWidgetItem(unicode(toAddress,'utf-8'))
                        else:
                            newItem =  QtGui.QTableWidgetItem(unicode(toLabel,'utf-8'))
                        newItem.setData(Qt.UserRole,str(toAddress))
                        self.ui.tableWidgetSent.setItem(0,0,newItem)

                        if fromLabel == '':
                            newItem =  QtGui.QTableWidgetItem(unicode(fromAddress,'utf-8'))
                        else:
                            newItem =  QtGui.QTableWidgetItem(unicode(fromLabel,'utf-8'))
                        newItem.setData(Qt.UserRole,str(fromAddress))
                        self.ui.tableWidgetSent.setItem(0,1,newItem)
                        newItem =  QtGui.QTableWidgetItem(unicode(subject,'utf-8)'))
                        newItem.setData(Qt.UserRole,unicode(message,'utf-8)'))
                        self.ui.tableWidgetSent.setItem(0,2,newItem)
                        newItem =  myTableWidgetItem('Just pressed ''send'' '+strftime(config.get('bitmessagesettings', 'timeformat'),localtime(int(time.time()))))
                        newItem.setData(Qt.UserRole,ackdata)
                        newItem.setData(33,int(time.time()))
                        self.ui.tableWidgetSent.setItem(0,3,newItem)

                        self.ui.textEditSentMessage.setText(self.ui.tableWidgetSent.item(0,2).data(Qt.UserRole).toPyObject())

                        self.ui.labelFrom.setText('')
                        self.ui.tabWidget.setCurrentIndex(2)
                else:
                    self.statusBar().showMessage('Your \'To\' field is empty.')
        else: #User selected 'Broadcast'
            if fromAddress == '':
                print 'Status bar!', 'Error: you must specify a From address.'
                self.statusBar().showMessage('Error: You must specify a From address. If you don\'t have one, go to the \'Your Identities\' tab.')
            else:
                self.statusBar().showMessage('')
                ackdata = ''
                #We don't actually need the ackdata for acknowledgement since this is a broadcast message, but we can use it to update the user interface when the POW is done generating.
                for i in range(4): #This will make 32 bytes of random data.
                    random.seed()
                    ackdata += pack('>Q',random.randrange(1, 18446744073709551615))
                toAddress = '[Broadcast subscribers]'
                ripe = ''
                sqlLock.acquire()
                t = ('',toAddress,ripe,fromAddress,subject,message,ackdata,int(time.time()),'broadcastpending',1,1,'sent')
                sqlSubmitQueue.put('''INSERT INTO sent VALUES (?,?,?,?,?,?,?,?,?,?,?,?)''')
                sqlSubmitQueue.put(t)
                sqlReturnQueue.get()
                sqlLock.release()

                workerQueue.put(('sendbroadcast',(fromAddress,subject,message)))

                try:
                    fromLabel = config.get(fromAddress, 'label')
                except:
                    fromLabel = ''
                if fromLabel == '':
                    fromLabel = fromAddress

                toLabel = '[Broadcast subscribers]'

                self.ui.tableWidgetSent.insertRow(0)
                newItem =  QtGui.QTableWidgetItem(unicode(toLabel,'utf-8'))
                newItem.setData(Qt.UserRole,str(toAddress))
                self.ui.tableWidgetSent.setItem(0,0,newItem)

                if fromLabel == '':
                    newItem =  QtGui.QTableWidgetItem(unicode(fromAddress,'utf-8'))
                else:
                    newItem =  QtGui.QTableWidgetItem(unicode(fromLabel,'utf-8'))
                newItem.setData(Qt.UserRole,str(fromAddress))
                self.ui.tableWidgetSent.setItem(0,1,newItem)
                newItem =  QtGui.QTableWidgetItem(unicode(subject,'utf-8)'))
                newItem.setData(Qt.UserRole,unicode(message,'utf-8)'))
                self.ui.tableWidgetSent.setItem(0,2,newItem)
                #newItem =  QtGui.QTableWidgetItem('Doing work necessary to send broadcast...'+strftime(config.get('bitmessagesettings', 'timeformat'),localtime(int(time.time()))))
                newItem =  QtGui.QTableWidgetItem('Doing work necessary to send broadcast...')
                newItem.setData(Qt.UserRole,ackdata)
                self.ui.tableWidgetSent.setItem(0,3,newItem)

                self.ui.textEditSentMessage.setText(self.ui.tableWidgetSent.item(0,2).data(Qt.UserRole).toPyObject())

                self.ui.labelFrom.setText('')
                self.ui.tabWidget.setCurrentIndex(2)



    def click_pushButtonLoadFromAddressBook(self):
        self.ui.tabWidget.setCurrentIndex(5)
        for i in range(4):
            time.sleep(0.1)
            self.statusBar().showMessage('')
            time.sleep(0.1)
            self.statusBar().showMessage('Right click an entry in your address book and select \'Send message to this address\'.')
        
    def redrawLabelFrom(self,index):
        self.ui.labelFrom.setText(self.ui.comboBoxSendFrom.itemData(index).toPyObject())
        
    def rerenderComboBoxSendFrom(self):
        self.ui.comboBoxSendFrom.clear()
        self.ui.labelFrom.setText('')
        configSections = config.sections()
        for addressInKeysFile in configSections:
            if addressInKeysFile <> 'bitmessagesettings':
                isEnabled = config.getboolean(addressInKeysFile, 'enabled') #I realize that this is poor programming practice but I don't care. It's easier for others to read.
                if isEnabled:
                    self.ui.comboBoxSendFrom.insertItem(0,unicode(config.get(addressInKeysFile, 'label'),'utf-8'),addressInKeysFile)
        self.ui.comboBoxSendFrom.insertItem(0,'','')
        if(self.ui.comboBoxSendFrom.count() == 2):
            self.ui.comboBoxSendFrom.setCurrentIndex(1)
            self.redrawLabelFrom(self.ui.comboBoxSendFrom.currentIndex())
        else:
            self.ui.comboBoxSendFrom.setCurrentIndex(0)

    def connectToStream(self,streamNumber):
        connectionsCount[streamNumber] = 0

        #Add a line to the Connection Count table on the Network Status tab with a 'zero' connection count. This will be updated as necessary by another function.
        self.ui.tableWidgetConnectionCount.insertRow(0)
        newItem =  QtGui.QTableWidgetItem(str(streamNumber))
        newItem.setFlags( QtCore.Qt.ItemIsSelectable |  QtCore.Qt.ItemIsEnabled )
        self.ui.tableWidgetConnectionCount.setItem(0,0,newItem)
        newItem =  QtGui.QTableWidgetItem('0')
        newItem.setFlags( QtCore.Qt.ItemIsSelectable |  QtCore.Qt.ItemIsEnabled )
        self.ui.tableWidgetConnectionCount.setItem(0,1,newItem)

        a = outgoingSynSender()
        self.listOfOutgoingSynSenderThreads.append(a)
        QtCore.QObject.connect(a, QtCore.SIGNAL("passObjectThrough(PyQt_PyObject)"), self.connectObjectToSignals)
        QtCore.QObject.connect(a, QtCore.SIGNAL("updateStatusBar(PyQt_PyObject)"), self.updateStatusBar)
        a.setup(streamNumber)
        a.start()

    def connectObjectToSignals(self,object):
        QtCore.QObject.connect(object, QtCore.SIGNAL("updateStatusBar(PyQt_PyObject)"), self.updateStatusBar)
        QtCore.QObject.connect(object, QtCore.SIGNAL("displayNewMessage(PyQt_PyObject,PyQt_PyObject,PyQt_PyObject,PyQt_PyObject,PyQt_PyObject)"), self.displayNewMessage)
        QtCore.QObject.connect(object, QtCore.SIGNAL("updateSentItemStatusByHash(PyQt_PyObject,PyQt_PyObject)"), self.updateSentItemStatusByHash)
        QtCore.QObject.connect(object, QtCore.SIGNAL("updateSentItemStatusByAckdata(PyQt_PyObject,PyQt_PyObject)"), self.updateSentItemStatusByAckdata)
        QtCore.QObject.connect(object, QtCore.SIGNAL("updateNetworkStatusTab(PyQt_PyObject,PyQt_PyObject)"), self.updateNetworkStatusTab)
        QtCore.QObject.connect(object, QtCore.SIGNAL("incrementNumberOfMessagesProcessed()"), self.incrementNumberOfMessagesProcessed)
        QtCore.QObject.connect(object, QtCore.SIGNAL("incrementNumberOfPubkeysProcessed()"), self.incrementNumberOfPubkeysProcessed)
        QtCore.QObject.connect(object, QtCore.SIGNAL("incrementNumberOfBroadcastsProcessed()"), self.incrementNumberOfBroadcastsProcessed)
        QtCore.QObject.connect(object, QtCore.SIGNAL("setStatusIcon(PyQt_PyObject)"), self.setStatusIcon)

    def displayNewMessage(self,inventoryHash,toAddress,fromAddress,subject,message):
        '''print 'test signals displayNewMessage'
        print 'toAddress', toAddress
        print 'fromAddress', fromAddress
        print 'message', message'''

        fromLabel = ''
        sqlLock.acquire()
        t = (fromAddress,)
        sqlSubmitQueue.put('''select label from addressbook where address=?''')
        sqlSubmitQueue.put(t)
        queryreturn = sqlReturnQueue.get()
        sqlLock.release()
        if queryreturn <> []:
            for row in queryreturn:
                fromLabel, = row
        else:
            #There might be a label in the subscriptions table
            sqlLock.acquire()
            t = (fromAddress,)
            sqlSubmitQueue.put('''select label from subscriptions where address=?''')
            sqlSubmitQueue.put(t)
            queryreturn = sqlReturnQueue.get()
            sqlLock.release()
            if queryreturn <> []:
                for row in queryreturn:
                    fromLabel, = row

        try:
            if toAddress == '[Broadcast subscribers]':
                toLabel = '[Broadcast subscribers]'
            else:
                toLabel = config.get(toAddress, 'label')
        except:
            toLabel = ''
        if toLabel == '':
            toLabel = toAddress

        #msgid, toaddress, fromaddress, subject, received, message = row
        newItem =  QtGui.QTableWidgetItem(unicode(toLabel,'utf-8'))
        newItem.setData(Qt.UserRole,str(toAddress))
        self.ui.tableWidgetInbox.insertRow(0)
        self.ui.tableWidgetInbox.setItem(0,0,newItem)

        if fromLabel == '':
            newItem =  QtGui.QTableWidgetItem(unicode(fromAddress,'utf-8'))
            if config.getboolean('bitmessagesettings', 'showtraynotifications'):
                self.trayIcon.showMessage('New Message', 'New message from '+ fromAddress, 1, 2000)
        else:
            newItem =  QtGui.QTableWidgetItem(unicode(fromLabel,'utf-8'))
            if config.getboolean('bitmessagesettings', 'showtraynotifications'):
                self.trayIcon.showMessage('New Message', 'New message from '+fromLabel, 1, 2000)
        newItem.setData(Qt.UserRole,str(fromAddress))
        self.ui.tableWidgetInbox.setItem(0,1,newItem)
        newItem =  QtGui.QTableWidgetItem(unicode(subject,'utf-8)'))
        newItem.setData(Qt.UserRole,unicode(message,'utf-8)'))
        self.ui.tableWidgetInbox.setItem(0,2,newItem)
        newItem =  myTableWidgetItem(strftime(config.get('bitmessagesettings', 'timeformat'),localtime(int(time.time()))))
        newItem.setData(Qt.UserRole,QByteArray(inventoryHash))
        newItem.setData(33,int(time.time()))
        self.ui.tableWidgetInbox.setItem(0,3,newItem)

        self.ui.textEditInboxMessage.setText(self.ui.tableWidgetInbox.item(0,2).data(Qt.UserRole).toPyObject())


    def click_pushButtonAddAddressBook(self):
        self.NewSubscriptionDialogInstance = NewSubscriptionDialog(self)

        if self.NewSubscriptionDialogInstance.exec_():
            if self.NewSubscriptionDialogInstance.ui.labelSubscriptionAddressCheck.text() == 'Address is valid.':
                #First we must check to see if the address is already in the address book. The user cannot add it again or else it will cause problems when updating and deleting the entry.
                sqlLock.acquire()
                t = (str(self.NewSubscriptionDialogInstance.ui.lineEditSubscriptionAddress.text()),)
                sqlSubmitQueue.put('''select * from addressbook where address=?''')
                sqlSubmitQueue.put(t)
                queryreturn = sqlReturnQueue.get()
                sqlLock.release()
                if queryreturn == []:
                    self.ui.tableWidgetAddressBook.insertRow(0)
                    newItem =  QtGui.QTableWidgetItem(unicode(self.NewSubscriptionDialogInstance.ui.newsubscriptionlabel.text().toUtf8(),'utf-8'))
                    self.ui.tableWidgetAddressBook.setItem(0,0,newItem)
                    newItem =  QtGui.QTableWidgetItem(self.NewSubscriptionDialogInstance.ui.lineEditSubscriptionAddress.text())
                    newItem.setFlags( QtCore.Qt.ItemIsSelectable |  QtCore.Qt.ItemIsEnabled )
                    self.ui.tableWidgetAddressBook.setItem(0,1,newItem)
                    t = (str(self.NewSubscriptionDialogInstance.ui.newsubscriptionlabel.text().toUtf8()),str(self.NewSubscriptionDialogInstance.ui.lineEditSubscriptionAddress.text()))
                    sqlLock.acquire()
                    sqlSubmitQueue.put('''INSERT INTO addressbook VALUES (?,?)''')
                    sqlSubmitQueue.put(t)
                    queryreturn = sqlReturnQueue.get()
                    sqlLock.release()
                    self.rerenderInboxFromLabels()
                else:
                    self.statusBar().showMessage('Error: You cannot add the same address to your address book twice. Try renaming the existing one if you want.')
            else:
                self.statusBar().showMessage('The address you entered was invalid. Ignoring it.')

    def click_pushButtonAddSubscription(self):
        self.NewSubscriptionDialogInstance = NewSubscriptionDialog(self)

        if self.NewSubscriptionDialogInstance.exec_():
            if self.NewSubscriptionDialogInstance.ui.labelSubscriptionAddressCheck.text() == 'Address is valid.':
                #First we must check to see if the address is already in the address book. The user cannot add it again or else it will cause problems when updating and deleting the entry.
                sqlLock.acquire()
                t = (str(self.NewSubscriptionDialogInstance.ui.lineEditSubscriptionAddress.text()),)
                sqlSubmitQueue.put('''select * from subscriptions where address=?''')
                sqlSubmitQueue.put(t)
                queryreturn = sqlReturnQueue.get()
                sqlLock.release()
                if queryreturn == []:
                    self.ui.tableWidgetSubscriptions.insertRow(0)
                    newItem =  QtGui.QTableWidgetItem(unicode(self.NewSubscriptionDialogInstance.ui.newsubscriptionlabel.text().toUtf8(),'utf-8'))
                    self.ui.tableWidgetSubscriptions.setItem(0,0,newItem)
                    newItem =  QtGui.QTableWidgetItem(self.NewSubscriptionDialogInstance.ui.lineEditSubscriptionAddress.text())
                    newItem.setFlags( QtCore.Qt.ItemIsSelectable |  QtCore.Qt.ItemIsEnabled )
                    self.ui.tableWidgetSubscriptions.setItem(0,1,newItem)
                    t = (str(self.NewSubscriptionDialogInstance.ui.newsubscriptionlabel.text().toUtf8()),str(self.NewSubscriptionDialogInstance.ui.lineEditSubscriptionAddress.text()),True)
                    sqlLock.acquire()
                    sqlSubmitQueue.put('''INSERT INTO subscriptions VALUES (?,?,?)''')
                    sqlSubmitQueue.put(t)
                    queryreturn = sqlReturnQueue.get()
                    sqlLock.release()
                    self.rerenderInboxFromLabels()
                    self.reloadBroadcastSendersForWhichImWatching()
                else:
                    self.statusBar().showMessage('Error: You cannot add the same address to your subsciptions twice. Perhaps rename the existing one if you want.')
            else:
                self.statusBar().showMessage('The address you entered was invalid. Ignoring it.')

    def loadBlackWhiteList(self):
        #Initialize the Blacklist or Whitelist table
        listType = config.get('bitmessagesettings', 'blackwhitelist')
        if listType == 'black':
            sqlSubmitQueue.put('''SELECT label, address FROM blacklist''')
        else:
            sqlSubmitQueue.put('''SELECT label, address FROM whitelist''')
        sqlSubmitQueue.put('')
        queryreturn = sqlReturnQueue.get()
        for row in queryreturn:
            label, address = row
            self.ui.tableWidgetBlacklist.insertRow(0)
            newItem =  QtGui.QTableWidgetItem(unicode(label,'utf-8'))
            self.ui.tableWidgetBlacklist.setItem(0,0,newItem)
            newItem =  QtGui.QTableWidgetItem(address)
            newItem.setFlags( QtCore.Qt.ItemIsSelectable |  QtCore.Qt.ItemIsEnabled )
            self.ui.tableWidgetBlacklist.setItem(0,1,newItem)
    
    def click_pushButtonStatusIcon(self):
        print 'click_pushButtonStatusIcon'
        self.iconGlossaryInstance = iconGlossaryDialog(self)
        if self.iconGlossaryInstance.exec_():
            pass
    
    def click_actionHelp(self):
        self.helpDialogInstance = helpDialog(self)
        self.helpDialogInstance.exec_()

    def click_actionAbout(self):
        self.aboutDialogInstance = aboutDialog(self)
        self.aboutDialogInstance.exec_()

    def click_actionSettings(self):
        global statusIconColor
        self.settingsDialogInstance = settingsDialog(self)
        if self.settingsDialogInstance.exec_():
            config.set('bitmessagesettings', 'startonlogon', str(self.settingsDialogInstance.ui.checkBoxStartOnLogon.isChecked()))
            config.set('bitmessagesettings', 'minimizetotray', str(self.settingsDialogInstance.ui.checkBoxMinimizeToTray.isChecked()))
            config.set('bitmessagesettings', 'showtraynotifications', str(self.settingsDialogInstance.ui.checkBoxShowTrayNotifications.isChecked()))
            config.set('bitmessagesettings', 'startintray', str(self.settingsDialogInstance.ui.checkBoxStartInTray.isChecked()))
            if int(config.get('bitmessagesettings','port')) != int(self.settingsDialogInstance.ui.lineEditTCPPort.text()):
                QMessageBox.about(self, "Restart", "You must restart Bitmessage for the port number change to take effect.")
                config.set('bitmessagesettings', 'port', str(self.settingsDialogInstance.ui.lineEditTCPPort.text()))
            if config.get('bitmessagesettings', 'socksproxytype') == 'none' and str(self.settingsDialogInstance.ui.comboBoxProxyType.currentText())[0:5] == 'SOCKS':
                if statusIconColor != 'red':
                    QMessageBox.about(self, "Restart", "Bitmessage will use your proxy from now on now but you may want to manually restart Bitmessage now to close existing connections.")
            if config.get('bitmessagesettings', 'socksproxytype')[0:5] == 'SOCKS' and str(self.settingsDialogInstance.ui.comboBoxProxyType.currentText()) == 'none':
                self.statusBar().showMessage('')
            config.set('bitmessagesettings', 'socksproxytype', str(self.settingsDialogInstance.ui.comboBoxProxyType.currentText()))
            config.set('bitmessagesettings', 'socksauthentication', str(self.settingsDialogInstance.ui.checkBoxAuthentication.isChecked()))
            config.set('bitmessagesettings', 'sockshostname', str(self.settingsDialogInstance.ui.lineEditSocksHostname.text()))
            config.set('bitmessagesettings', 'socksport', str(self.settingsDialogInstance.ui.lineEditSocksPort.text()))
            config.set('bitmessagesettings', 'socksusername', str(self.settingsDialogInstance.ui.lineEditSocksUsername.text()))
            config.set('bitmessagesettings', 'sockspassword', str(self.settingsDialogInstance.ui.lineEditSocksPassword.text()))
            
            with open(appdata + 'keys.dat', 'wb') as configfile:
                config.write(configfile)

            if 'win32' in sys.platform or 'win64' in sys.platform:
            #Auto-startup for Windows
                RUN_PATH = "HKEY_CURRENT_USER\\Software\\Microsoft\\Windows\\CurrentVersion\\Run"
                self.settings = QSettings(RUN_PATH, QSettings.NativeFormat)
                if config.getboolean('bitmessagesettings', 'startonlogon'):
                    self.settings.setValue("PyBitmessage",sys.argv[0])
                else:
                    self.settings.remove("PyBitmessage")
            elif 'darwin' in sys.platform:
                #startup for mac
                pass
            elif 'linux' in sys.platform:
                #startup for linux
                pass

    def click_radioButtonBlacklist(self):
        if config.get('bitmessagesettings', 'blackwhitelist') == 'white':
            config.set('bitmessagesettings','blackwhitelist','black')
            with open(appdata + 'keys.dat', 'wb') as configfile:
                config.write(configfile)
            #self.ui.tableWidgetBlacklist.clearContents()
            self.ui.tableWidgetBlacklist.setRowCount(0)
            self.loadBlackWhiteList()
            self.ui.tabWidget.setTabText(6,'Blacklist')


    def click_radioButtonWhitelist(self):
        if config.get('bitmessagesettings', 'blackwhitelist') == 'black':
            config.set('bitmessagesettings','blackwhitelist','white')
            with open(appdata + 'keys.dat', 'wb') as configfile:
                config.write(configfile)
            #self.ui.tableWidgetBlacklist.clearContents()
            self.ui.tableWidgetBlacklist.setRowCount(0)
            self.loadBlackWhiteList()
            self.ui.tabWidget.setTabText(6,'Whitelist')

    def click_pushButtonAddBlacklist(self):
        print 'click_pushButtonAddBlacklist'
        self.NewBlacklistDialogInstance = NewSubscriptionDialog(self)

        if self.NewBlacklistDialogInstance.exec_():
            if self.NewBlacklistDialogInstance.ui.labelSubscriptionAddressCheck.text() == 'Address is valid.':
                #First we must check to see if the address is already in the address book. The user cannot add it again or else it will cause problems when updating and deleting the entry.
                sqlLock.acquire()
                t = (str(self.NewBlacklistDialogInstance.ui.lineEditSubscriptionAddress.text()),)
                if config.get('bitmessagesettings', 'blackwhitelist') == 'black':
                    sqlSubmitQueue.put('''select * from blacklist where address=?''')
                else:
                    sqlSubmitQueue.put('''select * from whitelist where address=?''')
                sqlSubmitQueue.put(t)
                queryreturn = sqlReturnQueue.get()
                sqlLock.release()
                if queryreturn == []:
                    self.ui.tableWidgetBlacklist.insertRow(0)
                    newItem =  QtGui.QTableWidgetItem(unicode(self.NewBlacklistDialogInstance.ui.newsubscriptionlabel.text().toUtf8(),'utf-8'))
                    self.ui.tableWidgetBlacklist.setItem(0,0,newItem)
                    newItem =  QtGui.QTableWidgetItem(self.NewBlacklistDialogInstance.ui.lineEditSubscriptionAddress.text())
                    newItem.setFlags( QtCore.Qt.ItemIsSelectable |  QtCore.Qt.ItemIsEnabled )
                    self.ui.tableWidgetBlacklist.setItem(0,1,newItem)
                    t = (str(self.NewBlacklistDialogInstance.ui.newsubscriptionlabel.text().toUtf8()),str(self.NewBlacklistDialogInstance.ui.lineEditSubscriptionAddress.text()),True)
                    sqlLock.acquire()
                    if config.get('bitmessagesettings', 'blackwhitelist') == 'black':
                        sqlSubmitQueue.put('''INSERT INTO blacklist VALUES (?,?,?)''')
                    else:
                        sqlSubmitQueue.put('''INSERT INTO whitelist VALUES (?,?,?)''')
                    sqlSubmitQueue.put(t)
                    queryreturn = sqlReturnQueue.get()
                    sqlLock.release()
                else:
                    self.statusBar().showMessage('Error: You cannot add the same address to your list twice. Perhaps rename the existing one if you want.')
            else:
                self.statusBar().showMessage('The address you entered was invalid. Ignoring it.')


    def click_NewAddressDialog(self):
        print 'click_buttondialog'
        self.dialog = NewAddressDialog(self)

        # For Modal dialogs
        if self.dialog.exec_():
            self.dialog.ui.buttonBox.enabled = False
            if self.dialog.ui.radioButtonMostAvailable.isChecked():
                #self.generateAndStoreAnAddress(1)
                streamNumberForAddress = 1


            else:
                #User selected 'Use the same stream as an existing address.'
                streamNumberForAddress = addressStream(self.dialog.ui.comboBoxExisting.currentText())

            self.addressGenerator = addressGenerator()
            self.addressGenerator.setup(streamNumberForAddress,str(self.dialog.ui.newaddresslabel.text().toUtf8()))

            QtCore.QObject.connect(self.addressGenerator, SIGNAL("writeNewAddressToTable(PyQt_PyObject,PyQt_PyObject,PyQt_PyObject)"), self.writeNewAddressToTable)
            QtCore.QObject.connect(self.addressGenerator, QtCore.SIGNAL("updateStatusBar(PyQt_PyObject)"), self.updateStatusBar)


            self.addressGenerator.start()
        else:
            print 'rejected'

    def closeEvent(self, event):
        broadcastToSendDataQueues((0, 'shutdown', 'all'))
        
        print 'Closing. Flushing inventory in memory out to disk...'
        self.statusBar().showMessage('Flushing inventory in memory out to disk.')
        flushInventory()
      
        '''quit_msg = "Are you sure you want to exit Bitmessage?"
        reply = QtGui.QMessageBox.question(self, 'Message',
                         quit_msg, QtGui.QMessageBox.Yes, QtGui.QMessageBox.No)

        if reply == QtGui.QMessageBox.Yes:
            event.accept()
        else:
            event.ignore()'''

        #This one last useless query will guarantee that the previous query committed before we close the program.
        sqlLock.acquire()
        sqlSubmitQueue.put('SELECT address FROM subscriptions')
        sqlSubmitQueue.put('')
        sqlReturnQueue.get()
        sqlLock.release()

        self.statusBar().showMessage('Saving the knownNodes list of peers to disk...')
        output = open(appdata + 'knownnodes.dat', 'wb')
        pickle.dump(knownNodes, output)
        output.close()

        self.trayIcon.hide()
        print 'Done.'
        self.statusBar().showMessage('All done. Closing user interface...')
        event.accept()
        raise SystemExit
        

    def on_action_InboxReply(self):
        currentInboxRow = self.ui.tableWidgetInbox.currentRow()
        toAddressAtCurrentInboxRow = str(self.ui.tableWidgetInbox.item(currentInboxRow,0).data(Qt.UserRole).toPyObject())
        fromAddressAtCurrentInboxRow = str(self.ui.tableWidgetInbox.item(currentInboxRow,1).data(Qt.UserRole).toPyObject())
        if not config.get(toAddressAtCurrentInboxRow,'enabled'):
            self.statusBar().showMessage('Error: The address from which you are trying to send is disabled. Enable it from the \'Your Identities\' tab first.')
            return
        self.ui.lineEditTo.setText(str(fromAddressAtCurrentInboxRow))
        self.ui.labelFrom.setText(toAddressAtCurrentInboxRow)
        self.ui.comboBoxSendFrom.setCurrentIndex(0)
        #self.ui.comboBoxSendFrom.setEditText(str(self.ui.tableWidgetInbox.item(currentInboxRow,0).text))
        self.ui.textEditMessage.setText('\n\n------------------------------------------------------\n'+self.ui.tableWidgetInbox.item(currentInboxRow,2).data(Qt.UserRole).toPyObject())
        if self.ui.tableWidgetInbox.item(currentInboxRow,2).text()[0:3] == 'Re:':
            self.ui.lineEditSubject.setText(str(self.ui.tableWidgetInbox.item(currentInboxRow,2).text()))
        else:
            self.ui.lineEditSubject.setText('Re: '+self.ui.tableWidgetInbox.item(currentInboxRow,2).text())
        self.ui.radioButtonSpecific.setChecked(True)
        self.ui.tabWidget.setCurrentIndex(1)

    def on_action_InboxAddSenderToAddressBook(self):
        currentInboxRow = self.ui.tableWidgetInbox.currentRow()
        #self.ui.tableWidgetInbox.item(currentRow,1).data(Qt.UserRole).toPyObject()
        addressAtCurrentInboxRow = str(self.ui.tableWidgetInbox.item(currentInboxRow,1).data(Qt.UserRole).toPyObject())
        #Let's make sure that it isn't already in the address book
        sqlLock.acquire()
        t = (addressAtCurrentInboxRow,)
        sqlSubmitQueue.put('''select * from addressbook where address=?''')
        sqlSubmitQueue.put(t)
        queryreturn = sqlReturnQueue.get()
        sqlLock.release()
        if queryreturn == []:
            self.ui.tableWidgetAddressBook.insertRow(0)
            newItem =  QtGui.QTableWidgetItem('--New entry. Change label in Address Book.--')
            self.ui.tableWidgetAddressBook.setItem(0,0,newItem)
            newItem =  QtGui.QTableWidgetItem(addressAtCurrentInboxRow)
            newItem.setFlags( QtCore.Qt.ItemIsSelectable |  QtCore.Qt.ItemIsEnabled )
            self.ui.tableWidgetAddressBook.setItem(0,1,newItem)
            t = ('--New entry. Change label in Address Book.--',addressAtCurrentInboxRow)
            sqlLock.acquire()
            sqlSubmitQueue.put('''INSERT INTO addressbook VALUES (?,?)''')
            sqlSubmitQueue.put(t)
            queryreturn = sqlReturnQueue.get()
            sqlLock.release()
            self.ui.tabWidget.setCurrentIndex(5)
            self.ui.tableWidgetAddressBook.setCurrentCell(0,0)
            self.statusBar().showMessage('Entry added to the Address Book. Edit the label to your liking.')
        else:
            self.statusBar().showMessage('Error: You cannot add the same address to your address book twice. Try renaming the existing one if you want.')

    def on_action_InboxTrash(self):
        currentRow = self.ui.tableWidgetInbox.currentRow()
        inventoryHashToTrash = str(self.ui.tableWidgetInbox.item(currentRow,3).data(Qt.UserRole).toPyObject())
        t = (inventoryHashToTrash,)
        sqlLock.acquire()
        #sqlSubmitQueue.put('''delete from inbox where msgid=?''')
        sqlSubmitQueue.put('''UPDATE inbox SET folder='trash' WHERE msgid=?''')
        sqlSubmitQueue.put(t)
        sqlReturnQueue.get()
        sqlLock.release()
        self.ui.tableWidgetInbox.removeRow(currentRow)
        self.statusBar().showMessage('Moved item to trash. There is no user interface to view your trash, but it is still on disk if you are desperate to get it back.')

    #Group of functions for the Address Book dialog box
    def on_action_AddressBookNew(self):
        self.click_pushButtonAddAddressBook()
    def on_action_AddressBookDelete(self):
        currentRow = self.ui.tableWidgetAddressBook.currentRow()
        labelAtCurrentRow = self.ui.tableWidgetAddressBook.item(currentRow,0).text().toUtf8()
        addressAtCurrentRow = self.ui.tableWidgetAddressBook.item(currentRow,1).text()
        t = (str(labelAtCurrentRow),str(addressAtCurrentRow))
        sqlLock.acquire()
        sqlSubmitQueue.put('''DELETE FROM addressbook WHERE label=? AND address=?''')
        sqlSubmitQueue.put(t)
        queryreturn = sqlReturnQueue.get()
        sqlLock.release()
        self.ui.tableWidgetAddressBook.removeRow(currentRow)
        self.rerenderInboxFromLabels()
        self.rerenderSentToLabels()
        self.reloadBroadcastSendersForWhichImWatching()
    def on_action_AddressBookClipboard(self):
        currentRow = self.ui.tableWidgetAddressBook.currentRow()
        addressAtCurrentRow = self.ui.tableWidgetAddressBook.item(currentRow,1).text()
        clipboard = QtGui.QApplication.clipboard()
        clipboard.setText(str(addressAtCurrentRow))
    def on_action_AddressBookSend(self):
        currentRow = self.ui.tableWidgetAddressBook.currentRow()
        addressAtCurrentRow = self.ui.tableWidgetAddressBook.item(currentRow,1).text()
        if self.ui.lineEditTo.text() == '':
            self.ui.lineEditTo.setText(str(addressAtCurrentRow))
        else:
            self.ui.lineEditTo.setText(str(self.ui.lineEditTo.text()) + '; '+ str(addressAtCurrentRow))
        self.statusBar().showMessage('You have added the address to the \'To\' field on the \'Send\' tab. You may add more recipients if you want. When you are done, go to the \'Send\' tab.')
    def on_context_menuAddressBook(self, point):
        self.popMenuAddressBook.exec_( self.ui.tableWidgetAddressBook.mapToGlobal(point) )


    #Group of functions for the Subscriptions dialog box
    def on_action_SubscriptionsNew(self):
        self.click_pushButtonAddSubscription()
    def on_action_SubscriptionsDelete(self):
        print 'clicked Delete'
        currentRow = self.ui.tableWidgetSubscriptions.currentRow()
        labelAtCurrentRow = self.ui.tableWidgetSubscriptions.item(currentRow,0).text().toUtf8()
        addressAtCurrentRow = self.ui.tableWidgetSubscriptions.item(currentRow,1).text()
        t = (str(labelAtCurrentRow),str(addressAtCurrentRow))
        sqlLock.acquire()
        sqlSubmitQueue.put('''DELETE FROM subscriptions WHERE label=? AND address=?''')
        sqlSubmitQueue.put(t)
        sqlReturnQueue.get()
        sqlLock.release()
        self.ui.tableWidgetSubscriptions.removeRow(currentRow)
        self.rerenderInboxFromLabels()
    def on_action_SubscriptionsClipboard(self):
        currentRow = self.ui.tableWidgetSubscriptions.currentRow()
        addressAtCurrentRow = self.ui.tableWidgetSubscriptions.item(currentRow,1).text()
        clipboard = QtGui.QApplication.clipboard()
        clipboard.setText(str(addressAtCurrentRow))
    def on_context_menuSubscriptions(self, point):
        self.popMenuSubscriptions.exec_( self.ui.tableWidgetSubscriptions.mapToGlobal(point) )


    #Group of functions for the Your Identities dialog box
    def on_action_YourIdentitiesNew(self):
        self.click_NewAddressDialog()
    def on_action_YourIdentitiesEnable(self):
        currentRow = self.ui.tableWidgetYourIdentities.currentRow()
        addressAtCurrentRow = self.ui.tableWidgetYourIdentities.item(currentRow,1).text()
        config.set(str(addressAtCurrentRow),'enabled','true')
        with open(appdata + 'keys.dat', 'wb') as configfile:
            config.write(configfile)
        self.ui.tableWidgetYourIdentities.item(currentRow,0).setTextColor(QtGui.QColor(0,0,0))
        self.ui.tableWidgetYourIdentities.item(currentRow,1).setTextColor(QtGui.QColor(0,0,0))
        self.ui.tableWidgetYourIdentities.item(currentRow,2).setTextColor(QtGui.QColor(0,0,0))
        self.reloadMyAddressHashes()
    def on_action_YourIdentitiesDisable(self):
        currentRow = self.ui.tableWidgetYourIdentities.currentRow()
        addressAtCurrentRow = self.ui.tableWidgetYourIdentities.item(currentRow,1).text()
        config.set(str(addressAtCurrentRow),'enabled','false')
        self.ui.tableWidgetYourIdentities.item(currentRow,0).setTextColor(QtGui.QColor(128,128,128))
        self.ui.tableWidgetYourIdentities.item(currentRow,1).setTextColor(QtGui.QColor(128,128,128))
        self.ui.tableWidgetYourIdentities.item(currentRow,2).setTextColor(QtGui.QColor(128,128,128))
        with open(appdata + 'keys.dat', 'wb') as configfile:
            config.write(configfile)
        self.reloadMyAddressHashes()
    def on_action_YourIdentitiesClipboard(self):
        currentRow = self.ui.tableWidgetYourIdentities.currentRow()
        addressAtCurrentRow = self.ui.tableWidgetYourIdentities.item(currentRow,1).text()
        clipboard = QtGui.QApplication.clipboard()
        clipboard.setText(str(addressAtCurrentRow))
    def on_context_menuYourIdentities(self, point):
        self.popMenu.exec_( self.ui.tableWidgetYourIdentities.mapToGlobal(point) )
    def on_context_menuInbox(self, point):
        self.popMenuInbox.exec_( self.ui.tableWidgetInbox.mapToGlobal(point) )

    def tableWidgetInboxItemClicked(self):
        currentRow = self.ui.tableWidgetInbox.currentRow()
        self.ui.textEditInboxMessage.setText(self.ui.tableWidgetInbox.item(currentRow,2).data(Qt.UserRole).toPyObject())

    def tableWidgetSentItemClicked(self):
            currentRow = self.ui.tableWidgetSent.currentRow()
            self.ui.textEditSentMessage.setText(self.ui.tableWidgetSent.item(currentRow,2).data(Qt.UserRole).toPyObject())

    def tableWidgetYourIdentitiesItemChanged(self):
        currentRow = self.ui.tableWidgetYourIdentities.currentRow()
        if currentRow >= 0:
            addressAtCurrentRow = self.ui.tableWidgetYourIdentities.item(currentRow,1).text()
            config.set(str(addressAtCurrentRow),'label',str(self.ui.tableWidgetYourIdentities.item(currentRow,0).text().toUtf8()))
            with open(appdata + 'keys.dat', 'wb') as configfile:
                config.write(configfile)
            self.rerenderComboBoxSendFrom()
            #self.rerenderInboxFromLabels()
            self.rerenderInboxToLabels()
            self.rerenderSentFromLabels()
            #self.rerenderSentToLabels()

    def tableWidgetAddressBookItemChanged(self):
        currentRow = self.ui.tableWidgetAddressBook.currentRow()
        sqlLock.acquire()
        if currentRow >= 0:
            addressAtCurrentRow = self.ui.tableWidgetAddressBook.item(currentRow,1).text()
            t = (str(self.ui.tableWidgetAddressBook.item(currentRow,0).text().toUtf8()),str(addressAtCurrentRow))
            sqlSubmitQueue.put('''UPDATE addressbook set label=? WHERE address=?''')
            sqlSubmitQueue.put(t)
            sqlReturnQueue.get()
        #except Exception, err:
        #    print 'Program Exception in tableWidgetAddressBookItemChanged:', err
        sqlLock.release()
        self.rerenderInboxFromLabels()
        self.rerenderSentToLabels()

    def tableWidgetSubscriptionsItemChanged(self):
        currentRow = self.ui.tableWidgetSubscriptions.currentRow()
        sqlLock.acquire()
        if currentRow >= 0:
            addressAtCurrentRow = self.ui.tableWidgetSubscriptions.item(currentRow,1).text()
            t = (str(self.ui.tableWidgetSubscriptions.item(currentRow,0).text().toUtf8()),str(addressAtCurrentRow))
            sqlSubmitQueue.put('''UPDATE subscriptions set label=? WHERE address=?''')
            sqlSubmitQueue.put(t)
            sqlReturnQueue.get()
        #except Exception, err:
        #    print 'Program Exception in tableWidgetSubscriptionsItemChanged:', err
        sqlLock.release()
        self.rerenderInboxFromLabels()
        self.rerenderSentToLabels()   

    def writeNewAddressToTable(self,label,address,streamNumber):
        self.ui.tableWidgetYourIdentities.insertRow(0)
        self.ui.tableWidgetYourIdentities.setItem(0, 0, QtGui.QTableWidgetItem(unicode(label,'utf-8')))
        newItem = QtGui.QTableWidgetItem(address)
        newItem.setFlags( QtCore.Qt.ItemIsSelectable |  QtCore.Qt.ItemIsEnabled )
        self.ui.tableWidgetYourIdentities.setItem(0, 1, newItem)
        newItem = QtGui.QTableWidgetItem(streamNumber)
        newItem.setFlags( QtCore.Qt.ItemIsSelectable |  QtCore.Qt.ItemIsEnabled )
        self.ui.tableWidgetYourIdentities.setItem(0, 2, newItem)
        self.rerenderComboBoxSendFrom()
        self.reloadMyAddressHashes()

    def updateStatusBar(self,data):
        print 'Status bar!', data
        self.statusBar().showMessage(data)

    def reloadMyAddressHashes(self):
        print 'reloading my address hashes'
        myAddressHashes.clear()
        #myPrivateKeys.clear()
        configSections = config.sections()
        for addressInKeysFile in configSections:
            if addressInKeysFile <> 'bitmessagesettings':
                isEnabled = config.getboolean(addressInKeysFile, 'enabled')
                if isEnabled:
                    status,addressVersionNumber,streamNumber,hash = decodeAddress(addressInKeysFile)
                    n = config.getint(addressInKeysFile, 'n')
                    e = config.getint(addressInKeysFile, 'e')
                    d = config.getint(addressInKeysFile, 'd')
                    p = config.getint(addressInKeysFile, 'p')
                    q = config.getint(addressInKeysFile, 'q')
                    myAddressHashes[hash] = rsa.PrivateKey(n,e,d,p,q)

    def reloadBroadcastSendersForWhichImWatching(self):
        broadcastSendersForWhichImWatching.clear()
        sqlLock.acquire()
        sqlSubmitQueue.put('SELECT address FROM subscriptions')
        sqlSubmitQueue.put('')
        queryreturn = sqlReturnQueue.get()
        sqlLock.release()
        for row in queryreturn:
            address, = row
            status,addressVersionNumber,streamNumber,hash = decodeAddress(address)
            broadcastSendersForWhichImWatching[hash] = 0

#In order for the time columns on the Inbox and Sent tabs to be sorted correctly (rather than alphabetically), we need to overload the < operator and use this class instead of QTableWidgetItem.
class myTableWidgetItem(QTableWidgetItem):
    def __lt__(self,other):
        return int(self.data(33).toPyObject()) < int(other.data(33).toPyObject())


sendDataQueues = [] #each sendData thread puts its queue in this list.
myAddressHashes = {}
#myPrivateKeys = {}
inventory = {} #of objects (like msg payloads and pubkey payloads) Does not include protocol headers (the first 24 bytes of each packet).
workerQueue = Queue.Queue()
sqlSubmitQueue = Queue.Queue() #SQLITE3 is so thread-unsafe that they won't even let you call it from different threads using your own locks. SQL objects can only be called from one thread.
sqlReturnQueue = Queue.Queue()
sqlLock = threading.Lock()
printLock = threading.Lock()
ackdataForWhichImWatching = {}
broadcastSendersForWhichImWatching = {}
statusIconColor = 'red'
connectionsCount = {} #Used for the 'network status' tab.
connectionsCountLock = threading.Lock()
inventoryLock = threading.Lock() #Guarantees that two receiveDataThreads don't receive and process the same message concurrently (probably sent by a malicious individual)
eightBytesOfRandomDataUsedToDetectConnectionsToSelf = pack('>Q',random.randrange(1, 18446744073709551615))
connectedHostsList = {} #List of hosts to which we are connected. Used to guarantee that the outgoingSynSender thread won't connect to the same remote node twice.
neededPubkeys = {}

#These constants are not at the top because if changed they will cause particularly unexpected behavior: You won't be able to either send or receive messages because the proof of work you do (or demand) won't match that done or demanded by others. Don't change them!
averageProofOfWorkNonceTrialsPerByte = 320 #The amount of work that should be performed (and demanded) per byte of the payload. Double this number to double the work.
payloadLengthExtraBytes = 14000 #To make sending short messages a little more difficult, this value is added to the payload length for use in calculating the proof of work target.

if __name__ == "__main__":
    #sqlite_version = sqlite3.sqlite_version_info
    # Check the Major version, the first element in the array
    if sqlite3.sqlite_version_info[0] < 3:
        print 'This program requires sqlite version 3 or higher because 2 and lower cannot store NULL values. I see version:', sqlite3.sqlite_version_info
        sys.exit()

    APPNAME = "PyBitmessage"
    from os import path, environ
    if sys.platform == 'darwin':
        if "HOME" in environ:
            appdata = path.join(os.environ["HOME"], "Library/Application support/", APPNAME) + '/'
        else:
            print 'Could not find home folder, please report this message and your OS X version to the BitMessage Github.'
            sys.exit()

    elif 'win32' in sys.platform or 'win64' in sys.platform:
        appdata = path.join(environ['APPDATA'], APPNAME) + '\\'
    else:
        appdata = path.expanduser(path.join("~", "." + APPNAME + "/"))

    if not os.path.exists(appdata):
        os.makedirs(appdata)

    config = ConfigParser.SafeConfigParser()
    config.read(appdata + 'keys.dat')
    try:
        config.get('bitmessagesettings', 'settingsversion')
        print 'Loading config files from', appdata
    except:
        #This appears to be the first time running the program; there is no config file (or it cannot be accessed). Create config file.
        config.add_section('bitmessagesettings')
        config.set('bitmessagesettings','settingsversion','1')
        config.set('bitmessagesettings','bitstrength','2048')
        config.set('bitmessagesettings','port','8444')
        config.set('bitmessagesettings','timeformat','%%a, %%d %%b %%Y  %%I:%%M %%p')
        config.set('bitmessagesettings','blackwhitelist','black')
        config.set('bitmessagesettings','startonlogon','false')
        config.set('bitmessagesettings','minimizetotray','true')
        config.set('bitmessagesettings','showtraynotifications','true')
        config.set('bitmessagesettings','startintray','false')



        with open(appdata + 'keys.dat', 'wb') as configfile:
            config.write(configfile)
        print 'Storing config files in', appdata

    if config.getint('bitmessagesettings','settingsversion') == 1:
        config.set('bitmessagesettings','settingsversion','2')
        config.set('bitmessagesettings','socksproxytype','none')
        config.set('bitmessagesettings','sockshostname','localhost')
        config.set('bitmessagesettings','socksport','9050')
        config.set('bitmessagesettings','socksauthentication','false')
        config.set('bitmessagesettings','socksusername','')
        config.set('bitmessagesettings','sockspassword','')
        config.set('bitmessagesettings','keysencrypted','false')
        config.set('bitmessagesettings','messagesencrypted','false')
        with open(appdata + 'keys.dat', 'wb') as configfile:
            config.write(configfile)


    try:
        pickleFile = open(appdata + 'knownnodes.dat', 'rb')
        knownNodes = pickle.load(pickleFile)
        pickleFile.close()
    except:
        createDefaultKnownNodes(appdata)
        pickleFile = open(appdata + 'knownnodes.dat', 'rb')
        knownNodes = pickle.load(pickleFile)
        pickleFile.close()

    if config.getint('bitmessagesettings', 'settingsversion') > 2:
        print 'Bitmessage cannot read future versions of the keys file (keys.dat). Run the newer version of Bitmessage.'
        raise SystemExit

    
    app = QtGui.QApplication(sys.argv)
    app.setStyleSheet("QStatusBar::item { border: 0px solid black }")
    myapp = MyForm()
    myapp.show()

    if config.getboolean('bitmessagesettings', 'startintray'):
        myapp.hide()
        myapp.trayIcon.show()
        #self.hidden = True
        #self.setWindowState(self.windowState() & QtCore.Qt.WindowMinimized)
        #self.hide()
        if 'win32' in sys.platform or 'win64' in sys.platform:
            myapp.setWindowFlags(Qt.ToolTip)
    
    sys.exit(app.exec_())

# So far, the Bitmessage protocol, this client, the Wiki, and the forums
# are all a one-man operation. Bitcoin tips are quite appreciated!
# 1H5XaDA6fYENLbknwZyjiYXYPQaFjjLX2u<|MERGE_RESOLUTION|>--- conflicted
+++ resolved
@@ -5,11 +5,7 @@
 
 #Right now, PyBitmessage only support connecting to stream 1. It doesn't yet contain logic to expand into further streams.
 
-<<<<<<< HEAD
-softwareVersion = '0.1.3'
-=======
 softwareVersion = '0.1.4'
->>>>>>> 6586bd2d
 verbose = 2
 maximumAgeOfAnObjectThatIAmWillingToAccept = 216000 #Equals two days and 12 hours.
 lengthOfTimeToLeaveObjectsInInventory = 237600 #Equals two days and 18 hours. This should be longer than maximumAgeOfAnObjectThatIAmWillingToAccept so that we don't process messages twice.
